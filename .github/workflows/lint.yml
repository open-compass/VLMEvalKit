--- conflicted
+++ resolved
@@ -11,17 +11,10 @@
     runs-on: ubuntu-latest
     steps:
       - uses: actions/checkout@v2
-<<<<<<< HEAD
-      - name: Set up Python 3.7.1
-        uses: actions/setup-python@v2
-        with:
-          python-version: 3.7.1
-=======
       - name: Set up Python 3.10
         uses: actions/setup-python@v2
         with:
           python-version: 3.10.15
->>>>>>> be542791
       - name: Install pre-commit hook
         run: |
           pip install pre-commit
