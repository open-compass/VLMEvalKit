<div align="center">

![LOGO](http://opencompass.openxlab.space/utils/MMLB.jpg)

<b>A Toolkit for Evaluating Large Vision-Language Models. </b>

[![][github-contributors-shield]][github-contributors-link] • [![][github-forks-shield]][github-forks-link] • [![][github-stars-shield]][github-stars-link] • [![][github-issues-shield]][github-issues-link] • [![][github-license-shield]][github-license-link]

English | [简体中文](/docs/zh-CN/README_zh-CN.md) | [日本語](/docs/ja/README_ja.md)

<a href="https://rank.opencompass.org.cn/leaderboard-multimodal">🏆 OC Learderboard </a> •
<a href="#-datasets-models-and-evaluation-results">📊Datasets & Models </a> •
<a href="#%EF%B8%8F-quickstart">🏗️Quickstart </a> •
<a href="#%EF%B8%8F-development-guide">🛠️Development </a> •
<a href="#-the-goal-of-vlmevalkit">🎯Goal </a> •
<a href="#%EF%B8%8F-citation">🖊️Citation </a>

<a href="https://huggingface.co/spaces/opencompass/open_vlm_leaderboard">🤗 HF Leaderboard</a> •
<a href="https://discord.gg/evDT4GZmxN">🔊 Discord Channel</a> •
<a href="https://www.arxiv.org/abs/2407.11691">📝 Technical Report</a>
</div>


**VLMEvalKit** (the python package name is **vlmeval**) is an **open-source evaluation toolkit** of **large vision-language models (LVLMs)**. It enables **one-command evaluation** of LVLMs on various benchmarks, without the heavy workload of data preparation under multiple repositories. In VLMEvalKit, we adopt **generation-based evaluation** for all LVLMs, and provide the evaluation results obtained with both **exact matching** and **LLM-based answer extraction**.

## 🆕 News
<<<<<<< HEAD

=======
>>>>>>> 0fc3932d
- **[2024-07-25]** We have supported [**VILA**](https://github.com/NVlabs/VILA/), thanks to [**amitbcp**](https://github.com/amitbcp), evaluation results coming soon🔥🔥🔥
- **[2024-07-25]** We have supported [**Ovis1.5**](https://github.com/AIDC-AI/Ovis), thanks to [**runninglsy**](https://github.com/runninglsy) 🔥🔥🔥
- **[2024-07-23]** We have supported [**Video-LLaVA**](https://github.com/PKU-YuanGroup/Video-LLaVA) 🔥🔥🔥, the first Video-LLM to be supported by our repository! Using [**this fork version**](https://github.com/FangXinyu-0913/Video-LLaVA) to install Video-LLaVA (**More Recommended**) or install [**transformers**](https://huggingface.co/docs/transformers/v4.42.0/en/model_doc/video_llava) to use it!
- **[2024-07-23]** We have supported [**Video-MME**](https://video-mme.github.io/), thanks to [**Yuhan Dai**](https://github.com/dirkiedai)🔥🔥🔥
- **[2024-07-22]** We have supported [**MT-VQA**](https://github.com/bytedance/MTVQA), thanks to Jinghui Lu 🔥🔥🔥
- **[2024-07-19]** We have supported [**GPT-4o-Mini**](https://openai.com/index/gpt-4o-mini-advancing-cost-efficient-intelligence/), evaluation results coming soon🔥🔥🔥
- **[2024-07-19]** We have supported [**MathVision**](https://mathvision-cuhk.github.io), thanks to [**scikkk**](https://github.com/scikkk)🔥🔥🔥
- **[2024-07-19]** We have supported [**LLaVA-Next-Interleave-7B**](https://huggingface.co/lmms-lab/llava-next-interleave-qwen-7b) and [**LLaVA-Next-LLaMA-3**](https://huggingface.co/lmms-lab/llama3-llava-next-8b) 🔥🔥🔥
- **[2024-07-18]** We have supported [**BLINK**](https://zeyofu.github.io/blink/), thanks to [**zeyofu**](https://zeyofu.github.io)🔥🔥🔥
- **[2024-07-18]** We released the first version of [**VLMEvalKit Technical Report**](https://www.arxiv.org/abs/2407.11691). We greatly welcome contributions from the community and are glad to share the corresponding credit: All Contributions will be acknowledged in the report and Contributors with 3 or more major contributions (implementing an MLLM, benchmark, or major feature) can share the authorship of the tech report 🔥🔥🔥

## 📊 Datasets, Models, and Evaluation Results

**The performance numbers on our official multi-modal leaderboards can be downloaded from here!**

[**OpenVLM Leaderboard**](https://huggingface.co/spaces/opencompass/open_vlm_leaderboard): [Download All DETAILED Results](http://opencompass.openxlab.space/assets/OpenVLM.json).

**Supported Image Understanding Dataset**

- By default, all evaluation results are presented in [**OpenVLM Leaderboard**](https://huggingface.co/spaces/opencompass/open_vlm_leaderboard).

| Dataset                                                      | Dataset Names (for run.py)                             | Task | Dataset | Dataset Names (for run.py) | Task |
| ------------------------------------------------------------ | ------------------------------------------------------ | --------- | --------- | --------- | --------- |
| [**MMBench Series**](https://github.com/open-compass/mmbench/): <br>MMBench, MMBench-CN, CCBench | MMBench\_DEV\_[EN/CN] <br>MMBench\_TEST\_[EN/CN]<br>MMBench\_DEV\_[EN/CN]\_V11<br>MMBench\_TEST\_[EN/CN]\_V11<br>CCBench | Multi-choice <br>Question (MCQ) | [**MMStar**](https://github.com/MMStar-Benchmark/MMStar) | MMStar | MCQ |
| [**MME**](https://github.com/BradyFU/Awesome-Multimodal-Large-Language-Models/tree/Evaluation) | MME | Yes or No (Y/N)                                         | [**SEEDBench Series**](https://github.com/AILab-CVC/SEED-Bench) | SEEDBench_IMG <br>SEEDBench2 <br>SEEDBench2_Plus | MCQ                                                |
| [**MM-Vet**](https://github.com/yuweihao/MM-Vet)             | MMVet  | VQA                                              | [**MMMU**](https://mmmu-benchmark.github.io)  | MMMU_[DEV_VAL/TEST]                      | MCQ                                |
| [**MathVista**](https://mathvista.github.io)                 | MathVista_MINI | VQA                                         | [**ScienceQA_IMG**](https://scienceqa.github.io) | ScienceQA_[VAL/TEST]                     | MCQ                        |
| [**COCO Caption**](https://cocodataset.org)                  | COCO_VAL | Caption                                              | [**HallusionBench**](https://github.com/tianyi-lab/HallusionBench) | HallusionBench                                | Y/N                             |
| [**OCRVQA**](https://ocr-vqa.github.io)*                     | OCRVQA_[TESTCORE/TEST] | VQA                                 | [**TextVQA**](https://textvqa.org)* | TextVQA_VAL                      | VQA                              |
| [**ChartQA**](https://github.com/vis-nlp/ChartQA)*           | ChartQA_TEST | VQA                                          | [**AI2D**](https://allenai.org/data/diagrams) | AI2D_TEST                                 | MCQ                         |
| [**LLaVABench**](https://huggingface.co/datasets/liuhaotian/llava-bench-in-the-wild) | LLaVABench | VQA                                            | [**DocVQA**](https://www.docvqa.org)+       | DocVQA_[VAL/TEST]                           | VQA                                         |
| [**InfoVQA**](https://www.docvqa.org/datasets/infographicvqa)+ | InfoVQA_[VAL/TEST] | VQA | [**OCRBench**](https://github.com/Yuliang-Liu/MultimodalOCR) | OCRBench | VQA |
| [**RealWorldQA**](https://x.ai/blog/grok-1.5v)            | RealWorldQA | MCQ                                          | [**POPE**](https://github.com/AoiDragon/POPE) | POPE                                           | Y/N                                            |
| [**Core-MM**](https://github.com/core-mm/core-mm)-          | CORE_MM | VQA                                               | [**MMT-Bench**](https://mmt-bench.github.io)                 | MMT-Bench_[VAL/VAL_MI/ALL/ALL_MI]                | MCQ  |
| [**MLLMGuard**](https://github.com/Carol-gutianle/MLLMGuard) - | MLLMGuard_DS | VQA | [**AesBench**](https://github.com/yipoh/AesBench)+ | AesBench_[VAL/TEST] | MCQ |
| [**VCR-wiki**](https://huggingface.co/datasets/vcr-org/)+ | VCR\_[EN/ZH]\_[EASY/HARD]_[ALL/500/100] | VQA | [**MMLongBench-Doc**](https://mayubo2333.github.io/MMLongBench-Doc/)+ | MMLongBench_DOC | VQA |
| [**BLINK**](https://zeyofu.github.io/blink/) + | BLINK | MCQ | [**MathVision**](https://mathvision-cuhk.github.io)+ | MathVision<br>MathVision_MINI | VQA |
| [**MT-VQA**](https://github.com/bytedance/MTVQA)+ | MTVQA_TEST | VQA |  |  |  |

**\*** We only provide a subset of the evaluation results, since some VLMs do not yield reasonable results under the zero-shot setting

**\+** The evaluation results are not available yet

**\-** Only inference is supported in VLMEvalKit

VLMEvalKit will use a **judge LLM** to extract answer from the output if you set the key, otherwise it uses the **exact matching** mode (find "Yes", "No", "A", "B", "C"... in the output strings). **The exact matching can only be applied to the Yes-or-No tasks and the Multi-choice tasks.**

**Supported Video Understanding Dataset**

| Dataset                                              | Dataset Names (for run.py) | Task | Dataset | Dataset Names (for run.py) | Task |
| ---------------------------------------------------- | -------------------------- | ---- | ------- | -------------------------- | ---- |
| [**MMBench-Video**](https://mmbench-video.github.io) | MMBench-Video              | VQA  | [**Video-MME**](https://video-mme.github.io/)        |    Video-MME                        | MCQ     |

**Supported API Models**

| [**GPT-4v (20231106, 20240409)**](https://platform.openai.com/docs/guides/vision) 🎞️🚅 | [**GPT-4o**](https://openai.com/index/hello-gpt-4o/) 🎞️🚅      | [**Gemini-1.0-Pro**](https://platform.openai.com/docs/guides/vision) 🎞️🚅 | [**Gemini-1.5-Pro**](https://platform.openai.com/docs/guides/vision) 🎞️🚅 | [**Step-1V**](https://www.stepfun.com/#step1v) 🎞️🚅 |
| ------------------------------------------------------------ | ------------------------------------------------------------ | ------------------------------------------------------------ | ------------------------------------------------------------ | ------------------------------------------------- |
| [**Reka-[Edge / Flash / Core]**](https://www.reka.ai)🚅       | [**Qwen-VL-[Plus / Max]**](https://huggingface.co/spaces/Qwen/Qwen-VL-Max) 🎞️🚅 | [**Claude3-[Haiku / Sonnet / Opus]**](https://www.anthropic.com/news/claude-3-family) 🎞️🚅 | [**GLM-4v**](https://open.bigmodel.cn/dev/howuse/glm4v) 🚅    | [**CongRong**](https://mllm.cloudwalk.com/web) 🎞️🚅 |
| [**Claude3.5-Sonnet**](https://www.anthropic.com/news/claude-3-5-sonnet) 🎞️🚅 | [**GPT-4o-Mini**](https://openai.com/index/gpt-4o-mini-advancing-cost-efficient-intelligence/) 🎞️🚅 |                                                              |                                                              |                                                   |

**Supported PyTorch / HF Models**

| [**IDEFICS-[9B/80B/v2-8B]-Instruct**](https://huggingface.co/HuggingFaceM4/idefics-9b-instruct)🎞️🚅 | [**InstructBLIP-[7B/13B]**](https://github.com/salesforce/LAVIS/blob/main/projects/instructblip/README.md) | [**LLaVA-[v1-7B/v1.5-7B/v1.5-13B]**](https://github.com/haotian-liu/LLaVA) | [**MiniGPT-4-[v1-7B/v1-13B/v2-7B]**](https://github.com/Vision-CAIR/MiniGPT-4) |
| ------------------------------------------------------------ | ------------------------------------------------------------ | ------------------------------------------------------------ | ------------------------------------------------------------ |
| [**mPLUG-Owl2**](https://github.com/X-PLUG/mPLUG-Owl/tree/main/mPLUG-Owl2)🎞️ | [**OpenFlamingo-v2**](https://github.com/mlfoundations/open_flamingo)🎞️ | [**PandaGPT-13B**](https://github.com/yxuansu/PandaGPT)      | [**Qwen-VL**](https://huggingface.co/Qwen/Qwen-VL)🎞️🚅, [**Qwen-VL-Chat**](https://huggingface.co/Qwen/Qwen-VL-Chat)🎞️**🚅** |
| [**VisualGLM-6B**](https://huggingface.co/THUDM/visualglm-6b)🚅 | [**InternLM-XComposer-[1/2]**](https://huggingface.co/internlm/internlm-xcomposer-7b)🚅 | [**ShareGPT4V-[7B/13B]**](https://sharegpt4v.github.io)🚅     | [**TransCore-M**](https://github.com/PCIResearch/TransCore-M) |
| [**LLaVA (XTuner)**](https://huggingface.co/xtuner/llava-internlm-7b)🚅 | [**CogVLM-[Chat/Llama3]**](https://huggingface.co/THUDM/cogvlm-chat-hf)🚅 | [**ShareCaptioner**](https://huggingface.co/spaces/Lin-Chen/Share-Captioner)🚅 | [**CogVLM-Grounding-Generalist**](https://huggingface.co/THUDM/cogvlm-grounding-generalist-hf)🚅 |
| [**Monkey**](https://github.com/Yuliang-Liu/Monkey)🚅, [**Monkey-Chat**](https://github.com/Yuliang-Liu/Monkey)🚅 | [**EMU2-Chat**](https://github.com/baaivision/Emu)🚅🎞️         | [**Yi-VL-[6B/34B]**](https://huggingface.co/01-ai/Yi-VL-6B)  | [**MMAlaya**](https://huggingface.co/DataCanvas/MMAlaya)🚅    |
| [**InternLM-XComposer-2.5**](https://github.com/InternLM/InternLM-XComposer)🚅🎞️ | [**MiniCPM-[V1/V2/V2.5]**](https://huggingface.co/openbmb/MiniCPM-V)🚅 | [**OmniLMM-12B**](https://huggingface.co/openbmb/OmniLMM-12B) | [**InternVL-Chat-[V1-1/V1-2/V1-5/V2]**](https://github.com/OpenGVLab/InternVL)🚅🎞️, <br>[**Mini-InternVL-Chat-[2B/4B]-V1-5**](https://github.com/OpenGVLab/InternVL)🚅🎞️ |
| [**DeepSeek-VL**](https://github.com/deepseek-ai/DeepSeek-VL/tree/main)🎞️ | [**LLaVA-NeXT**](https://llava-vl.github.io/blog/2024-01-30-llava-next/)🚅 | [**Bunny-Llama3**](https://huggingface.co/BAAI/Bunny-v1_1-Llama-3-8B-V)🚅 | [**XVERSE-V-13B**](https://github.com/xverse-ai/XVERSE-V-13B/blob/main/vxverse/models/vxverse.py) |
| [**PaliGemma-3B**](https://huggingface.co/google/paligemma-3b-pt-448) 🚅 | [**360VL-70B**](https://huggingface.co/qihoo360/360VL-70B) 🚅 | [**Phi-3-Vision**](https://huggingface.co/microsoft/Phi-3-vision-128k-instruct)🚅 | [**WeMM**](https://github.com/scenarios/WeMM)🚅               |
| [**GLM-4v-9B**](https://huggingface.co/THUDM/glm-4v-9b) 🚅    | [**Cambrian-[8B/13B/34B]**](https://cambrian-mllm.github.io/) | [**LLaVA-Next-[Interleave-7B/LLaMA-3/Qwen-32B]**](https://huggingface.co/lmms-lab/llava-next-interleave-qwen-7b) 🎞️ | [**Chameleon-[7B/30B]**](https://huggingface.co/facebook/chameleon-7b)🚅🎞️ |
| [**Video-LLaVA-7B-[HF]**](https://github.com/PKU-YuanGroup/Video-LLaVA) 🎬 | [**VILA1.5-[8B/13B/40B]**](https://github.com/NVlabs/VILA/)🎞️ | [**Ovis1.5-Llama3-8B**](https://github.com/AIDC-AI/Ovis) 🚅🎞 |  |

🎞️: Support multiple images as inputs.

🚅: Models can be used without any additional configuration/operation.

🎬: Support Video as inputs.

**Transformers Version Recommendation:**

Note that some VLMs may not be able to run under certain transformer versions, we recommend the following settings to evaluate each VLM:

- **Please use** `transformers==4.33.0` **for**: `Qwen series`, `Monkey series`, `InternLM-XComposer Series`, `mPLUG-Owl2`, `OpenFlamingo v2`, `IDEFICS series`, `VisualGLM`, `MMAlaya`, `ShareCaptioner`, `MiniGPT-4 series`, `InstructBLIP series`, `PandaGPT`, `VXVERSE`, `GLM-4v-9B`.
<<<<<<< HEAD
- **Please use** `transformers==4.36.2` **for**: `VILA Series`
- **Please use** `transformers==4.37.0` **for**: `LLaVA series`, `ShareGPT4V series`, `TransCore-M`, `LLaVA (XTuner)`, `CogVLM Series`, `EMU2 Series`, `Yi-VL Series`, `MiniCPM-[V1/V2]`, `OmniLMM-12B`, `DeepSeek-VL series`, `InternVL series`, `Cambrian Series`.
=======
- **Please use** `transformers==4.37.0` **for**: `LLaVA series`, `ShareGPT4V series`, `TransCore-M`, `LLaVA (XTuner)`, `CogVLM Series`, `EMU2 Series`, `Yi-VL Series`, `MiniCPM-[V1/V2]`, `OmniLMM-12B`, `DeepSeek-VL series`, `InternVL series`, `Cambrian Series`, `VILA Series`.
>>>>>>> 0fc3932d
- **Please use** `transformers==4.40.0` **for**: `IDEFICS2`, `Bunny-Llama3`, `MiniCPM-Llama3-V2.5`, `LLaVA-Next series`, `360VL-70B`, `Phi-3-Vision`, `WeMM`.
- **Please use** `transformers==latest` **for**: `PaliGemma-3B`, `Chameleon series`, `Video-LLaVA-7B-HF`, `Ovis1.5-Llama3-8B`.

```python
# Demo
from vlmeval.config import supported_VLM
model = supported_VLM['idefics_9b_instruct']()
# Forward Single Image
ret = model.generate(['assets/apple.jpg', 'What is in this image?'])
print(ret)  # The image features a red apple with a leaf on it.
# Forward Multiple Images
ret = model.generate(['assets/apple.jpg', 'assets/apple.jpg', 'How many apples are there in the provided images? '])
print(ret)  # There are two apples in the provided images.
```

## 🏗️ QuickStart

See [[QuickStart](/docs/en/Quickstart.md) | [快速开始](/docs/zh-CN/Quickstart_zh-CN.md)] for a quick start guide.

## 🛠️ Development Guide

To develop custom benchmarks, VLMs, or simply contribute other codes to **VLMEvalKit**, please refer to [[Development_Guide](/docs/en/Development.md) | [开发指南](/docs/zh-CN/Development_zh-CN.md)].

**Call for contributions**

To promote the contribution from the community and share the corresponding credit (in the next report update):

- All Contributions will be acknowledged in the report.
- Contributors with 3 or more major contributions (implementing an MLLM, benchmark, or major feature) can join the author list of [VLMEvalKit Technical Report](https://www.arxiv.org/abs/2407.11691) on ArXiv. Eligible contributors can create an issue or dm kennyutc in [VLMEvalKit Discord Channel](https://discord.com/invite/evDT4GZmxN).

## 🎯 The Goal of VLMEvalKit

**The codebase is designed to:**

1. Provide an **easy-to-use**, **opensource evaluation toolkit** to make it convenient for researchers & developers to evaluate existing LVLMs and make evaluation results **easy to reproduce**.
2. Make it easy for VLM developers to evaluate their own models. To evaluate the VLM on multiple supported benchmarks, one just need to **implement a single `generate_inner()` function**, all other workloads (data downloading, data preprocessing, prediction inference, metric calculation) are handled by the codebase.

**The codebase is not designed to:**

1. Reproduce the exact accuracy number reported in the original papers of all **3rd party benchmarks**. The reason can be two-fold:
   1. VLMEvalKit uses **generation-based evaluation** for all VLMs (and optionally with **LLM-based answer extraction**). Meanwhile, some benchmarks may use different approaches (SEEDBench uses PPL-based evaluation, *eg.*). For those benchmarks, we compare both scores in the corresponding result. We encourage developers to support other evaluation paradigms in the codebase.
   2. By default, we use the same prompt template for all VLMs to evaluate on a benchmark. Meanwhile, **some VLMs may have their specific prompt templates** (some may not covered by the codebase at this time). We encourage VLM developers to implement their own prompt template in VLMEvalKit, if that is not covered currently. That will help to improve the reproducibility.

## 🖊️ Citation

If you find this work helpful, please consider to **star🌟** this repo. Thanks for your support!

[![Stargazers repo roster for @open-compass/VLMEvalKit](https://reporoster.com/stars/open-compass/VLMEvalKit)](https://github.com/open-compass/VLMEvalKit/stargazers)

If you use VLMEvalKit in your research or wish to refer to published OpenSource evaluation results, please use the following BibTeX entry and the BibTex entry corresponding to the specific VLM / benchmark you used.

```bib
@misc{duan2024vlmevalkit,
      title={VLMEvalKit: An Open-Source Toolkit for Evaluating Large Multi-Modality Models},
      author={Haodong Duan and Junming Yang and Yuxuan Qiao and Xinyu Fang and Lin Chen and Yuan Liu and Xiaoyi Dong and Yuhang Zang and Pan Zhang and Jiaqi Wang and Dahua Lin and Kai Chen},
      year={2024},
      eprint={2407.11691},
      archivePrefix={arXiv},
      primaryClass={cs.CV},
      url={https://arxiv.org/abs/2407.11691},
}
```

<p align="right"><a href="#top">🔝Back to top</a></p>

[github-contributors-link]: https://github.com/open-compass/VLMEvalKit/graphs/contributors
[github-contributors-shield]: https://img.shields.io/github/contributors/open-compass/VLMEvalKit?color=c4f042&labelColor=black&style=flat-square
[github-forks-link]: https://github.com/open-compass/VLMEvalKit/network/members
[github-forks-shield]: https://img.shields.io/github/forks/open-compass/VLMEvalKit?color=8ae8ff&labelColor=black&style=flat-square
[github-issues-link]: https://github.com/open-compass/VLMEvalKit/issues
[github-issues-shield]: https://img.shields.io/github/issues/open-compass/VLMEvalKit?color=ff80eb&labelColor=black&style=flat-square
[github-license-link]: https://github.com/open-compass/VLMEvalKit/blob/main/LICENSE
[github-license-shield]: https://img.shields.io/github/license/open-compass/VLMEvalKit?color=white&labelColor=black&style=flat-square
[github-stars-link]: https://github.com/open-compass/VLMEvalKit/stargazers
[github-stars-shield]: https://img.shields.io/github/stars/open-compass/VLMEvalKit?color=ffcb47&labelColor=black&style=flat-square<|MERGE_RESOLUTION|>--- conflicted
+++ resolved
@@ -24,10 +24,6 @@
 **VLMEvalKit** (the python package name is **vlmeval**) is an **open-source evaluation toolkit** of **large vision-language models (LVLMs)**. It enables **one-command evaluation** of LVLMs on various benchmarks, without the heavy workload of data preparation under multiple repositories. In VLMEvalKit, we adopt **generation-based evaluation** for all LVLMs, and provide the evaluation results obtained with both **exact matching** and **LLM-based answer extraction**.
 
 ## 🆕 News
-<<<<<<< HEAD
-
-=======
->>>>>>> 0fc3932d
 - **[2024-07-25]** We have supported [**VILA**](https://github.com/NVlabs/VILA/), thanks to [**amitbcp**](https://github.com/amitbcp), evaluation results coming soon🔥🔥🔥
 - **[2024-07-25]** We have supported [**Ovis1.5**](https://github.com/AIDC-AI/Ovis), thanks to [**runninglsy**](https://github.com/runninglsy) 🔥🔥🔥
 - **[2024-07-23]** We have supported [**Video-LLaVA**](https://github.com/PKU-YuanGroup/Video-LLaVA) 🔥🔥🔥, the first Video-LLM to be supported by our repository! Using [**this fork version**](https://github.com/FangXinyu-0913/Video-LLaVA) to install Video-LLaVA (**More Recommended**) or install [**transformers**](https://huggingface.co/docs/transformers/v4.42.0/en/model_doc/video_llava) to use it!
@@ -113,12 +109,7 @@
 Note that some VLMs may not be able to run under certain transformer versions, we recommend the following settings to evaluate each VLM:
 
 - **Please use** `transformers==4.33.0` **for**: `Qwen series`, `Monkey series`, `InternLM-XComposer Series`, `mPLUG-Owl2`, `OpenFlamingo v2`, `IDEFICS series`, `VisualGLM`, `MMAlaya`, `ShareCaptioner`, `MiniGPT-4 series`, `InstructBLIP series`, `PandaGPT`, `VXVERSE`, `GLM-4v-9B`.
-<<<<<<< HEAD
-- **Please use** `transformers==4.36.2` **for**: `VILA Series`
-- **Please use** `transformers==4.37.0` **for**: `LLaVA series`, `ShareGPT4V series`, `TransCore-M`, `LLaVA (XTuner)`, `CogVLM Series`, `EMU2 Series`, `Yi-VL Series`, `MiniCPM-[V1/V2]`, `OmniLMM-12B`, `DeepSeek-VL series`, `InternVL series`, `Cambrian Series`.
-=======
 - **Please use** `transformers==4.37.0` **for**: `LLaVA series`, `ShareGPT4V series`, `TransCore-M`, `LLaVA (XTuner)`, `CogVLM Series`, `EMU2 Series`, `Yi-VL Series`, `MiniCPM-[V1/V2]`, `OmniLMM-12B`, `DeepSeek-VL series`, `InternVL series`, `Cambrian Series`, `VILA Series`.
->>>>>>> 0fc3932d
 - **Please use** `transformers==4.40.0` **for**: `IDEFICS2`, `Bunny-Llama3`, `MiniCPM-Llama3-V2.5`, `LLaVA-Next series`, `360VL-70B`, `Phi-3-Vision`, `WeMM`.
 - **Please use** `transformers==latest` **for**: `PaliGemma-3B`, `Chameleon series`, `Video-LLaVA-7B-HF`, `Ovis1.5-Llama3-8B`.
 
