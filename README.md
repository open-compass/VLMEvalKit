![LOGO](http://opencompass.openxlab.space/utils/MMLB.jpg)
<div align="center"><b>A Toolkit for Evaluating Large Vision-Language Models. </b></div>

<div align="center">
English | [<a href="README_zh-CN.md">简体中文</a>]
</div>

<div align="center">
<a href="https://rank.opencompass.org.cn/leaderboard-multimodal">🏆 Learderboard </a> •
<a href="#-datasets-models-and-evaluation-results">📊Datasets & Models </a> •
<a href="#%EF%B8%8F-quickstart">🏗️Quickstart </a> •
<a href="#%EF%B8%8F-development-guide">🛠️Development </a> •
<a href="#-the-goal-of-vlmevalkit">🎯Goal </a> •
<a href="#%EF%B8%8F-citation">🖊️Citation </a>
</div>

<div align="center">
<a href="https://huggingface.co/spaces/opencompass/open_vlm_leaderboard">🤗 Leaderboard on HuggingFace</a>
<a href="https://openxlab.org.cn/apps/detail/kennyutc/open_mllm_leaderboard">🤖 Leaderboard on OpenXlab</a>
</div>


**VLMEvalKit** (the python package name is **vlmeval**) is an **open-source evaluation toolkit** of **large vision-language models (LVLMs)**. It enables **one-command evaluation** of LVLMs on various benchmarks, without the heavy workload of data preparation under multiple repositories. In VLMEvalKit, we adopt **generation-based evaluation** for all LVLMs, and provide the evaluation results obtained with both **exact matching** and **LLM-based answer extraction**.

## 🆕 News

<<<<<<< HEAD
- **[2024-04-28]** We have supported [**MMBench V1.1**](https://arxiv.org/pdf/2307.06281), the new version has better data quality and improved vision indispensability. The evaluation service for the test split will be available soon 🔥🔥🔥
=======
- **[2024-04-28]** We have supported [**MMBench V1.1**](https://arxiv.org/pdf/2307.06281), the new version has better data quality and improved vision indispensability 🔥🔥🔥
>>>>>>> 8dafc19a
- **[2024-04-28]** We have supported [**POPE**](https://github.com/AoiDragon/POPE), a benchmark for object hallucination evaluation 🔥🔥🔥
- **[2024-04-25]** We have supported [**Reka API**](https://www.reka.ai), the API model ranked first in [**Vision-Arena**](https://huggingface.co/spaces/WildVision/vision-arena) 🔥🔥🔥
- **[2024-04-21]** We have notices a minor issue of the MathVista evaluation script (which may negatively affect the performance). We have fixed it and updated the leaderboard accordingly
- **[2024-04-17]** We have supported [**InternVL-Chat-V1.5**](https://github.com/OpenGVLab/InternVL/) 🔥🔥🔥
- **[2024-04-15]** We have supported [**RealWorldQA**](https://x.ai/blog/grok-1.5v), a multimodal benchmark for real-world spatial understanding 🔥🔥🔥
- **[2024-04-09]** We have refactored the inference interface of VLMs to a more unified version, check [**#140**](https://github.com/open-compass/VLMEvalKit/pull/140) for more details
- **[2024-04-09]** We have supported [**MMStar**](https://github.com/MMStar-Benchmark/MMStar), a challenging vision-indispensable multimodal benchmark. The full evaluation results will be released soon 🔥🔥🔥
- **[2024-04-08]** We have supported [**InfoVQA**](https://www.docvqa.org/datasets/infographicvqa) and the test split of DocVQA. Great thanks to [**DLight**](https://github.com/LightDXY) 🔥🔥🔥
- **[2024-03-28]** Now you can use local OpenSource LLMs as the answer extractor or judge (see [**#132**](https://github.com/open-compass/VLMEvalKit/pull/132) for details). Great thanks to [**StarCycle**](https://github.com/StarCycle) 🔥🔥🔥


## 📊 Datasets, Models, and Evaluation Results

**The performance numbers on our official multi-modal leaderboards can be downloaded from here!**

[**OpenCompass Multi-Modal Leaderboard**](https://rank.opencompass.org.cn/leaderboard-multimodal): [Download All DETAILED Results](http://opencompass.openxlab.space/utils/OpenVLM.json).

**Supported Dataset**

| Dataset                                                      | Dataset Names (for run.py)                             | Task | Inference | Evaluation | Results                                                     |
| ------------------------------------------------------------ | ------------------------------------------------------ | --------- | ---------- | ------------------------------------------------------------ |-----|
| [**MMBench Series**](https://github.com/open-compass/mmbench/): <br>MMBench, MMBench-CN, CCBench | MMBench_DEV_[EN/CN]<br>MMBench_TEST_[EN/CN]<br>MMBench_DEV_[EN/CN]_V11<br>MMBench_TEST_[EN/CN]_V11<br>CCBench | Multi-choice | ✅         | ✅          | [**MMBench Leaderboard**](https://mmbench.opencompass.org.cn/leaderboard) |
| [**MMStar**](https://github.com/MMStar-Benchmark/MMStar) | MMStar | Multi-choice   | ✅         | ✅          | [**Open_VLM_Leaderboard**](https://huggingface.co/spaces/opencompass/open_vlm_leaderboard) |
| [**MME**](https://github.com/BradyFU/Awesome-Multimodal-Large-Language-Models/tree/Evaluation) | MME | Yes or No                                                   | ✅         | ✅          | [**Open_VLM_Leaderboard**](https://huggingface.co/spaces/opencompass/open_vlm_leaderboard) |
| [**SEEDBench_IMG**](https://github.com/AILab-CVC/SEED-Bench) | SEEDBench_IMG | Multi-choice                                         | ✅         | ✅          | [**Open_VLM_Leaderboard**](https://huggingface.co/spaces/opencompass/open_vlm_leaderboard) |
| [**MM-Vet**](https://github.com/yuweihao/MM-Vet)             | MMVet  | VQA                                              | ✅         | ✅          | [**Open_VLM_Leaderboard**](https://huggingface.co/spaces/opencompass/open_vlm_leaderboard) |
| [**MMMU**](https://mmmu-benchmark.github.io)                 | MMMU_DEV_VAL/MMMU_TEST | Multi-choice                                | ✅         | ✅          | [**Open_VLM_Leaderboard**](https://huggingface.co/spaces/opencompass/open_vlm_leaderboard) |
| [**MathVista**](https://mathvista.github.io)                 | MathVista_MINI | VQA                                         | ✅         | ✅          | [**Open_VLM_Leaderboard**](https://huggingface.co/spaces/opencompass/open_vlm_leaderboard) |
| [**ScienceQA_IMG**](https://scienceqa.github.io)             | ScienceQA_[VAL/TEST] | Multi-choice                                   | ✅         | ✅          | [**Open_VLM_Leaderboard**](https://huggingface.co/spaces/opencompass/open_vlm_leaderboard) |
| [**COCO Caption**](https://cocodataset.org)                  | COCO_VAL | Caption                                              | ✅         | ✅          | [**Open_VLM_Leaderboard**](https://huggingface.co/spaces/opencompass/open_vlm_leaderboard) |
| [**HallusionBench**](https://github.com/tianyi-lab/HallusionBench) | HallusionBench | Yes or No                                         | ✅         | ✅          | [**Open_VLM_Leaderboard**](https://huggingface.co/spaces/opencompass/open_vlm_leaderboard) |
| [**OCRVQA**](https://ocr-vqa.github.io)                      | OCRVQA_[TESTCORE/TEST] | VQA                                 | ✅         | ✅          | **TBD.**                                                     |
| [**TextVQA**](https://textvqa.org)                           | TextVQA_VAL | VQA                                           | ✅         | ✅          | **TBD.**                                                     |
| [**ChartQA**](https://github.com/vis-nlp/ChartQA)            | ChartQA_TEST | VQA                                          | ✅         | ✅          | **TBD.**                                                     |
| [**AI2D**](https://allenai.org/data/diagrams)                | AI2D_TEST | Multi-choice                                             | ✅         | ✅          | [**Open_VLM_Leaderboard**](https://huggingface.co/spaces/opencompass/open_vlm_leaderboard) |
| [**LLaVABench**](https://huggingface.co/datasets/liuhaotian/llava-bench-in-the-wild) | LLaVABench | VQA                                            | ✅         | ✅          | [**Open_VLM_Leaderboard**](https://huggingface.co/spaces/opencompass/open_vlm_leaderboard) |
| [**DocVQA**](https://www.docvqa.org)                         | DocVQA_[VAL/TEST] | VQA                                            | ✅         | ✅          | **TBD.**                                                     |
| [**InfoVQA**](https://www.docvqa.org/datasets/infographicvqa) | InfoVQA_[VAL/TEST] | VQA | ✅ | ✅ | **TBD.** |
| [**OCRBench**](https://github.com/Yuliang-Liu/MultimodalOCR) | OCRBench | VQA                                              | ✅         | ✅          | [**Open_VLM_Leaderboard**](https://huggingface.co/spaces/opencompass/open_vlm_leaderboard) |
| [**Core-MM**](https://github.com/core-mm/core-mm)            | CORE_MM | VQA                                               | ✅         |            | **N/A**                                                      |
| [**RealWorldQA**](https://x.ai/blog/grok-1.5v)            | RealWorldQA | VQA                                               | ✅         | ✅           | **TBD.**                                                      |
| [**POPE**](https://github.com/AoiDragon/POPE)            | POPE | Yes or No                                               | ✅         | ✅           | **TBD.**                                                      |

VLMEvalKit will use an **judge LLM** to extract answer from the output if you set the key, otherwise it uses the **exact matching** mode (find "Yes", "No", "A", "B", "C"... in the output strings). **The exact matching can only be applied to the Yes-or-No tasks and the Multi-choice tasks.**

**Supported API Models**

| [**GPT-4V (20231106, 20240409)**](https://platform.openai.com/docs/guides/vision)🎞️🚅 | [**GeminiProVision**](https://platform.openai.com/docs/guides/vision)🎞️🚅 | [**QwenVLPlus**](https://huggingface.co/spaces/Qwen/Qwen-VL-Plus)🎞️🚅 | [**QwenVLMax**](https://huggingface.co/spaces/Qwen/Qwen-VL-Max)🎞️🚅 | [**Step-1V**](https://www.stepfun.com/#step1v)🎞️🚅 |
| ------------------------------------------------------------ | ------------------------------------------------------------ | ------------------------------------------------------------ | ------------------------------------------------------------ | ------------------------------------------------ |
| [**Reka**](https://www.reka.ai)🚅                             |                                                              |                                                              |                                                              |                                                  |

**Supported PyTorch / HF Models**

| [**IDEFICS-[9B/80B/v2-8B]-Instruct**](https://huggingface.co/HuggingFaceM4/idefics-9b-instruct)🎞️🚅 | [**InstructBLIP-[7B/13B]**](https://github.com/salesforce/LAVIS/blob/main/projects/instructblip/README.md) | [**LLaVA-[v1-7B/v1.5-7B/v1.5-13B]**](https://github.com/haotian-liu/LLaVA) | [**MiniGPT-4-[v1-7B/v1-13B/v2-7B]**](https://github.com/Vision-CAIR/MiniGPT-4) |
| ------------------------------------------------------------ | ------------------------------------------------------------ | ------------------------------------------------------------ | ------------------------------------------------------------ |
| [**mPLUG-Owl2**](https://github.com/X-PLUG/mPLUG-Owl/tree/main/mPLUG-Owl2)🎞️ | [**OpenFlamingo-v2**](https://github.com/mlfoundations/open_flamingo)🎞️ | [**PandaGPT-13B**](https://github.com/yxuansu/PandaGPT)      | [**Qwen-VL**](https://huggingface.co/Qwen/Qwen-VL)🎞️🚅, [**Qwen-VL-Chat**](https://huggingface.co/Qwen/Qwen-VL-Chat)🎞️**🚅** |
| [**VisualGLM-6B**](https://huggingface.co/THUDM/visualglm-6b)🚅 | [**InternLM-XComposer-7B**](https://huggingface.co/internlm/internlm-xcomposer-7b)🚅🎞️ | [**ShareGPT4V-[7B/13B]**](https://sharegpt4v.github.io)🚅     | [**TransCore-M**](https://github.com/PCIResearch/TransCore-M) |
| [**LLaVA (XTuner)**](https://huggingface.co/xtuner/llava-internlm-7b)🚅 | [**CogVLM-17B-Chat**](https://huggingface.co/THUDM/cogvlm-chat-hf)🚅 | [**SharedCaptioner**](https://huggingface.co/spaces/Lin-Chen/Share-Captioner)🚅 | [**CogVLM-Grounding-Generalist**](https://huggingface.co/THUDM/cogvlm-grounding-generalist-hf)🚅 |
| [**Monkey**](https://github.com/Yuliang-Liu/Monkey)🚅         | [**EMU2-Chat**](https://github.com/baaivision/Emu)🚅🎞️  | [**Yi-VL-[6B/34B]**](https://huggingface.co/01-ai/Yi-VL-6B)  | [**MMAlaya**](https://huggingface.co/DataCanvas/MMAlaya)🚅    |
| [**InternLM-XComposer2-[1.8B/7B]**](https://huggingface.co/internlm/internlm-xcomposer2-vl-7b)🚅🎞️ | [**MiniCPM-[V1/V2]**](https://huggingface.co/openbmb/MiniCPM-V)🚅   | [**OmniLMM-12B**](https://huggingface.co/openbmb/OmniLMM-12B) | [**InternVL-Chat Series**](https://github.com/OpenGVLab/InternVL)🚅 |
| [**DeepSeek-VL**](https://github.com/deepseek-ai/DeepSeek-VL/tree/main)🎞️ | [**LLaVA-NeXT**](https://llava-vl.github.io/blog/2024-01-30-llava-next/)🚅 | [**Bunny-Llama3**](https://huggingface.co/BAAI/Bunny-Llama-3-8B-V)🚅  |                                                              |

🎞️: Support multiple images as inputs.

🚅: Model can be used without any additional configuration / operation.

**Transformers Version Recommendation:**

Note that some VLMs may not be able to run under certain transformer versions, we recommend the following settings to evaluate each VLM:

- **Please use** `transformers==4.33.0` **for**: `Qwen series`, `Monkey series`, `InternLM-XComposer Series`, `mPLUG-Owl2`, `OpenFlamingo v2`, `IDEFICS series`, `VisualGLM`, `MMAlaya`, `SharedCaptioner`, `MiniGPT-4 series`, `InstructBLIP series`, `PandaGPT`.
- **Please use** `transformers==4.37.0` **for**: `LLaVA series`, `ShareGPT4V series`, `TransCore-M`, `LLaVA (XTuner)`, `CogVLM Series`, `EMU2 Series`, `Yi-VL Series`, `MiniCPM-V series`, `OmniLMM-12B`, `DeepSeek-VL series`, `InternVL series`.
- **Please use** `transformers==4.39.0` **for**: `LLaVA-Next series`.
- **Please use** `transformers==4.40.0` **for**: `IDEFICS2`, `Bunny-Llama3`.

```python
# Demo
from vlmeval.config import supported_VLM
model = supported_VLM['idefics_9b_instruct']()
# Forward Single Image
ret = model.generate(['assets/apple.jpg', 'What is in this image?'])
print(ret)  # The image features a red apple with a leaf on it.
# Forward Multiple Images
ret = model.generate(['assets/apple.jpg', 'assets/apple.jpg', 'How many apples are there in the provided images? '])
print(ret)  # There are two apples in the provided images.
```

## 🏗️ QuickStart

See [QuickStart](/Quickstart.md) for a quick start guide.

## 🛠️ Development Guide

To develop custom benchmarks, VLMs, or simply contribute other codes to **VLMEvalKit**, please refer to [Development_Guide](/Development.md).

## 🎯 The Goal of VLMEvalKit

**The codebase is designed to:**

1. Provide an **easy-to-use**, **opensource evaluation toolkit** to make it convenient for researchers & developers to evaluate existing LVLMs and make evaluation results **easy to reproduce**.
2. Make it easy for VLM developers to evaluate their own models. To evaluate the VLM on multiple supported benchmarks, one just need to **implement a single `generate_inner()` function**, all other workloads (data downloading, data preprocessing, prediction inference, metric calculation) are handled by the codebase.

**The codebase is not designed to:**

1. Reproduce the exact accuracy number reported in the original papers of all **3rd party benchmarks**. The reason can be two-fold:
   1. VLMEvalKit uses **generation-based evaluation** for all VLMs (and optionally with **LLM-based answer extraction**). Meanwhile, some benchmarks may use different approaches (SEEDBench uses PPL-based evaluation, *eg.*). For those benchmarks, we compare both scores in the corresponding result. We encourage developers to support other evaluation paradigms in the codebase.
   2. By default, we use the same prompt template for all VLMs to evaluate on a benchmark. Meanwhile, **some VLMs may have their specific prompt templates** (some may not covered by the codebase at this time). We encourage VLM developers to implement their own prompt template in VLMEvalKit, if that is not covered currently. That will help to improve the reproducibility.

## 🖊️ Citation

If you use VLMEvalKit in your research or wish to refer to the published OpenSource evaluation results, please use the following BibTeX entry and the BibTex entry corresponding to the specific VLM / benchmark you used.

```bib
@misc{2023opencompass,
    title={OpenCompass: A Universal Evaluation Platform for Foundation Models},
    author={OpenCompass Contributors},
    howpublished = {\url{https://github.com/open-compass/opencompass}},
    year={2023}
}
```

## 💻 Other Projects in OpenCompass

- [opencompass](https://github.com/open-compass/opencompass/): An LLM evaluation platform, supporting a wide range of models (LLaMA, LLaMa2, ChatGLM2, ChatGPT, Claude, etc) over 50+ datasets.
- [MMBench](https://github.com/open-compass/MMBench/): Official Repo of "MMBench: Is Your Multi-modal Model an All-around Player?"
- [BotChat](https://github.com/open-compass/BotChat/): Evaluating LLMs' multi-round chatting capability.
- [LawBench](https://github.com/open-compass/LawBench): Benchmarking Legal Knowledge of Large Language Models.
- [Ada-LEval](https://github.com/open-compass/Ada-LEval): Length Adaptive Evaluation, measures the long-context modeling capability of language models.<|MERGE_RESOLUTION|>--- conflicted
+++ resolved
@@ -24,11 +24,7 @@
 
 ## 🆕 News
 
-<<<<<<< HEAD
 - **[2024-04-28]** We have supported [**MMBench V1.1**](https://arxiv.org/pdf/2307.06281), the new version has better data quality and improved vision indispensability. The evaluation service for the test split will be available soon 🔥🔥🔥
-=======
-- **[2024-04-28]** We have supported [**MMBench V1.1**](https://arxiv.org/pdf/2307.06281), the new version has better data quality and improved vision indispensability 🔥🔥🔥
->>>>>>> 8dafc19a
 - **[2024-04-28]** We have supported [**POPE**](https://github.com/AoiDragon/POPE), a benchmark for object hallucination evaluation 🔥🔥🔥
 - **[2024-04-25]** We have supported [**Reka API**](https://www.reka.ai), the API model ranked first in [**Vision-Arena**](https://huggingface.co/spaces/WildVision/vision-arena) 🔥🔥🔥
 - **[2024-04-21]** We have notices a minor issue of the MathVista evaluation script (which may negatively affect the performance). We have fixed it and updated the leaderboard accordingly
