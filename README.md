--- conflicted
+++ resolved
@@ -49,108 +49,9 @@
 
 [**OpenVLM Leaderboard**](https://huggingface.co/spaces/opencompass/open_vlm_leaderboard): [**Download All DETAILED Results**](http://opencompass.openxlab.space/assets/OpenVLM.json).
 
-<<<<<<< HEAD
-### Supported Benchmarks
-
-**Supported Image Understanding Dataset**
-
-- By default, all evaluation results are presented in [**OpenVLM Leaderboard**](https://huggingface.co/spaces/opencompass/open_vlm_leaderboard).
-- Abbrs: `MCQ`: Multi-choice question; `Y/N`: Yes-or-No Questions; `MTT`: Benchmark with Multi-turn Conversations; `MTI`: Benchmark with Multi-Image as Inputs.
-
-| Dataset                                                      | Dataset Names (for run.py)                             | Task | Dataset | Dataset Names (for run.py) | Task |
-| ------------------------------------------------------------ | ------------------------------------------------------ | --------- | --------- | --------- | --------- |
-| [**MMBench Series**](https://github.com/open-compass/mmbench/): <br>MMBench, MMBench-CN, CCBench | MMBench\_DEV\_[EN/CN] <br>MMBench\_TEST\_[EN/CN]<br>MMBench\_DEV\_[EN/CN]\_V11<br>MMBench\_TEST\_[EN/CN]\_V11<br>CCBench | MCQ | [**MMStar**](https://github.com/MMStar-Benchmark/MMStar) | MMStar | MCQ |
-| [**MME**](https://github.com/BradyFU/Awesome-Multimodal-Large-Language-Models/tree/Evaluation) | MME | Y/N                                       | [**SEEDBench Series**](https://github.com/AILab-CVC/SEED-Bench) | SEEDBench_IMG <br>SEEDBench2 <br>SEEDBench2_Plus | MCQ                                                |
-| [**MM-Vet**](https://github.com/yuweihao/MM-Vet)             | MMVet  | VQA                                              | [**MMMU**](https://mmmu-benchmark.github.io)  | MMMU_[DEV_VAL/TEST]                      | MCQ                                |
-| [**MathVista**](https://mathvista.github.io)                 | MathVista_MINI | VQA                                         | [**ScienceQA_IMG**](https://scienceqa.github.io) | ScienceQA_[VAL/TEST]                     | MCQ                        |
-| [**COCO Caption**](https://cocodataset.org)                  | COCO_VAL | Caption                                              | [**HallusionBench**](https://github.com/tianyi-lab/HallusionBench) | HallusionBench                                | Y/N                             |
-| [**OCRVQA**](https://ocr-vqa.github.io)*                     | OCRVQA_[TESTCORE/TEST] | VQA                                 | [**TextVQA**](https://textvqa.org)* | TextVQA_VAL                      | VQA                              |
-| [**ChartQA**](https://github.com/vis-nlp/ChartQA)*           | ChartQA_TEST | VQA                                          | [**AI2D**](https://allenai.org/data/diagrams) | AI2D_[TEST/TEST_NO_MASK]                                 | MCQ                         |
-| [**LLaVABench**](https://huggingface.co/datasets/liuhaotian/llava-bench-in-the-wild) | LLaVABench | VQA                                            | [**DocVQA**](https://www.docvqa.org)+       | DocVQA_[VAL/TEST]                           | VQA                                         |
-| [**InfoVQA**](https://www.docvqa.org/datasets/infographicvqa)+ | InfoVQA_[VAL/TEST] | VQA | [**OCRBench**](https://github.com/Yuliang-Liu/MultimodalOCR) | OCRBench | VQA |
-| [**RealWorldQA**](https://x.ai/blog/grok-1.5v)            | RealWorldQA | MCQ                                          | [**POPE**](https://github.com/AoiDragon/POPE) | POPE                                           | Y/N                                            |
-| [**Core-MM**](https://github.com/core-mm/core-mm)-          | CORE_MM (MTI) | VQA                                               | [**MMT-Bench**](https://mmt-bench.github.io)                 | MMT-Bench\_[VAL/ALL]<br>MMT-Bench\_[VAL/ALL]_MI | MCQ (MTI) |
-| [**MLLMGuard**](https://github.com/Carol-gutianle/MLLMGuard) - | MLLMGuard_DS | VQA | [**AesBench**](https://github.com/yipoh/AesBench)+ | AesBench_[VAL/TEST] | MCQ |
-| [**VCR-wiki**](https://huggingface.co/vcr-org/) + | VCR\_[EN/ZH]\_[EASY/HARD]_[ALL/500/100] | VQA | [**MMLongBench-Doc**](https://mayubo2333.github.io/MMLongBench-Doc/)+ | MMLongBench_DOC | VQA (MTI) |
-| [**BLINK**](https://zeyofu.github.io/blink/) | BLINK | MCQ (MTI) | [**MathVision**](https://mathvision-cuhk.github.io)+ | MathVision<br>MathVision_MINI | VQA |
-| [**MT-VQA**](https://github.com/bytedance/MTVQA) | MTVQA_TEST | VQA | [**MMDU**](https://liuziyu77.github.io/MMDU/)+ | MMDU | VQA (MTT, MTI) |
-| [**Q-Bench1**](https://github.com/Q-Future/Q-Bench) | Q-Bench1_[VAL/TEST] | MCQ | [**A-Bench**](https://github.com/Q-Future/A-Bench) | A-Bench_[VAL/TEST] | MCQ |
-| [**DUDE**](https://arxiv.org/abs/2305.08455)+ | DUDE | VQA (MTI) | [**SlideVQA**](https://arxiv.org/abs/2301.04883)+ | SLIDEVQA<br>SLIDEVQA_MINI | VQA (MTI) |
-| [**TaskMeAnything ImageQA Random**](https://huggingface.co/datasets/weikaih/TaskMeAnything-v1-imageqa-random)+ | TaskMeAnything_v1_imageqa_random | MCQ  | [**MMMB and Multilingual MMBench**](https://sun-hailong.github.io/projects/Parrot/)+ | MMMB\_[ar/cn/en/pt/ru/tr]<br>MMBench_dev\_[ar/cn/en/pt/ru/tr]<br>MMMB<br>MTL_MMBench_DEV<br>PS: MMMB & MTL_MMBench_DEV <br>are **all-in-one** names for 6 langs | MCQ  |
-| [**A-OKVQA**](https://arxiv.org/abs/2206.01718)+ | A-OKVQA | MCQ | [**MuirBench**](https://muirbench.github.io)+ | MUIRBench | MCQ |
-| [**GMAI-MMBench**](https://huggingface.co/papers/2408.03361)+ | GMAI-MMBench_VAL | MCQ | [**TableVQABench**](https://arxiv.org/abs/2404.19205)+ | TableVQABench | VQA |
-| [**MME-RealWorld**](https://arxiv.org/abs/2408.13257)+ | MME-RealWorld[-CN]<br/>[MME-RealWorld-Lite](https://huggingface.co/datasets/yifanzhang114/MME-RealWorld-Lite) | MCQ | [**HRBench**](https://arxiv.org/abs/2408.15556)+ | HRBench[4K/8K] | MCQ |
-| [**MathVerse**](https://mathverse-cuhk.github.io/)+ | MathVerse_MINI<br/>MathVerse_MINI_Vision_Only <br/>MathVerse_MINI_Vision_Dominant<br/>MathVerse_MINI_Vision_Intensive<br/>MathVerse_MINI_Text_Lite<br/>MathVerse_MINI_Text_Dominant | VQA | [**AMBER**](https://github.com/junyangwang0410/AMBER)+ | AMBER | Y/N |
-| [**CRPE**](https://huggingface.co/datasets/OpenGVLab/CRPE)+ | CRPE_[EXIST/RELATION] | VQA | [**MMSearch**](https://mmsearch.github.io/)$$^1$$ | - | **-** |
-| [**R-Bench**](https://arxiv.org/abs/2410.05474)+ | R-Bench-[Dis/Ref] | MCQ | [**WorldMedQA-V**](https://www.arxiv.org/abs/2410.12722)+ | WorldMedQA-V | MCQ |
-| [**GQA**](https://cs.stanford.edu/people/dorarad/gqa/about.html)+ | GQA_TestDev_Balanced | VQA | [**MIA-Bench**](https://arxiv.org/abs/2407.01509)+ | MIA-Bench | VQA |
-| [**WildVision**](https://huggingface.co/datasets/WildVision/wildvision-bench)+ | WildVision | VQA | [**OlympiadBench**](https://github.com/OpenBMB/OlympiadBench)+ | OlympiadBench | VQA |
-| [**MM-Math**](https://github.com/kge-sun/mm-math)+ | MM-Math | VQA | [**Dynamath**](https://huggingface.co/datasets/DynaMath/DynaMath_Sample) | DynaMath | VQA |
-| [**MMGenBench**](https://mmgenbench.alsoai.com/)- | MMGenBench-Test<br>MMGenBench-Domain | - | [**QSpatial**](https://andrewliao11.github.io/spatial_prompt/)+ | QSpatial_[plus/scannet] | VQA |
-| [**VizWiz**](https://vizwiz.org/tasks/vqa/)+ | VizWiz | VQA | [**VisOnlyQA**](https://github.com/psunlpgroup/VisOnlyQA/)+ | VisOnlyQA-VLMEvalKit | MCQ |
-
-**\*** We only provide a subset of the evaluation results, since some VLMs do not yield reasonable results under the zero-shot setting
-
-**\+** The evaluation results are not available yet
-
-**\-** Only inference is supported in VLMEvalKit (That includes the `TEST` splits of some benchmarks that do not include the ground truth answers).
-
-$$^1$$ VLMEvalKit is integrated in its official repository.
-
-VLMEvalKit will use a **judge LLM** to extract answer from the output if you set the key, otherwise it uses the **exact matching** mode (find "Yes", "No", "A", "B", "C"... in the output strings). **The exact matching can only be applied to the Yes-or-No tasks and the Multi-choice tasks.**
-
-**Supported Video Understanding Dataset**
-
-| Dataset                                              | Dataset Names (for run.py) | Task | Dataset | Dataset Names (for run.py) | Task |
-| ---------------------------------------------------- | -------------------------- | ---- | ------- | -------------------------- | ---- |
-| [**MMBench-Video**](https://mmbench-video.github.io) | MMBench-Video              | VQA  | [**Video-MME**](https://video-mme.github.io/)        |    Video-MME                        | MCQ     |
-| [**MVBench**](https://github.com/OpenGVLab/Ask-Anything/blob/main/video_chat2/MVBENCH.md) | MVBench/MVBench_MP4              | MCQ  | [**MLVU**](https://github.com/JUNJIE99/MLVU) | MLVU | MCQ & VQA |
-| [**TempCompass**](https://arxiv.org/abs/2403.00476) | TempCompass | MCQ & Y/N & Caption | [**LongVideoBench**](https://longvideobench.github.io/) | LongVideoBench | MCQ |
-
-### Supported Models
-
-**Supported API Models**
-
-| [**GPT-4v (20231106, 20240409)**](https://platform.openai.com/docs/guides/vision) 🎞️🚅 | [**GPT-4o**](https://openai.com/index/hello-gpt-4o/) 🎞️🚅      | [**Gemini-1.0-Pro**](https://platform.openai.com/docs/guides/vision) 🎞️🚅 | [**Gemini-1.5-Pro**](https://platform.openai.com/docs/guides/vision) 🎞️🚅 | [**Step-1V**](https://www.stepfun.com/#step1v) 🎞️🚅 |
-| ------------------------------------------------------------ | ------------------------------------------------------------ | ------------------------------------------------------------ | ------------------------------------------------------------ | ------------------------------------------------- |
-| [**Reka-[Edge / Flash / Core]**](https://www.reka.ai)🚅       | [**Qwen-VL-[Plus / Max]**](https://huggingface.co/spaces/Qwen/Qwen-VL-Max) 🎞️🚅<br>[**Qwen-VL-[Plus / Max]-0809**](https://huggingface.co/spaces/Qwen/Qwen-VL-Max) 🎞️🚅 | [**Claude3-[Haiku / Sonnet / Opus]**](https://www.anthropic.com/news/claude-3-family) 🎞️🚅 | [**GLM-4v**](https://open.bigmodel.cn/dev/howuse/glm4v) 🚅    | [**CongRong**](https://mllm.cloudwalk.com/web) 🎞️🚅 |
-| [**Claude3.5-Sonnet (20240620, 20241022)**](https://www.anthropic.com/news/claude-3-5-sonnet) 🎞️🚅 | [**GPT-4o-Mini**](https://openai.com/index/gpt-4o-mini-advancing-cost-efficient-intelligence/) 🎞️🚅 | [**Yi-Vision**](https://platform.lingyiwanwu.com)🎞️🚅          | [**Hunyuan-Vision**](https://cloud.tencent.com/document/product/1729)🎞️🚅 | [**BlueLM-V**](https://developers.vivo.com/) 🎞️🚅   |
-| [**TeleMM**](https://cloud.siliconflow.cn/playground/chat/17885302607)🎞️🚅                                                 |
-
-**Supported PyTorch / HF Models**
-
-| [**IDEFICS-[9B/80B/v2-8B/v3-8B]-Instruct**](https://huggingface.co/HuggingFaceM4/idefics-9b-instruct)🚅🎞️                           | [**InstructBLIP-[7B/13B]**](https://github.com/salesforce/LAVIS/blob/main/projects/instructblip/README.md) | [**LLaVA-[v1-7B/v1.5-7B/v1.5-13B]**](https://github.com/haotian-liu/LLaVA) | [**MiniGPT-4-[v1-7B/v1-13B/v2-7B]**](https://github.com/Vision-CAIR/MiniGPT-4) |
-|--------------------------------------------------------------------------------------------------------------------------------------| ------------------------------------------------------------ | ------------------------------------------------------------ | ------------------------------------------------------------ |
-| [**mPLUG-Owl[2/3]**](https://github.com/X-PLUG/mPLUG-Owl/tree/main/mPLUG-Owl2)🎞️                                                    | [**OpenFlamingo-v2**](https://github.com/mlfoundations/open_flamingo)🎞️ | [**PandaGPT-13B**](https://github.com/yxuansu/PandaGPT)      | [**Qwen-VL**](https://huggingface.co/Qwen/Qwen-VL)🚅🎞️ <br>[**Qwen-VL-Chat**](https://huggingface.co/Qwen/Qwen-VL-Chat)🚅🎞️ |
-| [**VisualGLM-6B**](https://huggingface.co/THUDM/visualglm-6b)🚅                                                                      | [**InternLM-XComposer-[1/2]**](https://huggingface.co/internlm/internlm-xcomposer-7b)🚅 | [**ShareGPT4V-[7B/13B]**](https://sharegpt4v.github.io)🚅     | [**TransCore-M**](https://github.com/PCIResearch/TransCore-M) |
-| [**LLaVA (XTuner)**](https://huggingface.co/xtuner/llava-internlm-7b)🚅                                                              | [**CogVLM-[Chat/Llama3]**](https://huggingface.co/THUDM/cogvlm-chat-hf)🚅 | [**ShareCaptioner**](https://huggingface.co/spaces/Lin-Chen/Share-Captioner)🚅 | [**CogVLM-Grounding-Generalist**](https://huggingface.co/THUDM/cogvlm-grounding-generalist-hf)🚅 |
-| [**Monkey**](https://github.com/Yuliang-Liu/Monkey)🚅<br>[**Monkey-Chat**](https://github.com/Yuliang-Liu/Monkey)🚅                  | [**EMU2-Chat**](https://github.com/baaivision/Emu)🚅🎞️         | [**Yi-VL-[6B/34B]**](https://huggingface.co/01-ai/Yi-VL-6B)  | [**MMAlaya**](https://huggingface.co/DataCanvas/MMAlaya)🚅    |
-| [**InternLM-XComposer-2.5**](https://github.com/InternLM/InternLM-XComposer)🚅🎞️                                                    | [**MiniCPM-[V1/V2/V2.5/V2.6]**](https://github.com/OpenBMB/MiniCPM-V)🚅🎞️ | [**OmniLMM-12B**](https://huggingface.co/openbmb/OmniLMM-12B) | [**InternVL-Chat-[V1-1/V1-2/V1-5/V2]**](https://github.com/OpenGVLab/InternVL)🚅🎞️ |
-| [**DeepSeek-VL**](https://github.com/deepseek-ai/DeepSeek-VL/tree/main)🎞️                                                           | [**LLaVA-NeXT**](https://llava-vl.github.io/blog/2024-01-30-llava-next/)🚅🎞️ | [**Bunny-Llama3**](https://huggingface.co/BAAI/Bunny-v1_1-Llama-3-8B-V)🚅 | [**XVERSE-V-13B**](https://github.com/xverse-ai/XVERSE-V-13B/blob/main/vxverse/models/vxverse.py) |
-| [**PaliGemma-3B**](https://huggingface.co/google/paligemma-3b-pt-448) 🚅                                                             | [**360VL-70B**](https://huggingface.co/qihoo360/360VL-70B) 🚅 | [**Phi-3-Vision**](https://huggingface.co/microsoft/Phi-3-vision-128k-instruct)🚅🎞️<br>[**Phi-3.5-Vision**](https://huggingface.co/microsoft/Phi-3.5-vision-instruct)🚅🎞️ | [**WeMM**](https://github.com/scenarios/WeMM)🚅               |
-| [**GLM-4v-9B**](https://huggingface.co/THUDM/glm-4v-9b) 🚅                                                                           | [**Cambrian-[8B/13B/34B]**](https://cambrian-mllm.github.io/) | [**LLaVA-Next-[Qwen-32B]**](https://huggingface.co/lmms-lab/llava-next-qwen-32b) 🎞️ | [**Chameleon-[7B/30B]**](https://huggingface.co/facebook/chameleon-7b)🚅🎞️ |
-| [**Video-LLaVA-7B-[HF]**](https://github.com/PKU-YuanGroup/Video-LLaVA) 🎬                                                           | [**VILA1.5-[3B/8B/13B/40B]**](https://github.com/NVlabs/VILA/)🎞️ | [**Ovis[1.5-Llama3-8B/1.5-Gemma2-9B/1.6-Gemma2-9B/1.6-Llama3.2-3B/1.6-Gemma2-27B]**](https://github.com/AIDC-AI/Ovis) 🚅🎞️ | [**Mantis-8B-[siglip-llama3/clip-llama3/Idefics2/Fuyu]**](https://huggingface.co/TIGER-Lab/Mantis-8B-Idefics2) 🎞️ |
-| [**Llama-3-MixSenseV1_1**](https://huggingface.co/Zero-Vision/Llama-3-MixSenseV1_1)🚅                                                | [**Parrot-7B**](https://github.com/AIDC-AI/Parrot) 🚅         | [**OmChat-v2.0-13B-sinlge-beta**](https://huggingface.co/omlab/omchat-v2.0-13B-single-beta_hf)  🚅 | [**Video-ChatGPT**](https://github.com/mbzuai-oryx/Video-ChatGPT) 🎬 |
-| [**Chat-UniVi-7B[-v1.5]**](https://github.com/PKU-YuanGroup/Chat-UniVi) 🎬                                                           | [**LLaMA-VID-7B**](https://github.com/dvlab-research/LLaMA-VID) 🎬 | [**VideoChat2-HD**](https://huggingface.co/OpenGVLab/VideoChat2_HD_stage4_Mistral_7B) 🎬 | [**PLLaVA-[7B/13B/34B]**](https://huggingface.co/ermu2001/pllava-7b) 🎬 |
-| [**RBDash_72b**](https://github.com/RBDash-Team/RBDash) 🚅🎞️                                                                        | [**xgen-mm-phi3-[interleave/dpo]-r-v1.5**](https://huggingface.co/Salesforce/xgen-mm-phi3-mini-instruct-interleave-r-v1.5) 🚅🎞️ | [**Qwen2-VL-[2B/7B/72B]**](https://github.com/QwenLM/Qwen2-VL)🚅🎞️ | [**slime_[7b/8b/13b]**](https://github.com/yfzhang114/SliME)🎞️ |
-| [**Eagle-X4-[8B/13B]**](https://github.com/NVlabs/EAGLE)🚅🎞️, <br>[**Eagle-X5-[7B/13B/34B]**](https://github.com/NVlabs/EAGLE)🚅🎞️ | [**Moondream1**](https://github.com/vikhyat/moondream)🚅, <br>[**Moondream2**](https://github.com/vikhyat/moondream)🚅 | [**XinYuan-VL-2B-Instruct**](https://huggingface.co/Cylingo/Xinyuan-VL-2B)🚅🎞️ | [**Llama-3.2-[11B/90B]-Vision-Instruct**](https://huggingface.co/meta-llama/Llama-3.2-11B-Vision-Instruct)🚅 |
-| [**Kosmos2**](https://huggingface.co/microsoft/kosmos-2-patch14-224)🚅                                                               | [**H2OVL-Mississippi-[0.8B/2B]**](https://huggingface.co/h2oai/h2ovl-mississippi-2b)🚅🎞️ | [**Pixtral-12B**](https://huggingface.co/mistralai/Pixtral-12B-2409)🎞️ | [**Falcon2-VLM-11B**](https://huggingface.co/tiiuae/falcon-11B-vlm)🚅 |
-| [**MiniMonkey**](https://huggingface.co/mx262/MiniMonkey)🚅🎞️                                                                       | [**LLaVA-OneVision**](https://huggingface.co/lmms-lab/llava-onevision-qwen2-72b-ov-sft)🚅🎞️ | [**LLaVA-Video**](https://huggingface.co/collections/lmms-lab/llava-video-661e86f5e8dabc3ff793c944)🚅🎞️ | [**Aquila-VL-2B**](https://huggingface.co/BAAI/Aquila-VL-2B-llava-qwen)🚅🎞️ |
-| [**Mini-InternVL-Chat-[2B/4B]-V1-5**](https://github.com/OpenGVLab/InternVL)🚅🎞️                                                    | [**InternVL2 Series**](https://huggingface.co/OpenGVLab/InternVL2-8B) 🚅🎞️ | [**Janus-1.3B**](https://huggingface.co/deepseek-ai/Janus-1.3B)🚅🎞️ | [**molmoE-1B/molmo-7B/molmo-72B**](https://huggingface.co/allenai/Molmo-7B-D-0924)🚅 |
-| [**Points-[Yi-1.5-9B/Qwen-2.5-7B]**](https://huggingface.co/WePOINTS/POINTS-Yi-1-5-9B-Chat)🚅                                        | [**NVLM**](https://huggingface.co/nvidia/NVLM-D-72B)🚅        | [**VIntern**](https://huggingface.co/5CD-AI/Vintern-3B-beta)🚅🎞️ |  [**Aria**](https://huggingface.co/rhymes-ai/Aria)🚅🎞️ |
-| [**VARCO-VISION-14B**](https://huggingface.co/NCSOFT/VARCO-VISION-14B-HF)🚅                                                          |  |  |  |
-
-
-🎞️: Support multiple images as inputs.
-
-🚅: Models can be used without any additional configuration/operation.
-
-🎬: Support Video as inputs.
-=======
 Check **Supported Benchmarks** Tab in [**VLMEvalKit Features**](https://aicarrier.feishu.cn/wiki/Qp7wwSzQ9iK1Y6kNUJVcr6zTnPe?table=tblsdEpLieDoCxtb) to view all supported image & video benchmarks (70+).
 
 Check **Supported LMMs** Tab in [**VLMEvalKit Features**](https://aicarrier.feishu.cn/wiki/Qp7wwSzQ9iK1Y6kNUJVcr6zTnPe?table=tblsdEpLieDoCxtb) to view all supported LMMs, including commercial APIs, open-source models, and more (200+).
->>>>>>> e342c817
 
 **Transformers Version Recommendation:**
 
