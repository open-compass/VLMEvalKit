--- conflicted
+++ resolved
@@ -139,19 +139,15 @@
 - **Please use** `transformers==4.36.2` **for**: `Moondream1`.
 - **Please use** `transformers==4.37.0` **for**: `LLaVA series`, `ShareGPT4V series`, `TransCore-M`, `LLaVA (XTuner)`, `CogVLM Series`, `EMU2 Series`, `Yi-VL Series`, `MiniCPM-[V1/V2]`, `OmniLMM-12B`, `DeepSeek-VL series`, `InternVL series`, `Cambrian Series`, `VILA Series`, `Llama-3-MixSenseV1_1`, `Parrot-7B`, `PLLaVA Series`.
 - **Please use** `transformers==4.40.0` **for**: `IDEFICS2`, `Bunny-Llama3`, `MiniCPM-Llama3-V2.5`, `360VL-70B`, `Phi-3-Vision`, `WeMM`.
-<<<<<<< HEAD
-- **Please use** `transformers==4.44.0` **for**: `Moondream2`.
+- **Please use** `transformers==4.44.0` **for**: `Moondream2`, `H2OVL series`.
 - **Please use** `transformers==4.45.0` **for** `Aria`.
-=======
-- **Please use** `transformers==4.44.0` **for**: `Moondream2`, `H2OVL series`.
->>>>>>> 2b3f1aff
 - **Please use** `transformers==latest` **for**: `LLaVA-Next series`, `PaliGemma-3B`, `Chameleon series`, `Video-LLaVA-7B-HF`, `Ovis series`, `Mantis series`, `MiniCPM-V2.6`, `OmChat-v2.0-13B-sinlge-beta`, `Idefics-3`, `GLM-4v-9B`, `VideoChat2-HD`, `RBDash_72b`, `Llama-3.2 series`, `Kosmos series`.
 
 **Torchvision Version Recommendation:**
 
 Note that some VLMs may not be able to run under certain torchvision versions, we recommend the following settings to evaluate each VLM:
 
-- **Please use** `torchvision>=0.16` **for**: `Moondream series` and `Aria series`
+- **Please use** `torchvision>=0.16` **for**: `Moondream series` and `Aria`
 
 ```python
 # Demo
@@ -166,7 +162,7 @@
 ```
 
 **Flash-attn Version Recommendation:**
-- **Please use** `pip install flash-attn --no-build-isolation` **for**: `Aria series`
+- **Please use** `pip install flash-attn --no-build-isolation` **for**: `Aria`
 
 ## 🏗️ QuickStart
 
