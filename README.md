![LOGO](http://opencompass.openxlab.space/utils/MMLB.jpg)
<div align="center"><b>A Toolkit for Evaluating Large Vision-Language Models. </b></div>

<div align="center">
English | [<a href="README_zh-CN.md">简体中文</a>]
</div>

<div align="center">
<a href="https://rank.opencompass.org.cn/leaderboard-multimodal">🏆 Learderboard </a> •
<a href="#-datasets-models-and-evaluation-results">📊Datasets & Models </a> •
<a href="#%EF%B8%8F-quickstart">🏗️Quickstart </a> •
<a href="#%EF%B8%8F-development-guide">🛠️Development </a> •
<a href="#-the-goal-of-vlmevalkit">🎯Goal </a> •
<a href="#%EF%B8%8F-citation">🖊️Citation </a>
</div>

<div align="center">
<a href="https://huggingface.co/spaces/opencompass/open_vlm_leaderboard">🤗 Leaderboard on HuggingFace</a>
<a href="https://openxlab.org.cn/apps/detail/kennyutc/open_mllm_leaderboard">🤖 Leaderboard on OpenXlab</a>
</div>


**VLMEvalKit** (the python package name is **vlmeval**) is an **open-source evaluation toolkit** of **large vision-language models (LVLMs)**. It enables **one-command evaluation** of LVLMs on various benchmarks, without the heavy workload of data preparation under multiple repositories. In VLMEvalKit, we adopt **generation-based evaluation** for all LVLMs, and provide the evaluation results obtained with both **exact matching** and **LLM-based answer extraction**.

## 🆕 News

<<<<<<< HEAD
- **[2024-04-28]** We have supported [**MMBench V1.1**](https://arxiv.org/pdf/2307.06281), the new version has better data quality and improved vision indispensability 🔥🔥🔥
=======
- **[2024-04-28]** We have supported [**POPE**](https://github.com/AoiDragon/POPE), a benchmark for object hallucination evaluation 🔥🔥🔥
>>>>>>> f84d7c5e
- **[2024-04-25]** We have supported [**Reka API**](https://www.reka.ai), the API model ranked first in [**Vision-Arena**](https://huggingface.co/spaces/WildVision/vision-arena) 🔥🔥🔥
- **[2024-04-21]** We have notices a minor issue of the MathVista evaluation script (which may negatively affect the performance). We have fixed it and updated the leaderboard accordingly
- **[2024-04-17]** We have supported [**InternVL-Chat-V1.5**](https://github.com/OpenGVLab/InternVL/) 🔥🔥🔥
- **[2024-04-15]** We have supported [**RealWorldQA**](https://x.ai/blog/grok-1.5v), a multimodal benchmark for real-world spatial understanding 🔥🔥🔥
- **[2024-04-09]** We have refactored the inference interface of VLMs to a more unified version, check [**#140**](https://github.com/open-compass/VLMEvalKit/pull/140) for more details
- **[2024-04-09]** We have supported [**MMStar**](https://github.com/MMStar-Benchmark/MMStar), a challenging vision-indispensable multimodal benchmark. The full evaluation results will be released soon 🔥🔥🔥
- **[2024-04-08]** We have supported [**InfoVQA**](https://www.docvqa.org/datasets/infographicvqa) and the test split of DocVQA. Great thanks to [**DLight**](https://github.com/LightDXY) 🔥🔥🔥
- **[2024-03-28]** Now you can use local OpenSource LLMs as the answer extractor or judge (see [**#132**](https://github.com/open-compass/VLMEvalKit/pull/132) for details). Great thanks to [**StarCycle**](https://github.com/StarCycle) 🔥🔥🔥
- **[2024-03-22]** We have supported [**LLaVA-NeXT**](https://llava-vl.github.io/blog/2024-01-30-llava-next/) 🔥🔥🔥


## 📊 Datasets, Models, and Evaluation Results

**The performance numbers on our official multi-modal leaderboards can be downloaded from here!**

[**OpenCompass Multi-Modal Leaderboard**](https://rank.opencompass.org.cn/leaderboard-multimodal): [Download All DETAILED Results](http://opencompass.openxlab.space/utils/OpenVLM.json).

**Supported Dataset**

| Dataset                                                      | Dataset Names (for run.py)                             | Task | Inference | Evaluation | Results                                                     |
| ------------------------------------------------------------ | ------------------------------------------------------ | --------- | ---------- | ------------------------------------------------------------ |-----|
| [**MMBench Series**](https://github.com/open-compass/mmbench/): <br>MMBench, MMBench-CN, CCBench | MMBench_DEV_[EN/CN]<br>MMBench_TEST_[EN/CN]<br>MMBench_DEV_[EN/CN]_V11<br>MMBench_TEST_[EN/CN]_V11<br>CCBench | Multi-choice | ✅         | ✅          | [**MMBench Leaderboard**](https://mmbench.opencompass.org.cn/leaderboard) |
| [**MMStar**](https://github.com/MMStar-Benchmark/MMStar) | MMStar | Multi-choice   | ✅         | ✅          | [**Open_VLM_Leaderboard**](https://huggingface.co/spaces/opencompass/open_vlm_leaderboard) |
| [**MME**](https://github.com/BradyFU/Awesome-Multimodal-Large-Language-Models/tree/Evaluation) | MME | Yes or No                                                   | ✅         | ✅          | [**Open_VLM_Leaderboard**](https://huggingface.co/spaces/opencompass/open_vlm_leaderboard) |
| [**SEEDBench_IMG**](https://github.com/AILab-CVC/SEED-Bench) | SEEDBench_IMG | Multi-choice                                         | ✅         | ✅          | [**Open_VLM_Leaderboard**](https://huggingface.co/spaces/opencompass/open_vlm_leaderboard) |
| [**MM-Vet**](https://github.com/yuweihao/MM-Vet)             | MMVet  | VQA                                              | ✅         | ✅          | [**Open_VLM_Leaderboard**](https://huggingface.co/spaces/opencompass/open_vlm_leaderboard) |
| [**MMMU**](https://mmmu-benchmark.github.io)                 | MMMU_DEV_VAL/MMMU_TEST | Multi-choice                                | ✅         | ✅          | [**Open_VLM_Leaderboard**](https://huggingface.co/spaces/opencompass/open_vlm_leaderboard) |
| [**MathVista**](https://mathvista.github.io)                 | MathVista_MINI | VQA                                         | ✅         | ✅          | [**Open_VLM_Leaderboard**](https://huggingface.co/spaces/opencompass/open_vlm_leaderboard) |
| [**ScienceQA_IMG**](https://scienceqa.github.io)             | ScienceQA_[VAL/TEST] | Multi-choice                                   | ✅         | ✅          | [**Open_VLM_Leaderboard**](https://huggingface.co/spaces/opencompass/open_vlm_leaderboard) |
| [**COCO Caption**](https://cocodataset.org)                  | COCO_VAL | Caption                                              | ✅         | ✅          | [**Open_VLM_Leaderboard**](https://huggingface.co/spaces/opencompass/open_vlm_leaderboard) |
| [**HallusionBench**](https://github.com/tianyi-lab/HallusionBench) | HallusionBench | Yes or No                                         | ✅         | ✅          | [**Open_VLM_Leaderboard**](https://huggingface.co/spaces/opencompass/open_vlm_leaderboard) |
| [**OCRVQA**](https://ocr-vqa.github.io)                      | OCRVQA_[TESTCORE/TEST] | VQA                                 | ✅         | ✅          | **TBD.**                                                     |
| [**TextVQA**](https://textvqa.org)                           | TextVQA_VAL | VQA                                           | ✅         | ✅          | **TBD.**                                                     |
| [**ChartQA**](https://github.com/vis-nlp/ChartQA)            | ChartQA_TEST | VQA                                          | ✅         | ✅          | **TBD.**                                                     |
| [**AI2D**](https://allenai.org/data/diagrams)                | AI2D_TEST | Multi-choice                                             | ✅         | ✅          | [**Open_VLM_Leaderboard**](https://huggingface.co/spaces/opencompass/open_vlm_leaderboard) |
| [**LLaVABench**](https://huggingface.co/datasets/liuhaotian/llava-bench-in-the-wild) | LLaVABench | VQA                                            | ✅         | ✅          | [**Open_VLM_Leaderboard**](https://huggingface.co/spaces/opencompass/open_vlm_leaderboard) |
| [**DocVQA**](https://www.docvqa.org)                         | DocVQA_[VAL/TEST] | VQA                                            | ✅         | ✅          | **TBD.**                                                     |
| [**InfoVQA**](https://www.docvqa.org/datasets/infographicvqa) | InfoVQA_[VAL/TEST] | VQA | ✅ | ✅ | **TBD.** |
| [**OCRBench**](https://github.com/Yuliang-Liu/MultimodalOCR) | OCRBench | VQA                                              | ✅         | ✅          | [**Open_VLM_Leaderboard**](https://huggingface.co/spaces/opencompass/open_vlm_leaderboard) |
| [**Core-MM**](https://github.com/core-mm/core-mm)            | CORE_MM | VQA                                               | ✅         |            | **N/A**                                                      |
| [**RealWorldQA**](https://x.ai/blog/grok-1.5v)            | RealWorldQA | VQA                                               | ✅         | ✅           | **TBD.**                                                      |
| [**POPE**](https://github.com/AoiDragon/POPE)            | POPE | Yes or No                                               | ✅         | ✅           | **TBD.**                                                      |

VLMEvalKit will use an **judge LLM** to extract answer from the output if you set the key, otherwise it uses the **exact matching** mode (find "Yes", "No", "A", "B", "C"... in the output strings). **The exact matching can only be applied to the Yes-or-No tasks and the Multi-choice tasks.**

**Supported API Models**

| [**GPT-4V (20231106, 20240409)**](https://platform.openai.com/docs/guides/vision)🎞️🚅 | [**GeminiProVision**](https://platform.openai.com/docs/guides/vision)🎞️🚅 | [**QwenVLPlus**](https://huggingface.co/spaces/Qwen/Qwen-VL-Plus)🎞️🚅 | [**QwenVLMax**](https://huggingface.co/spaces/Qwen/Qwen-VL-Max)🎞️🚅 | [**Step-1V**](https://www.stepfun.com/#step1v)🎞️🚅 |
| ------------------------------------------------------------ | ------------------------------------------------------------ | ------------------------------------------------------------ | ------------------------------------------------------------ | ------------------------------------------------ |
| [**Reka**](https://www.reka.ai)🚅                             |                                                              |                                                              |                                                              |                                                  |

**Supported PyTorch / HF Models**

| [**IDEFICS-[9B/80B/v2-8B]-Instruct**](https://huggingface.co/HuggingFaceM4/idefics-9b-instruct)🎞️🚅 | [**InstructBLIP-[7B/13B]**](https://github.com/salesforce/LAVIS/blob/main/projects/instructblip/README.md) | [**LLaVA-[v1-7B/v1.5-7B/v1.5-13B]**](https://github.com/haotian-liu/LLaVA) | [**MiniGPT-4-[v1-7B/v1-13B/v2-7B]**](https://github.com/Vision-CAIR/MiniGPT-4) |
| ------------------------------------------------------------ | ------------------------------------------------------------ | ------------------------------------------------------------ | ------------------------------------------------------------ |
| [**mPLUG-Owl2**](https://github.com/X-PLUG/mPLUG-Owl/tree/main/mPLUG-Owl2)🎞️ | [**OpenFlamingo-v2**](https://github.com/mlfoundations/open_flamingo)🎞️ | [**PandaGPT-13B**](https://github.com/yxuansu/PandaGPT)      | [**Qwen-VL**](https://huggingface.co/Qwen/Qwen-VL)🎞️🚅, [**Qwen-VL-Chat**](https://huggingface.co/Qwen/Qwen-VL-Chat)🎞️**🚅** |
| [**VisualGLM-6B**](https://huggingface.co/THUDM/visualglm-6b)🚅 | [**InternLM-XComposer-7B**](https://huggingface.co/internlm/internlm-xcomposer-7b)🚅🎞️ | [**ShareGPT4V-[7B/13B]**](https://sharegpt4v.github.io)🚅     | [**TransCore-M**](https://github.com/PCIResearch/TransCore-M) |
| [**LLaVA (XTuner)**](https://huggingface.co/xtuner/llava-internlm-7b)🚅 | [**CogVLM-17B-Chat**](https://huggingface.co/THUDM/cogvlm-chat-hf)🚅 | [**SharedCaptioner**](https://huggingface.co/spaces/Lin-Chen/Share-Captioner)🚅 | [**CogVLM-Grounding-Generalist**](https://huggingface.co/THUDM/cogvlm-grounding-generalist-hf)🚅 |
| [**Monkey**](https://github.com/Yuliang-Liu/Monkey)🚅         | [**EMU2-Chat**](https://github.com/baaivision/Emu)🚅🎞️  | [**Yi-VL-[6B/34B]**](https://huggingface.co/01-ai/Yi-VL-6B)  | [**MMAlaya**](https://huggingface.co/DataCanvas/MMAlaya)🚅    |
| [**InternLM-XComposer2-[1.8B/7B]**](https://huggingface.co/internlm/internlm-xcomposer2-vl-7b)🚅🎞️ | [**MiniCPM-[V1/V2]**](https://huggingface.co/openbmb/MiniCPM-V)🚅   | [**OmniLMM-12B**](https://huggingface.co/openbmb/OmniLMM-12B) | [**InternVL-Chat Series**](https://github.com/OpenGVLab/InternVL)🚅 |
| [**DeepSeek-VL**](https://github.com/deepseek-ai/DeepSeek-VL/tree/main)🎞️ | [**LLaVA-NeXT**](https://llava-vl.github.io/blog/2024-01-30-llava-next/)🚅 |   |                                                              |

🎞️: Support multiple images as inputs.

🚅: Model can be used without any additional configuration / operation.

**Transformers Version Recommendation:**

Note that some VLMs may not be able to run under certain transformer versions, we recommend the following settings to evaluate each VLM:

- **Please use** `transformers==4.33.0` **for**: `Qwen series`, `Monkey series`, `InternLM-XComposer Series`, `mPLUG-Owl2`, `OpenFlamingo v2`, `IDEFICS series`, `VisualGLM`, `MMAlaya`, `SharedCaptioner`, `MiniGPT-4 series`, `InstructBLIP series`, `PandaGPT`.
- **Please use** `transformers==4.37.0` **for**: `LLaVA series`, `ShareGPT4V series`, `TransCore-M`, `LLaVA (XTuner)`, `CogVLM Series`, `EMU2 Series`, `Yi-VL Series`, `MiniCPM-V series`, `OmniLMM-12B`, `DeepSeek-VL series`, `InternVL series`.
- **Please use** `transformers==4.39.0` **for**: `LLaVA-Next series`.
- **Please use** `transformers==4.40.0` **for**: `IDEFICS2`.

```python
# Demo
from vlmeval.config import supported_VLM
model = supported_VLM['idefics_9b_instruct']()
# Forward Single Image
ret = model.generate(['assets/apple.jpg', 'What is in this image?'])
print(ret)  # The image features a red apple with a leaf on it.
# Forward Multiple Images
ret = model.generate(['assets/apple.jpg', 'assets/apple.jpg', 'How many apples are there in the provided images? '])
print(ret)  # There are two apples in the provided images.
```

## 🏗️ QuickStart

See [QuickStart](/Quickstart.md) for a quick start guide.

## 🛠️ Development Guide

To develop custom benchmarks, VLMs, or simply contribute other codes to **VLMEvalKit**, please refer to [Development_Guide](/Development.md).

## 🎯 The Goal of VLMEvalKit

**The codebase is designed to:**

1. Provide an **easy-to-use**, **opensource evaluation toolkit** to make it convenient for researchers & developers to evaluate existing LVLMs and make evaluation results **easy to reproduce**.
2. Make it easy for VLM developers to evaluate their own models. To evaluate the VLM on multiple supported benchmarks, one just need to **implement a single `generate_inner()` function**, all other workloads (data downloading, data preprocessing, prediction inference, metric calculation) are handled by the codebase.

**The codebase is not designed to:**

1. Reproduce the exact accuracy number reported in the original papers of all **3rd party benchmarks**. The reason can be two-fold:
   1. VLMEvalKit uses **generation-based evaluation** for all VLMs (and optionally with **LLM-based answer extraction**). Meanwhile, some benchmarks may use different approaches (SEEDBench uses PPL-based evaluation, *eg.*). For those benchmarks, we compare both scores in the corresponding result. We encourage developers to support other evaluation paradigms in the codebase.
   2. By default, we use the same prompt template for all VLMs to evaluate on a benchmark. Meanwhile, **some VLMs may have their specific prompt templates** (some may not covered by the codebase at this time). We encourage VLM developers to implement their own prompt template in VLMEvalKit, if that is not covered currently. That will help to improve the reproducibility.

## 🖊️ Citation

If you use VLMEvalKit in your research or wish to refer to the published OpenSource evaluation results, please use the following BibTeX entry and the BibTex entry corresponding to the specific VLM / benchmark you used.

```bib
@misc{2023opencompass,
    title={OpenCompass: A Universal Evaluation Platform for Foundation Models},
    author={OpenCompass Contributors},
    howpublished = {\url{https://github.com/open-compass/opencompass}},
    year={2023}
}
```

## 💻 Other Projects in OpenCompass

- [opencompass](https://github.com/open-compass/opencompass/): An LLM evaluation platform, supporting a wide range of models (LLaMA, LLaMa2, ChatGLM2, ChatGPT, Claude, etc) over 50+ datasets.
- [MMBench](https://github.com/open-compass/MMBench/): Official Repo of "MMBench: Is Your Multi-modal Model an All-around Player?"
- [BotChat](https://github.com/open-compass/BotChat/): Evaluating LLMs' multi-round chatting capability.
- [LawBench](https://github.com/open-compass/LawBench): Benchmarking Legal Knowledge of Large Language Models.
- [Ada-LEval](https://github.com/open-compass/Ada-LEval): Length Adaptive Evaluation, measures the long-context modeling capability of language models.<|MERGE_RESOLUTION|>--- conflicted
+++ resolved
@@ -24,11 +24,8 @@
 
 ## 🆕 News
 
-<<<<<<< HEAD
 - **[2024-04-28]** We have supported [**MMBench V1.1**](https://arxiv.org/pdf/2307.06281), the new version has better data quality and improved vision indispensability 🔥🔥🔥
-=======
 - **[2024-04-28]** We have supported [**POPE**](https://github.com/AoiDragon/POPE), a benchmark for object hallucination evaluation 🔥🔥🔥
->>>>>>> f84d7c5e
 - **[2024-04-25]** We have supported [**Reka API**](https://www.reka.ai), the API model ranked first in [**Vision-Arena**](https://huggingface.co/spaces/WildVision/vision-arena) 🔥🔥🔥
 - **[2024-04-21]** We have notices a minor issue of the MathVista evaluation script (which may negatively affect the performance). We have fixed it and updated the leaderboard accordingly
 - **[2024-04-17]** We have supported [**InternVL-Chat-V1.5**](https://github.com/OpenGVLab/InternVL/) 🔥🔥🔥
@@ -37,7 +34,6 @@
 - **[2024-04-09]** We have supported [**MMStar**](https://github.com/MMStar-Benchmark/MMStar), a challenging vision-indispensable multimodal benchmark. The full evaluation results will be released soon 🔥🔥🔥
 - **[2024-04-08]** We have supported [**InfoVQA**](https://www.docvqa.org/datasets/infographicvqa) and the test split of DocVQA. Great thanks to [**DLight**](https://github.com/LightDXY) 🔥🔥🔥
 - **[2024-03-28]** Now you can use local OpenSource LLMs as the answer extractor or judge (see [**#132**](https://github.com/open-compass/VLMEvalKit/pull/132) for details). Great thanks to [**StarCycle**](https://github.com/StarCycle) 🔥🔥🔥
-- **[2024-03-22]** We have supported [**LLaVA-NeXT**](https://llava-vl.github.io/blog/2024-01-30-llava-next/) 🔥🔥🔥
 
 
 ## 📊 Datasets, Models, and Evaluation Results
