.idea/

# Byte-compiled / optimized / DLL files
__pycache__/
*.py[cod]
*$py.class

# C extensions
*.so

# Distribution / packaging
.Python
build/
develop-eggs/
dist/
downloads/
eggs/
.eggs/
lib/
lib64/
parts/
sdist/
var/
wheels/
share/python-wheels/
*.egg-info/
.installed.cfg
*.egg
MANIFEST
.vscode/
.gradio/

# PyInstaller
#  Usually these files are written by a python script from a template
#  before PyInstaller builds the exe, so as to inject date/other infos into it.
*.manifest
*.spec

# Installer logs
pip-log.txt
pip-delete-this-directory.txt

# Unit test / coverage reports
htmlcov/
.tox/
.nox/
.coverage
.coverage.*
.cache
nosetests.xml
coverage.xml
*.cover
*.py,cover
.hypothesis/
.pytest_cache/
cover/

# Translations
*.mo
*.pot

# Django stuff:
*.log
local_settings.py
db.sqlite3
db.sqlite3-journal

# Flask stuff:
instance/
.webassets-cache

# Scrapy stuff:
.scrapy

# Sphinx documentation
docs/_build/

# PyBuilder
.pybuilder/
target/

# Jupyter Notebook
.ipynb_checkpoints

# IPython
profile_default/
ipython_config.py

# pyenv
#   For a library or package, you might want to ignore these files since the code is
#   intended to run in multiple environments; otherwise, check them in:
# .python-version

# pipenv
#   According to pypa/pipenv#598, it is recommended to include Pipfile.lock in version control.
#   However, in case of collaboration, if having platform-specific dependencies or dependencies
#   having no cross-platform support, pipenv may install dependencies that don't work, or not
#   install all needed dependencies.
#Pipfile.lock

# poetry
#   Similar to Pipfile.lock, it is generally recommended to include poetry.lock in version control.
#   This is especially recommended for binary packages to ensure reproducibility, and is more
#   commonly ignored for libraries.
#   https://python-poetry.org/docs/basic-usage/#commit-your-poetrylock-file-to-version-control
#poetry.lock

# pdm
#   Similar to Pipfile.lock, it is generally recommended to include pdm.lock in version control.
#pdm.lock
#   pdm stores project-wide configurations in .pdm.toml, but it is recommended to not include it
#   in version control.
#   https://pdm.fming.dev/#use-with-ide
.pdm.toml

# PEP 582; used by e.g. github.com/David-OConnor/pyflow and github.com/pdm-project/pdm
__pypackages__/

# Celery stuff
celerybeat-schedule
celerybeat.pid

# SageMath parsed files
*.sage.py

# Environments
.env
.venv
env/
venv/
ENV/
env.bak/
venv.bak/

# Spyder project settings
.spyderproject
.spyproject

# Rope project settings
.ropeproject

# mkdocs documentation
/site

# mypy
.mypy_cache/
.dmypy.json
dmypy.json

# Pyre type checker
.pyre/

# pytype static type analyzer
.pytype/

# Cython debug symbols
cython_debug/

# Images
images/

scripts/*ttf
<<<<<<< HEAD
cache_dir/*
outputs
models
InternVL-Chat-V1-5
llava_v1.5_7b
.history
**.pkl
=======
.history
cache_dir/*

# Evaluation Outputs
outputs/*
demo.ipynb
*json
.vscode
>>>>>>> db06c907
<|MERGE_RESOLUTION|>--- conflicted
+++ resolved
@@ -160,21 +160,11 @@
 images/
 
 scripts/*ttf
-<<<<<<< HEAD
+.history
 cache_dir/*
 outputs
 models
 InternVL-Chat-V1-5
 llava_v1.5_7b
 .history
-**.pkl
-=======
-.history
-cache_dir/*
-
-# Evaluation Outputs
-outputs/*
-demo.ipynb
-*json
-.vscode
->>>>>>> db06c907
+**.pkl