import json

import torch
import torch.distributed as dist

from vlmeval.config import supported_VLM
from vlmeval.dataset.video_dataset_config import supported_video_datasets
from vlmeval.dataset import build_dataset
from vlmeval.inference import infer_data_job
from vlmeval.inference_video import infer_data_job_video
from vlmeval.inference_mt import infer_data_job_mt
from vlmeval.smp import *
from vlmeval.utils.result_transfer import MMMU_result_transfer, MMTBench_result_transfer

def build_model_from_config(cfg, model_name):
    import vlmeval.api
    import vlmeval.vlm
    config = cp.deepcopy(cfg[model_name])
    if config == {}:
        return supported_VLM[model_name]()
    assert 'class' in config
    cls_name = config.pop('class')
    if hasattr(vlmeval.api, cls_name):
        return getattr(vlmeval.api, cls_name)(**config)
    elif hasattr(vlmeval.vlm, cls_name):
        return getattr(vlmeval.vlm, cls_name)(**config)
    else:
        raise ValueError(f'Class {cls_name} is not supported in `vlmeval.api` or `vlmeval.vlm`')


def build_dataset_from_config(cfg, dataset_name):
    import vlmeval.dataset
    import inspect
    config = cp.deepcopy(cfg[dataset_name])
    if config == {}:
        return supported_video_datasets[dataset_name]()
    assert 'class' in config
    cls_name = config.pop('class')
    if hasattr(vlmeval.dataset, cls_name):
        cls = getattr(vlmeval.dataset, cls_name)
        sig = inspect.signature(cls.__init__)
        valid_params = {k: v for k, v in config.items() if k in sig.parameters}
        if cls.MODALITY == 'VIDEO':
            if valid_params.get('fps', 0) > 0 and valid_params.get('nframe', 0) > 0:
                raise ValueError('fps and nframe should not be set at the same time')
            if valid_params.get('fps', 0) <= 0 and valid_params.get('nframe', 0) <= 0:
                raise ValueError('fps and nframe should be set at least one valid value')
        return cls(**valid_params)
    else:
        raise ValueError(f'Class {cls_name} is not supported in `vlmeval.dataset`')



def parse_args():
    help_msg = """\
You can launch the evaluation by setting either --data and --model or --config.

--data and --model:
    Each Arg should be a list of strings, specifying the names of datasets and models.
    To find all supported model names, please refer to the `vlmeval/config.py` of check the output of the command \
        `vlmutil mlist all` in the terminal (you should first have vlmeval installed).
    To find all supported dataset names, please refer to the `vlmeval/dataset/__init__.py` file. The python script \
        to print all supported dataset names is as follows:
        ```python
        from vlmeval.dataset import SUPPORTED_DATASETS
        print(SUPPORTED_DATASETS)
        ```
        or you can check the output of the command `vlmutil dlist all` in the terminal.
    To find all supported video dataset default settings, please refer to the \
        `vlmeval/dataset/video_dataset_config.py` file.

--config:
    Launch the evaluation by specifying the path to the config json file. Sample Json Content:
    ```json
    {
        "model": {
            "GPT4o_20240806_T00_HIGH": {
                "class": "GPT4V",
                "model": "gpt-4o-2024-08-06",
                "temperature": 0,
                "img_detail": "high"
            },
            "GPT4o_20240806_T10_Low": {
                "class": "GPT4V",
                "model": "gpt-4o-2024-08-06",
                "temperature": 1.0,
                "img_detail": "low"
            },
            "GPT4o_20241120": {}
        },
        "data": {
            "MME-RealWorld-Lite": {
                "class": "MMERealWorld",
                "dataset": "MME-RealWorld-Lite"
            },
            "MMBench_DEV_EN_V11": {
                "class": "ImageMCQDataset",
                "dataset": "MMBench_DEV_EN_V11"
            },
            "MMBench_Video_8frame_nopack": {},
            "Video-MME_16frame_subs": {
                "class": "VideoMME",
                "dataset": "Video-MME",
                "nframe": 16,
                "use_subtitle": true,
            }
        }
    }
    ```
    Currently, only `model` and `data` are supported fields. The content of each field is a dictionary.
    For `model`, the key is the name of the model, and the value is a dictionary containing the following keys:
    - `class`: The class name of the model, which should be a class in `vlmeval.vlm` or `vlmeval.api`.
    - Other keys are specific to the model, please refer to the corresponding class.
    - Tip: The defined model in the `supported_VLM` of `vlmeval/config.py` can be used as a shortcut.
    For `data`, the key is the name of the dataset (should be the same as the `dataset` field in most cases, \
        except for video datasets), and the value is a dictionary containing the following keys:
    - `class`: The class name of the dataset, which should be a class in `vlmeval.dataset`.
    - `dataset`: The name of the dataset, which should be a string that is accepted by the `dataset` argument of the \
        corresponding class.
    - Other keys are specific to the dataset, please refer to the corresponding class.
    - Tip: The defined dataset in the `supported_video_datasets` of `vlmeval/dataset/video_dataset_config.py` \
        can be used as a shortcut.

    The keys in the `model` and `data` fields will be used for naming the prediction files and evaluation results.
    When launching with `--config`, args for API VLMs, such as `--retry`, `--verbose`, will be ignored.
"""
    parser = argparse.ArgumentParser(description=help_msg, formatter_class=argparse.RawTextHelpFormatter)
    # Essential Args, Setting the Names of Datasets and Models
    parser.add_argument('--data', type=str, nargs='+', help='Names of Datasets')
    parser.add_argument('--model', type=str, nargs='+', help='Names of Models')
    parser.add_argument('--config', type=str, help='Path to the Config Json File')
    # Work Dir
    parser.add_argument('--work-dir', type=str, default='./outputs', help='select the output directory')
    # Infer + Eval or Infer Only
    parser.add_argument('--mode', type=str, default='all', choices=['all', 'infer'])
    # API Kwargs, Apply to API VLMs and Judge API LLMs
    parser.add_argument('--api-nproc', type=int, default=4, help='Parallel API calling')
    parser.add_argument('--retry', type=int, default=None, help='retry numbers for API VLMs')
    parser.add_argument('--judge-args', type=str, default=None, help='Judge arguments in JSON format')
    # Explicitly Set the Judge Model
    parser.add_argument('--judge', type=str, default=None)
    # Logging Utils
    parser.add_argument('--verbose', action='store_true')
    # Configuration for Resume
    # Ignore: will not rerun failed VLM inference
    parser.add_argument('--ignore', action='store_true', help='Ignore failed indices. ')
    # Reuse: will reuse the existing prediction files
    parser.add_argument('--reuse', action='store_true')
    # Reuse-aux: if set, when reuse is True, will also reuse the auxiliary evaluation files
    parser.add_argument('--reuse-aux', type=bool, default=True, help='reuse auxiliary evaluation files')

    args = parser.parse_args()
    return args


def main():
    logger = get_logger('RUN')
    rank, world_size = get_rank_and_world_size()
    args = parse_args()
    use_config, cfg = False, None
    if args.config is not None:
        assert args.data is None and args.model is None, '--data and --model should not be set when using --config'
        use_config, cfg = True, load(args.config)
        args.model = list(cfg['model'].keys())
        args.data = list(cfg['data'].keys())
    else:
        assert len(args.data), '--data should be a list of data files'

    if rank == 0:
        if not args.reuse:
            logger.warning('--reuse is not set, will not reuse previous (before one day) temporary files')
        else:
            logger.warning('--reuse is set, will reuse the latest prediction & temporary pickle files')

    if 'MMEVAL_ROOT' in os.environ:
        args.work_dir = os.environ['MMEVAL_ROOT']

    if not use_config:
        for k, v in supported_VLM.items():
            if hasattr(v, 'keywords') and 'retry' in v.keywords and args.retry is not None:
                v.keywords['retry'] = args.retry
                supported_VLM[k] = v
            if hasattr(v, 'keywords') and 'verbose' in v.keywords and args.verbose is not None:
                v.keywords['verbose'] = args.verbose
                supported_VLM[k] = v

    if world_size > 1:
        local_rank = os.environ.get('LOCAL_RANK', 0)
        torch.cuda.set_device(int(local_rank))
        dist.init_process_group(
            backend='nccl',
            timeout=datetime.timedelta(seconds=int(os.environ.get('DIST_TIMEOUT', 3600)))
        )

    for _, model_name in enumerate(args.model):
        model = None
        date, commit_id = timestr('day'), githash(digits=8)
        eval_id = f"T{date}_G{commit_id}"

        pred_root = osp.join(args.work_dir, model_name, eval_id)
        pred_root_meta = osp.join(args.work_dir, model_name)
        os.makedirs(pred_root_meta, exist_ok=True)

        prev_pred_roots = ls(osp.join(args.work_dir, model_name), mode='dir')
        if len(prev_pred_roots) and args.reuse:
            prev_pred_roots.sort()

        if not osp.exists(pred_root):
            os.makedirs(pred_root, exist_ok=True)

        if use_config:
            model = build_model_from_config(cfg['model'], model_name)

        for _, dataset_name in enumerate(args.data):
            if world_size > 1:
                dist.barrier()

            try:
                result_file_base = f'{model_name}_{dataset_name}.xlsx'

                if use_config:
                    if world_size > 1:
                        if rank == 0:
                            dataset = build_dataset_from_config(cfg['data'], dataset_name)
                        dist.barrier()
                    dataset = build_dataset_from_config(cfg['data'], dataset_name)
                    if dataset is None:
                        logger.error(f'Dataset {dataset_name} is not valid, will be skipped. ')
                        continue
                else:
                    dataset_kwargs = {}
                    if dataset_name in ['MMLongBench_DOC', 'DUDE', 'DUDE_MINI', 'SLIDEVQA', 'SLIDEVQA_MINI']:
                        dataset_kwargs['model'] = model_name

                    # If distributed, first build the dataset on the main process for doing preparation works
                    if world_size > 1:
                        if rank == 0:
                            dataset = build_dataset(dataset_name, **dataset_kwargs)
                        dist.barrier()

                    dataset = build_dataset(dataset_name, **dataset_kwargs)
                    if dataset is None:
                        logger.error(f'Dataset {dataset_name} is not valid, will be skipped. ')
                        continue

                # Handling Multi-Turn Dataset
                if dataset.TYPE == 'MT':
                    result_file_base = result_file_base.replace('.xlsx', '.tsv')

                result_file = osp.join(pred_root, result_file_base)
                
                # Reuse the previous prediction file if exists
                if rank == 0 and len(prev_pred_roots):
                    prev_result_files = []
                    prev_pkl_file_list = []
                    for root in prev_pred_roots[::-1]:
                        if osp.exists(osp.join(root, result_file_base)):
                            if args.reuse_aux:
                                prev_result_files = fetch_aux_files(osp.join(root, result_file_base))
                            else:
                                prev_result_files = [osp.join(root, result_file_base)]
                            break
                        elif commit_id in root and len(ls(root)) and root != pred_root:
                            temp_files = ls(root, match=[dataset_name, '.pkl'])
                            if len(temp_files):
                                prev_pkl_file_list.extend(temp_files)
                                break
                    if not args.reuse:
                        prev_result_files = []
                        prev_pkl_file_list = []
                    if len(prev_result_files):
                        for prev_result_file in prev_result_files:
                            src = prev_result_file
                            tgt = osp.join(pred_root, osp.basename(src))
                            if not osp.exists(tgt):
                                shutil.copy(src, tgt)
                                logger.info(f'--reuse is set, will reuse the prediction file {src}.')
                            else:
                                logger.warning(f'File already exists: {tgt}')

                    elif len(prev_pkl_file_list):
                        for fname in prev_pkl_file_list:
                            target_path = osp.join(pred_root, osp.basename(fname))
                            if not osp.exists(target_path):
                                shutil.copy(fname, target_path)
                                logger.info(f'--reuse is set, will reuse the prediction pickle file {fname}.')
                            else:
                                logger.warning(f'File already exists: {target_path}')

                if world_size > 1:
                    dist.barrier()

                if model is None:
                    model = model_name  # which is only a name

                # Perform the Inference
                if dataset.MODALITY == 'VIDEO':
                    model = infer_data_job_video(
                        model,
                        work_dir=pred_root,
                        model_name=model_name,
                        dataset=dataset,
                        result_file_name=result_file_base,
                        verbose=args.verbose,
                        api_nproc=args.api_nproc)
                elif dataset.TYPE == 'MT':
                    model = infer_data_job_mt(
                        model,
                        work_dir=pred_root,
                        model_name=model_name,
                        dataset=dataset,
                        verbose=args.verbose,
                        api_nproc=args.api_nproc,
                        ignore_failed=args.ignore)
                else:
                    model = infer_data_job(
                        model,
                        work_dir=pred_root,
                        model_name=model_name,
                        dataset=dataset,
                        verbose=args.verbose,
                        api_nproc=args.api_nproc,
                        ignore_failed=args.ignore)

                # Set the judge kwargs first before evaluation or dumping

                judge_kwargs = {
                    'nproc': args.api_nproc,
                    'verbose': args.verbose,
                    'retry': args.retry if args.retry is not None else 3,
                    **(json.loads(args.judge_args) if args.judge_args else {}),
                }

                if args.retry is not None:
                    judge_kwargs['retry'] = args.retry
                if args.judge is not None:
                    judge_kwargs['model'] = args.judge
                else:
<<<<<<< HEAD
                    if dataset.TYPE in ['MCQ', 'Y/N'] or listinstr(['moviechat1k'], dataset_name.lower()):
                        judge_kwargs['model'] = 'chatgpt-0125'
=======
                    if dataset.TYPE in ['MCQ', 'Y/N', 'MCQ_MMMU_Pro']:
                        if listinstr(['WeMath'], dataset_name):
                            judge_kwargs['model'] = 'gpt-4o-mini'
                        else:
                            judge_kwargs['model'] = 'chatgpt-0125'
>>>>>>> 54807b45
                    elif listinstr(['MMVet', 'LLaVABench', 'MMBench-Video'], dataset_name):
                        judge_kwargs['model'] = 'gpt-4-turbo'
                    elif listinstr(['MathVista', 'MathVerse', 'MathVision', 'DynaMath', 'VL-RewardBench', 'LogicVista'], dataset_name):  # noqa: E501
                        judge_kwargs['model'] = 'gpt-4o-mini'
                    elif listinstr(['MMLongBench', 'MMDU', 'DUDE', 'SLIDEVQA', 'MIA-Bench', 'WildVision', 'MMAlignBench'], dataset_name):  # noqa: E501
                        judge_kwargs['model'] = 'gpt-4o'

                if rank == 0:
                    logger.info(judge_kwargs)

                if world_size > 1:
                    dist.barrier()

                # Only Rank 0 handles the evaluation part
                if rank == 0:
                    # Prepare Submission Files for MMMU_TEST AND MMT-Bench_ALL
                    if dataset_name in ['MMMU_TEST']:
                        result_json = MMMU_result_transfer(result_file)
                        logger.info(f'Transfer MMMU_TEST result to json for official evaluation, '
                                    f'json file saved in {result_json}')
                        continue
                    elif 'MMT-Bench_ALL' in dataset_name:
                        submission_file = MMTBench_result_transfer(result_file, **judge_kwargs)
                        logger.info(f'Extract options from prediction of MMT-Bench FULL split for official evaluation '
                                    f'(https://eval.ai/web/challenges/challenge-page/2328/overview), '
                                    f'submission file saved in {submission_file}')
                        continue

                    # Skip the evaluation part if only infer
                    if args.mode == 'infer':
                        continue

                    # Skip the evaluation part if the dataset evaluation is not supported or annotations are missing
                    if 'MLLMGuard_DS' in dataset_name:
                        logger.info('The evaluation of MLLMGuard_DS is not supported yet. ')
                        continue
                    elif 'AesBench_TEST' == dataset_name:
                        logger.info(f'The results are saved in {result_file}. '
                                    f'Please send it to the AesBench Team via huangyipo@hotmail.com.')
                        continue
                    elif dataset_name in ['DocVQA_TEST', 'InfoVQA_TEST', 'Q-Bench1_TEST', 'A-Bench_TEST']:
                        logger.info(f'{dataset_name} is a test split without ground-truth. '
                                    'Thus only the inference part is supported for those datasets. ')
                        continue
                    elif dataset_name in [
                        'MMBench_TEST_CN', 'MMBench_TEST_EN', 'MMBench', 'MMBench_CN',
                        'MMBench_TEST_CN_V11', 'MMBench_TEST_EN_V11', 'MMBench_V11', 'MMBench_CN_V11'
                    ] and not MMBenchOfficialServer(dataset_name):
                        logger.error(
                            f'Can not evaluate {dataset_name} on non-official servers, will skip the evaluation.')
                        continue

                    # Setup the proxy for the evaluation
                    eval_proxy = os.environ.get('EVAL_PROXY', None)
                    old_proxy = os.environ.get('HTTP_PROXY', '')
                    if eval_proxy is not None:
                        proxy_set(eval_proxy)

                    # Perform the Evaluation
                    eval_results = dataset.evaluate(result_file, **judge_kwargs)
                    # Display Evaluation Results in Terminal
                    if eval_results is not None:
                        assert isinstance(eval_results, dict) or isinstance(eval_results, pd.DataFrame)
                        logger.info(f'The evaluation of model {model_name} x dataset {dataset_name} has finished! ')
                        logger.info('Evaluation Results:')
                        if isinstance(eval_results, dict):
                            logger.info('\n' + json.dumps(eval_results, indent=4))
                        elif isinstance(eval_results, pd.DataFrame):
                            if len(eval_results) < len(eval_results.columns):
                                eval_results = eval_results.T
                            logger.info('\n' + tabulate(eval_results))

                    # Restore the proxy
                    if eval_proxy is not None:
                        proxy_set(old_proxy)

                    # Create the symbolic links for the prediction files
                    files = os.listdir(pred_root)
                    files = [x for x in files if (f'{model_name}_{dataset_name}' in x or "status.json" in x)]
                    for f in files:
                        cwd = os.getcwd()
                        file_addr = osp.join(cwd, pred_root, f)
                        link_addr = osp.join(cwd, pred_root_meta, f)
                        if osp.exists(link_addr) or osp.islink(link_addr):
                            os.remove(link_addr)
                        os.symlink(file_addr, link_addr)

            except Exception as e:
                logger.exception(f'Model {model_name} x Dataset {dataset_name} combination failed: {e}, '
                                 'skipping this combination.')
                continue

    if world_size > 1:
        dist.destroy_process_group()


if __name__ == '__main__':
    load_env()
    main()<|MERGE_RESOLUTION|>--- conflicted
+++ resolved
@@ -336,16 +336,11 @@
                 if args.judge is not None:
                     judge_kwargs['model'] = args.judge
                 else:
-<<<<<<< HEAD
-                    if dataset.TYPE in ['MCQ', 'Y/N'] or listinstr(['moviechat1k'], dataset_name.lower()):
-                        judge_kwargs['model'] = 'chatgpt-0125'
-=======
-                    if dataset.TYPE in ['MCQ', 'Y/N', 'MCQ_MMMU_Pro']:
+                    if dataset.TYPE in ['MCQ', 'Y/N', 'MCQ_MMMU_Pro'] or listinstr(['moviechat1k'], dataset_name.lower()):
                         if listinstr(['WeMath'], dataset_name):
                             judge_kwargs['model'] = 'gpt-4o-mini'
                         else:
                             judge_kwargs['model'] = 'chatgpt-0125'
->>>>>>> 54807b45
                     elif listinstr(['MMVet', 'LLaVABench', 'MMBench-Video'], dataset_name):
                         judge_kwargs['model'] = 'gpt-4-turbo'
                     elif listinstr(['MathVista', 'MathVerse', 'MathVision', 'DynaMath', 'VL-RewardBench', 'LogicVista'], dataset_name):  # noqa: E501
