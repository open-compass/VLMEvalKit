--- conflicted
+++ resolved
@@ -465,47 +465,6 @@
                         elif listinstr(['VisuLogic'], dataset_name):
                             judge_kwargs['model'] = 'exact_matching'
                         else:
-<<<<<<< HEAD
-                            judge_kwargs["model"] = "chatgpt-0125"
-                    elif listinstr(
-                        ["MMVet", "LLaVABench", "MMBench_Video"], dataset_name
-                    ):
-                        judge_kwargs["model"] = "gpt-4-turbo"
-                    elif listinstr(["VGRPBench"], dataset_name):
-                        judge_kwargs["model"] = "gpt-4o"
-                    elif listinstr(
-                        [
-                            "MathVista",
-                            "MathVerse",
-                            "MathVision",
-                            "DynaMath",
-                            "VL-RewardBench",
-                            "LogicVista",
-                            "MOAT",
-                            "OCR_Reasoning",
-                        ],
-                        dataset_name,
-                    ):  # noqa: E501
-                        judge_kwargs["model"] = "gpt-4o-mini"
-                    elif listinstr(
-                        [
-                            "MMLongBench",
-                            "MMDU",
-                            "DUDE",
-                            "SLIDEVQA",
-                            "MIA-Bench",
-                            "WildVision",
-                            "MMAlignBench",
-                            "MM-IFEval",
-                        ],
-                        dataset_name,
-                    ):  # noqa: E501
-                        judge_kwargs["model"] = "gpt-4o"
-                    elif listinstr(["VDC"], dataset_name):
-                        judge_kwargs["model"] = "llama31-8b"
-                    elif listinstr(["VideoMMLU_QA", "VideoMMLU_CAP"], dataset_name):
-                        judge_kwargs["model"] = "qwen-72b"
-=======
                             judge_kwargs['model'] = 'chatgpt-0125'
                     elif listinstr(['MMVet', 'LLaVABench', 'MMBench_Video'], dataset_name):
                         judge_kwargs['model'] = 'gpt-4-turbo'
@@ -521,7 +480,6 @@
                         judge_kwargs['model'] = 'llama31-8b'
                     elif listinstr(['VideoMMLU_QA', 'VideoMMLU_CAP'], dataset_name):
                         judge_kwargs['model'] = 'qwen-72b'
->>>>>>> 0655ce80
 
                 if RANK == 0:
                     logger.info(judge_kwargs)
