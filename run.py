--- conflicted
+++ resolved
@@ -120,16 +120,11 @@
     # Configuration for Resume
     # Ignore: will not rerun failed VLM inference
     parser.add_argument('--ignore', action='store_true', help='Ignore failed indices. ')
-<<<<<<< HEAD
-    # Rerun: will remove all evaluation temp files
-    parser.add_argument('--rerun', action='store_true')
+    # Reuse: will reuse the existing prediction files
+    parser.add_argument('--reuse', action='store_true')
     # Using LMDeploy
     parser.add_argument('--use-lmdeploy-api', action='store_true', help='Using lmdeploy api.')
-=======
-    # Reuse: will reuse the existing prediction files
-    parser.add_argument('--reuse', action='store_true')
-
->>>>>>> dbda46ab
+
     args = parser.parse_args()
     return args
 
@@ -175,15 +170,6 @@
         date, commit_id = timestr('day'), githash(digits=8)
         eval_id = f"T{date}_G{commit_id}"
 
-        pred_root = osp.join(args.work_dir, model_name, eval_id)
-        pred_root_meta = osp.join(args.work_dir, model_name)
-        os.makedirs(pred_root_meta, exist_ok=True)
-
-        prev_pred_roots = ls(osp.join(args.work_dir, model_name), mode='dir')
-        if len(prev_pred_roots) and args.reuse:
-            prev_pred_roots.sort()
-
-<<<<<<< HEAD
         if args.use_lmdeploy_api:
             pred_root = osp.join(args.work_dir, 'lmdeploy', model_name)
             from functools import partial
@@ -191,13 +177,20 @@
         else:
             pred_root = osp.join(args.work_dir, model_name)
         os.makedirs(pred_root, exist_ok=True)
-=======
+
+        pred_root = osp.join(args.work_dir, model_name, eval_id)
+        pred_root_meta = osp.join(args.work_dir, model_name)
+        os.makedirs(pred_root_meta, exist_ok=True)
+
+        prev_pred_roots = ls(osp.join(args.work_dir, model_name), mode='dir')
+        if len(prev_pred_roots) and args.reuse:
+            prev_pred_roots.sort()
+
         if not osp.exists(pred_root):
             os.makedirs(pred_root, exist_ok=True)
 
         if use_config:
             model = build_model_from_config(cfg['model'][model_name])
->>>>>>> dbda46ab
 
         for _, dataset_name in enumerate(args.data):
             try:
