import json
import os
import subprocess
from functools import partial


# GET the number of GPUs on the node without importing libs like torch
def get_gpu_list():
    CUDA_VISIBLE_DEVICES = os.environ.get('CUDA_VISIBLE_DEVICES', '')
    if CUDA_VISIBLE_DEVICES != '':
        gpu_list = [int(x) for x in CUDA_VISIBLE_DEVICES.split(',')]
        return gpu_list
    try:
        ps = subprocess.Popen(('nvidia-smi', '--list-gpus'), stdout=subprocess.PIPE)
        output = subprocess.check_output(('wc', '-l'), stdin=ps.stdout)
        return list(range(int(output)))
    except:
        return []


RANK = int(os.environ.get('RANK', 0))
WORLD_SIZE = int(os.environ.get('WORLD_SIZE', 1))
LOCAL_WORLD_SIZE = int(os.environ.get("LOCAL_WORLD_SIZE",1))
LOCAL_RANK = int(os.environ.get("LOCAL_RANK",1))

GPU_LIST = get_gpu_list()
if LOCAL_WORLD_SIZE > 1 and len(GPU_LIST):
    NGPU = len(GPU_LIST)
    assert NGPU >= LOCAL_WORLD_SIZE, "The number of processes should be less than or equal to the number of GPUs"
    GPU_PER_PROC = NGPU // LOCAL_WORLD_SIZE
    DEVICE_START_IDX = GPU_PER_PROC * LOCAL_RANK
    CUDA_VISIBLE_DEVICES = [str(i) for i in GPU_LIST[DEVICE_START_IDX: DEVICE_START_IDX + GPU_PER_PROC]]
    CUDA_VISIBLE_DEVICES = ','.join(CUDA_VISIBLE_DEVICES)
    # Set CUDA_VISIBLE_DEVICES
    os.environ['CUDA_VISIBLE_DEVICES'] = CUDA_VISIBLE_DEVICES
    print(
        f'RANK: {RANK}, LOCAL_RANK: {LOCAL_RANK}, WORLD_SIZE: {WORLD_SIZE},'
        f'LOCAL_WORLD_SIZE: {LOCAL_WORLD_SIZE}, CUDA_VISIBLE_DEVICES: {CUDA_VISIBLE_DEVICES}'
    )


from vlmeval.config import supported_VLM
from vlmeval.dataset.video_dataset_config import supported_video_datasets
from vlmeval.dataset import build_dataset
from vlmeval.inference import infer_data_job
from vlmeval.inference_video import infer_data_job_video
from vlmeval.inference_mt import infer_data_job_mt
from vlmeval.smp import *
from vlmeval.utils.result_transfer import MMMU_result_transfer, MMTBench_result_transfer


# Make WORLD_SIZE invisible when build models
def build_model_from_config(cfg, model_name, use_vllm=False):
    import vlmeval.api
    import vlmeval.vlm
    ws_bak = os.environ.pop('WORLD_SIZE', None)

    config = cp.deepcopy(cfg[model_name])
    if use_vllm:
        config['use_vllm'] = use_vllm
    if 'class' not in config:
        return supported_VLM[model_name](**config)
    cls_name = config.pop('class')
    if hasattr(vlmeval.api, cls_name):
        model = getattr(vlmeval.api, cls_name)(**config)
    elif hasattr(vlmeval.vlm, cls_name):
        model = getattr(vlmeval.vlm, cls_name)(**config)
    else:
        raise ValueError(f'Class {cls_name} is not supported in `vlmeval.api` or `vlmeval.vlm`')

    if ws_bak:
        os.environ['WORLD_SIZE'] = ws_bak
    return model


def build_dataset_from_config(cfg, dataset_name):
    import vlmeval.dataset
    import inspect
    config = cp.deepcopy(cfg[dataset_name])
    if config == {}:
        return supported_video_datasets[dataset_name]()
    assert 'class' in config
    cls_name = config.pop('class')
    if hasattr(vlmeval.dataset, cls_name):
        cls = getattr(vlmeval.dataset, cls_name)
        sig = inspect.signature(cls.__init__)
        valid_params = {k: v for k, v in config.items() if k in sig.parameters}
        if cls.MODALITY == 'VIDEO':
            if valid_params.get('fps', 0) > 0 and valid_params.get('nframe', 0) > 0:
                raise ValueError('fps and nframe should not be set at the same time')
            if valid_params.get('fps', 0) <= 0 and valid_params.get('nframe', 0) <= 0:
                raise ValueError('fps and nframe should be set at least one valid value')
        return cls(**valid_params)
    else:
        raise ValueError(f'Class {cls_name} is not supported in `vlmeval.dataset`')


def parse_args():
    help_msg = """\
You can launch the evaluation by setting either --data and --model or --config.

--data and --model:
    Each Arg should be a list of strings, specifying the names of datasets and models.
    To find all supported model names, please refer to the `vlmeval/config.py` of check the output of the command \
        `vlmutil mlist all` in the terminal (you should first have vlmeval installed).
    To find all supported dataset names, please refer to the `vlmeval/dataset/__init__.py` file. The python script \
        to print all supported dataset names is as follows:
        ```python
        from vlmeval.dataset import SUPPORTED_DATASETS
        print(SUPPORTED_DATASETS)
        ```
        or you can check the output of the command `vlmutil dlist all` in the terminal.
    To find all supported video dataset default settings, please refer to the \
        `vlmeval/dataset/video_dataset_config.py` file.

--config:
    Launch the evaluation by specifying the path to the config json file. Sample Json Content:
    ```json
    {
        "model": {
            "GPT4o_20240806_T00_HIGH": {
                "class": "GPT4V",
                "model": "gpt-4o-2024-08-06",
                "temperature": 0,
                "img_detail": "high"
            },
            "GPT4o_20240806_T10_Low": {
                "class": "GPT4V",
                "model": "gpt-4o-2024-08-06",
                "temperature": 1.0,
                "img_detail": "low"
            },
            "GPT4o_20241120": {}
        },
        "data": {
            "MME-RealWorld-Lite": {
                "class": "MMERealWorld",
                "dataset": "MME-RealWorld-Lite"
            },
            "MMBench_DEV_EN_V11": {
                "class": "ImageMCQDataset",
                "dataset": "MMBench_DEV_EN_V11"
            },
            "MMBench_Video_8frame_nopack": {},
            "Video-MME_16frame_subs": {
                "class": "VideoMME",
                "dataset": "Video-MME",
                "nframe": 16,
                "use_subtitle": true,
            }
        }
    }
    ```
    Currently, only `model` and `data` are supported fields. The content of each field is a dictionary.
    For `model`, the key is the name of the model, and the value is a dictionary containing the following keys:
    - `class`: The class name of the model, which should be a class in `vlmeval.vlm` or `vlmeval.api`.
    - Other keys are specific to the model, please refer to the corresponding class.
    - Tip: The defined model in the `supported_VLM` of `vlmeval/config.py` can be used as a shortcut.
    For `data`, the key is the name of the dataset (should be the same as the `dataset` field in most cases, \
        except for video datasets), and the value is a dictionary containing the following keys:
    - `class`: The class name of the dataset, which should be a class in `vlmeval.dataset`.
    - `dataset`: The name of the dataset, which should be a string that is accepted by the `dataset` argument of the \
        corresponding class.
    - Other keys are specific to the dataset, please refer to the corresponding class.
    - Tip: The defined dataset in the `supported_video_datasets` of `vlmeval/dataset/video_dataset_config.py` \
        can be used as a shortcut.

    The keys in the `model` and `data` fields will be used for naming the prediction files and evaluation results.
    When launching with `--config`, args for API VLMs, such as `--retry`, `--verbose`, will be ignored.
"""
    parser = argparse.ArgumentParser(description=help_msg, formatter_class=argparse.RawTextHelpFormatter)
    # Essential Args, Setting the Names of Datasets and Models
    parser.add_argument('--data', type=str, nargs='+', help='Names of Datasets')
    parser.add_argument('--model', type=str, nargs='+', help='Names of Models')
    parser.add_argument('--config', type=str, help='Path to the Config Json File')
    # Work Dir
    parser.add_argument('--work-dir', type=str, default='./outputs', help='select the output directory')
    # Infer + Eval or Infer Only
    parser.add_argument('--mode', type=str, default='all', choices=['all', 'infer'])
    # API Kwargs, Apply to API VLMs and Judge API LLMs
    parser.add_argument('--api-nproc', type=int, default=4, help='Parallel API calling')
    parser.add_argument('--retry', type=int, default=None, help='retry numbers for API VLMs')
    parser.add_argument('--judge-args', type=str, default=None, help='Judge arguments in JSON format')
    # Explicitly Set the Judge Model
    parser.add_argument('--judge', type=str, default=None)
    # Logging Utils
    parser.add_argument('--verbose', action='store_true')
    # Configuration for Resume
    # Ignore: will not rerun failed VLM inference
    parser.add_argument('--ignore', action='store_true', help='Ignore failed indices. ')
    # Reuse: will reuse the existing prediction files
    parser.add_argument('--reuse', action='store_true')
    # Reuse-aux: if set, when reuse is True, will also reuse the auxiliary evaluation files
    parser.add_argument('--reuse-aux', type=int, default=True, help='reuse auxiliary evaluation files')
    parser.add_argument(
        '--use-vllm', action='store_true', help='use vllm to generate, the flag is only supported in Llama4 for now')
    parser.add_argument('--use-verifier', action='store_true', help='use verifier to evaluate')

    args = parser.parse_args()
    return args


def main():
    logger = get_logger('RUN')
    args = parse_args()
    use_config, cfg = False, None
    if args.config is not None:
        assert args.data is None and args.model is None, '--data and --model should not be set when using --config'
        use_config, cfg = True, load(args.config)
        args.model = list(cfg['model'].keys())
        args.data = list(cfg['data'].keys())
    else:
        assert len(args.data), '--data should be a list of data files'

    if RANK == 0:
        if not args.reuse:
            logger.warning('--reuse is not set, will not reuse previous (before one day) temporary files')
        else:
            logger.warning('--reuse is set, will reuse the latest prediction & temporary pickle files')

    if 'MMEVAL_ROOT' in os.environ:
        args.work_dir = os.environ['MMEVAL_ROOT']

    if not use_config:
        for k, v in supported_VLM.items():
            if hasattr(v, 'keywords') and 'retry' in v.keywords and args.retry is not None:
                v.keywords['retry'] = args.retry
                supported_VLM[k] = v
            if hasattr(v, 'keywords') and 'verbose' in v.keywords and args.verbose is not None:
                v.keywords['verbose'] = args.verbose
                supported_VLM[k] = v

        # If FWD_API is set, will use class `GPT4V` for all API models in the config
        if os.environ.get('FWD_API', None) == '1':
            from vlmeval.config import api_models as supported_APIs
            from vlmeval.api import GPT4V
            for m in args.model:
                if m in supported_APIs:
                    kws = supported_VLM[m].keywords
                    supported_VLM[m] = partial(GPT4V, **kws)
                    logger.warning(f'FWD_API is set, will use class `GPT4V` for {m}')

    if WORLD_SIZE > 1:
        import torch.distributed as dist
        dist.init_process_group(
            backend='nccl',
            timeout=datetime.timedelta(seconds=int(os.environ.get('DIST_TIMEOUT', 3600)))
        )

    for _, model_name in enumerate(args.model):
        model = None
        date, commit_id = timestr('day'), githash(digits=8)
        eval_id = f"T{date}_G{commit_id}"

        pred_root = osp.join(args.work_dir, model_name, eval_id)
        pred_root_meta = osp.join(args.work_dir, model_name)
        os.makedirs(pred_root_meta, exist_ok=True)

        prev_pred_roots = ls(osp.join(args.work_dir, model_name), mode='dir')
        if len(prev_pred_roots) and args.reuse:
            prev_pred_roots.sort()

        if not osp.exists(pred_root):
            os.makedirs(pred_root, exist_ok=True)

        if use_config:
            model = build_model_from_config(cfg['model'], model_name, args.use_vllm)

        for _, dataset_name in enumerate(args.data):
            if WORLD_SIZE > 1:
                dist.barrier()

            try:
                result_file_base = f'{model_name}_{dataset_name}.xlsx'

                if use_config:
                    if WORLD_SIZE > 1:
                        if RANK == 0:
                            dataset = build_dataset_from_config(cfg['data'], dataset_name)
                        dist.barrier()
                    dataset = build_dataset_from_config(cfg['data'], dataset_name)
                    if dataset is None:
                        logger.error(f'Dataset {dataset_name} is not valid, will be skipped. ')
                        continue
                else:
                    dataset_kwargs = {}
                    if dataset_name in ['MMLongBench_DOC', 'DUDE', 'DUDE_MINI', 'SLIDEVQA', 'SLIDEVQA_MINI']:
                        dataset_kwargs['model'] = model_name

                    # If distributed, first build the dataset on the main process for doing preparation works
                    if WORLD_SIZE > 1:
                        if RANK == 0:
                            dataset = build_dataset(dataset_name, **dataset_kwargs)
                        dist.barrier()

                    dataset = build_dataset(dataset_name, **dataset_kwargs)
                    if dataset is None:
                        logger.error(f'Dataset {dataset_name} is not valid, will be skipped. ')
                        continue

                # Handling Multi-Turn Dataset
                if dataset.TYPE == 'MT':
                    result_file_base = result_file_base.replace('.xlsx', '.tsv')

                result_file = osp.join(pred_root, result_file_base)
                # Reuse the previous prediction file if exists
                if RANK == 0 and len(prev_pred_roots):
                    prepare_reuse_files(
                        pred_root_meta=pred_root_meta, eval_id=eval_id, model_name=model_name,
                        dataset_name=dataset_name, reuse=args.reuse, reuse_aux=args.reuse_aux
                    )

                if WORLD_SIZE > 1:
                    dist.barrier()

                if model is None:
                    model = model_name  # which is only a name

                # Perform the Inference
                if dataset.MODALITY == 'VIDEO':
                    model = infer_data_job_video(
                        model,
                        work_dir=pred_root,
                        model_name=model_name,
                        dataset=dataset,
                        result_file_name=result_file_base,
                        verbose=args.verbose,
                        api_nproc=args.api_nproc,
                        use_vllm=args.use_vllm)
                elif dataset.TYPE == 'MT':
                    model = infer_data_job_mt(
                        model,
                        work_dir=pred_root,
                        model_name=model_name,
                        dataset=dataset,
                        verbose=args.verbose,
                        api_nproc=args.api_nproc,
                        ignore_failed=args.ignore,
                        use_vllm=args.use_vllm)
                else:
                    model = infer_data_job(
                        model,
                        work_dir=pred_root,
                        model_name=model_name,
                        dataset=dataset,
                        verbose=args.verbose,
                        api_nproc=args.api_nproc,
                        ignore_failed=args.ignore,
                        use_vllm=args.use_vllm)

                # Set the judge kwargs first before evaluation or dumping

                judge_kwargs = {
                    'nproc': args.api_nproc,
                    'verbose': args.verbose,
                    'retry': args.retry if args.retry is not None else 3,
                    **(json.loads(args.judge_args) if args.judge_args else {}),
                }

                if args.retry is not None:
                    judge_kwargs['retry'] = args.retry
                if args.judge is not None:
                    judge_kwargs['model'] = args.judge
                else:
                    print(dataset_name)
                    if dataset.TYPE in ['MCQ', 'Y/N', 'MCQ_MMMU_Pro'] or listinstr(
                        ['moviechat1k', 'mme-reasoning'], dataset_name.lower()
                    ):
                        if listinstr(['WeMath', 'MME-Reasoning'], dataset_name):
                            judge_kwargs['model'] = 'gpt-4o-mini'
                        elif listinstr(['VisuLogic'], dataset_name):
                            judge_kwargs['model'] = 'exact_matching'
                        else:
                            judge_kwargs['model'] = 'chatgpt-0125'
                    elif listinstr(['MMVet', 'LLaVABench', 'MMBench_Video'], dataset_name):
                        if listinstr(['LLaVABench_KO'], dataset_name):
                            judge_kwargs['model'] = 'gpt-4o-0806'
                        else:
                            judge_kwargs['model'] = 'gpt-4-turbo'
                    elif listinstr(['VGRPBench'], dataset_name):
                        judge_kwargs['model'] = 'gpt-4o'
                    elif listinstr(['MathVista', 'MathVerse', 'MathVision', 'DynaMath', 'VL-RewardBench', 'LogicVista', 'MOAT', 'OCR_Reasoning'], dataset_name):  # noqa: E501
                        judge_kwargs['model'] = 'gpt-4o-mini'
                    elif listinstr(['MMLongBench', 'MMDU', 'DUDE', 'SLIDEVQA', 'MIA-Bench', 'WildVision', 'MMAlignBench', 'MM-IFEval'], dataset_name):  # noqa: E501
                        judge_kwargs['model'] = 'gpt-4o'
                    elif listinstr(['ChartMimic'], dataset_name):
                        judge_kwargs['model'] = 'gpt-4o'
                    elif listinstr(['VDC'], dataset_name):
                        judge_kwargs['model'] = 'llama31-8b'
                    elif listinstr(['Video_MMLU_QA', 'Video_MMLU_CAP'], dataset_name):
                        judge_kwargs['model'] = 'qwen-72b'
                    elif listinstr(['MMVMBench'], dataset_name):
                        judge_kwargs['model'] = 'gpt-4o'
<<<<<<< HEAD
                    elif listinstr(['M4Bench'], dataset_name):
                        judge_kwargs['model'] = 'gpt-4o'
=======

                if args.use_verifier:
                    judge_kwargs['use_verifier'] = True
                if args.use_vllm:
                    judge_kwargs['use_vllm'] = True

>>>>>>> 4294aa96
                if RANK == 0:
                    logger.info(judge_kwargs)

                if WORLD_SIZE > 1:
                    dist.barrier()

                # Only RANK 0 handles the evaluation part
                if RANK == 0:
                    # Prepare Submission Files for MMMU_TEST AND MMT-Bench_ALL
                    if dataset_name in ['MMMU_TEST']:
                        result_json = MMMU_result_transfer(result_file)
                        logger.info(f'Transfer MMMU_TEST result to json for official evaluation, '
                                    f'json file saved in {result_json}')
                        continue
                    elif 'MMT-Bench_ALL' in dataset_name:
                        submission_file = MMTBench_result_transfer(result_file, **judge_kwargs)
                        logger.info(f'Extract options from prediction of MMT-Bench FULL split for official evaluation '
                                    f'(https://eval.ai/web/challenges/challenge-page/2328/overview), '
                                    f'submission file saved in {submission_file}')
                        continue

                    # Skip the evaluation part if only infer
                    if args.mode == 'infer':
                        continue

                    # Skip the evaluation part if the dataset evaluation is not supported or annotations are missing
                    if 'MLLMGuard_DS' in dataset_name:
                        logger.info('The evaluation of MLLMGuard_DS is not supported yet. ')
                        continue
                    elif 'AesBench_TEST' == dataset_name:
                        logger.info(f'The results are saved in {result_file}. '
                                    f'Please send it to the AesBench Team via huangyipo@hotmail.com.')
                        continue
                    elif dataset_name in ['DocVQA_TEST', 'InfoVQA_TEST', 'Q-Bench1_TEST', 'A-Bench_TEST']:
                        logger.info(f'{dataset_name} is a test split without ground-truth. '
                                    'Thus only the inference part is supported for those datasets. ')
                        continue
                    elif dataset_name in [
                        'MMBench_TEST_CN', 'MMBench_TEST_EN', 'MMBench', 'MMBench_CN',
                        'MMBench_TEST_CN_V11', 'MMBench_TEST_EN_V11', 'MMBench_V11', 'MMBench_CN_V11'
                    ] and not MMBenchOfficialServer(dataset_name):
                        logger.error(
                            f'Can not evaluate {dataset_name} on non-official servers, will skip the evaluation.')
                        continue

                    # Setup the proxy for the evaluation
                    eval_proxy = os.environ.get('EVAL_PROXY', None)
                    old_proxy = os.environ.get('HTTP_PROXY', '')
                    if eval_proxy is not None:
                        proxy_set(eval_proxy)

                    # Perform the Evaluation
                    eval_results = dataset.evaluate(result_file, **judge_kwargs)
                    # Display Evaluation Results in Terminal
                    if eval_results is not None:
                        assert isinstance(eval_results, dict) or isinstance(eval_results, pd.DataFrame)
                        logger.info(f'The evaluation of model {model_name} x dataset {dataset_name} has finished! ')
                        logger.info('Evaluation Results:')
                        if isinstance(eval_results, dict):
                            logger.info('\n' + json.dumps(eval_results, indent=4))
                        elif isinstance(eval_results, pd.DataFrame):
                            if len(eval_results) < len(eval_results.columns):
                                eval_results = eval_results.T
                            logger.info('\n' + tabulate(eval_results))

                    # Restore the proxy
                    if eval_proxy is not None:
                        proxy_set(old_proxy)

                    # Create the symbolic links for the prediction files
                    files = os.listdir(pred_root)
                    files = [x for x in files if (f'{model_name}_{dataset_name}' in x or "status.json" in x)]
                    for f in files:
                        cwd = os.getcwd()
                        file_addr = osp.join(cwd, pred_root, f)
                        link_addr = osp.join(cwd, pred_root_meta, f)
                        if osp.exists(link_addr) or osp.islink(link_addr):
                            os.remove(link_addr)
                        os.symlink(file_addr, link_addr)

            except Exception as e:
                logger.exception(f'Model {model_name} x Dataset {dataset_name} combination failed: {e}, '
                                 'skipping this combination.')
                continue

    if WORLD_SIZE > 1:
        dist.destroy_process_group()


if __name__ == '__main__':
    load_env()
    main()<|MERGE_RESOLUTION|>--- conflicted
+++ resolved
@@ -391,17 +391,15 @@
                         judge_kwargs['model'] = 'qwen-72b'
                     elif listinstr(['MMVMBench'], dataset_name):
                         judge_kwargs['model'] = 'gpt-4o'
-<<<<<<< HEAD
                     elif listinstr(['M4Bench'], dataset_name):
                         judge_kwargs['model'] = 'gpt-4o'
-=======
+
 
                 if args.use_verifier:
                     judge_kwargs['use_verifier'] = True
                 if args.use_vllm:
                     judge_kwargs['use_vllm'] = True
 
->>>>>>> 4294aa96
                 if RANK == 0:
                     logger.info(judge_kwargs)
 
