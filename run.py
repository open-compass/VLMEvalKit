--- conflicted
+++ resolved
@@ -391,13 +391,10 @@
                         judge_kwargs['model'] = 'qwen-72b'
                     elif listinstr(['MMVMBench'], dataset_name):
                         judge_kwargs['model'] = 'gpt-4o'
-<<<<<<< HEAD
                     elif listinstr(['CVQA_EN', 'CVQA_LOC'], dataset_name):
                         judge_kwargs['model'] = 'gpt-4.1'
-=======
                     elif listinstr(['M4Bench'], dataset_name):
                         judge_kwargs['model'] = 'gpt-4o'
->>>>>>> 0bfb59bf
 
                 if args.use_verifier:
                     judge_kwargs['use_verifier'] = True
