import torch
import torch.distributed as dist
from vlmeval.smp import *
from vlmeval.evaluate import COCO_eval, YOrN_eval, MMVet_eval, multiple_choice_eval, VQAEval, MathVista_eval, LLaVABench_eval, OCRBench_eval
from vlmeval.inference import infer_data_job, prefetch_acc
from vlmeval.config import supported_VLM
from vlmeval.utils import dataset_URLs, DATASET_TYPE, abbr2full

def parse_args():
    parser = argparse.ArgumentParser()
    parser.add_argument('--data', type=str, nargs='+', required=True)
    parser.add_argument("--model", type=str, nargs='+', required=True)
    parser.add_argument("--work-dir", type=str, default='.', help="select the output directory")
    parser.add_argument("--mode", type=str, default='all', choices=['all', 'infer'])
    parser.add_argument("--nproc", type=int, default=4, help="Parallel API calling")
    parser.add_argument("--retry", type=int, default=None, help="retry numbers for API VLMs")
    parser.add_argument("--ignore", action='store_true', help="Ignore failed indices. ")
    parser.add_argument("--verbose", action='store_true')
    args = parser.parse_args()
    return args

def main():
    logger = get_logger('RUN')

    args = parse_args()
    assert len(args.data), "--data should be a list of data files"

    if args.retry is not None:
        for k, v in supported_VLM.items():
            if hasattr(v, 'keywords') and 'retry' in v.keywords:
                v.keywords['retry'] = args.retry
                supported_VLM[k] = v
    
    if args.retry is not None:
        for k, v in supported_VLM.items():
            if hasattr(v, 'keywords') and 'retry' in v.keywords:
                v.keywords['retry'] = args.retry
                supported_VLM[k] = v

    rank, world_size = get_rank_and_world_size()
    if world_size > 1:
        torch.cuda.set_device(rank)
        dist.init_process_group(backend='nccl', timeout=datetime.timedelta(seconds=5400))

    for _, model_name in enumerate(args.model):
        model = None

        pred_root = osp.join(args.work_dir, model_name)
        os.makedirs(pred_root, exist_ok=True)

        for _, dataset_name in enumerate(args.data):
            custom_flag = False
<<<<<<< HEAD
            
=======

>>>>>>> 35fc2d7c
            if dataset_name not in dataset_URLs:
                dataset_name = abbr2full(dataset_name)
            
            if dataset_name not in dataset_URLs:
                logger.warning(f'Dataset {dataset_name} is not officially supported. ')
                file_path = osp.join(LMUDataRoot(), f'{dataset_name}.tsv')
                if not osp.exists(file_path):
                    logger.error(f'Cannot find the local dataset {dataset_name}. ')
                    continue
                else:
                    custom_flag = True

            result_file = f'{pred_root}/{model_name}_{dataset_name}.xlsx'
            
            if model is None:
                model = model_name # which is only a name

            # CHECKER
            if dataset_name == 'CORE_MM':
                MULTI_IMG = getattr(supported_VLM[model_name].func, 'interleave_generate', None)
                if MULTI_IMG is not None:
                    logger.error(f'Model {model_name} does not support the `interleave_generate` interface, which is required for testing CORE_MM, skip it. ')
                    continue
                if args.mode == 'all':
                    logger.error(f'Dataset {dataset_name} does not support `evaluation` now, will skip the evaluation. ')

            model = infer_data_job(model, work_dir=pred_root, model_name=model_name, dataset_name=dataset_name, verbose=args.verbose, api_nproc=args.nproc, ignore_failed=args.ignore)

            if dataset_name in ['MMBench_TEST_CN', 'MMBench_TEST_EN', "MMMU_TEST"]:
                if not MMBenchOfficialServer():
                    logger.error(f'Can not evaluate {dataset_name} on non-official servers, will skip the evaluation. ')
                    continue

            if rank == 0:
                time.sleep(3)
                res = None
                if listinstr(['SEEDBench_IMG', 'MMBench', 'CCBench', 'ScienceQA', 'AI2D'], dataset_name):
                    res = prefetch_acc(result_file)
                else:
                    logger.warning(f'{dataset_name} is not handled by prefetch score calculator')
                if res is not None:
                    logger.info(f'{model_name} prefetching: ')
                    logger.info(res)
                    dump(res, result_file.replace('.xlsx', '_prefetch.xlsx'))
                
            if rank == 0 and args.mode == 'all':
                if DATASET_TYPE(dataset_name) == 'multi-choice':
                    dataset_name = "default" if custom_flag else dataset_name
                    multiple_choice_eval(result_file, dataset=dataset_name, model='chatgpt-0613', nproc=args.nproc, verbose=args.verbose)
                elif DATASET_TYPE(dataset_name) == 'Y/N':
                    YOrN_eval(result_file, model='chatgpt-0613', nproc=args.nproc, verbose=args.verbose, dataset=dataset_name)
                elif DATASET_TYPE(dataset_name) == 'Caption':
                    COCO_eval(result_file)
                elif dataset_name == 'MMVet':
                    MMVet_eval(result_file, model='gpt-4-turbo', nproc=args.nproc, verbose=args.verbose)
                elif dataset_name == 'OCRBench':
                    OCRBench_eval(result_file)
                elif listinstr(['OCRVQA', 'TextVQA', 'ChartQA', 'DocVQA'], dataset_name):
                    VQAEval(result_file, dataset_name)
                elif listinstr(['MathVista'], dataset_name):
                    MathVista_eval(result_file, model='gpt-4-turbo', nproc=args.nproc, verbose=args.verbose)
                elif listinstr(['LLaVABench'], dataset_name):
                    LLaVABench_eval(result_file, model='gpt-4-turbo', nproc=args.nproc, verbose=args.verbose)
                else:
                    logger.error(f'Dataset {dataset_name} is not handled by evaluator, will be skipped. ')
            
if __name__ == '__main__':
    main()<|MERGE_RESOLUTION|>--- conflicted
+++ resolved
@@ -50,11 +50,7 @@
 
         for _, dataset_name in enumerate(args.data):
             custom_flag = False
-<<<<<<< HEAD
             
-=======
-
->>>>>>> 35fc2d7c
             if dataset_name not in dataset_URLs:
                 dataset_name = abbr2full(dataset_name)
             
