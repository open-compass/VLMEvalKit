import json
import os
import subprocess
from functools import partial


# GET the number of GPUs on the node without importing libs like torch
def get_gpu_list():
    CUDA_VISIBLE_DEVICES = os.environ.get("CUDA_VISIBLE_DEVICES", "")
    if CUDA_VISIBLE_DEVICES != "":
        gpu_list = [int(x) for x in CUDA_VISIBLE_DEVICES.split(",")]
        return gpu_list
    try:
        ps = subprocess.Popen(("nvidia-smi", "--list-gpus"), stdout=subprocess.PIPE)
        output = subprocess.check_output(("wc", "-l"), stdin=ps.stdout)
        return list(range(int(output)))
    except:
        return []


RANK = int(os.environ.get("RANK", 0))
WORLD_SIZE = int(os.environ.get("WORLD_SIZE", 1))
LOCAL_WORLD_SIZE = int(os.environ.get("LOCAL_WORLD_SIZE", 1))
LOCAL_RANK = int(os.environ.get("LOCAL_RANK", 1))

GPU_LIST = get_gpu_list()
if LOCAL_WORLD_SIZE > 1 and len(GPU_LIST):
    NGPU = len(GPU_LIST)
    assert NGPU >= LOCAL_WORLD_SIZE, (
        "The number of processes should be less than or equal to the number of GPUs"
    )
    GPU_PER_PROC = NGPU // LOCAL_WORLD_SIZE
    DEVICE_START_IDX = GPU_PER_PROC * LOCAL_RANK
    CUDA_VISIBLE_DEVICES = [
        str(i) for i in GPU_LIST[DEVICE_START_IDX : DEVICE_START_IDX + GPU_PER_PROC]
    ]
    CUDA_VISIBLE_DEVICES = ",".join(CUDA_VISIBLE_DEVICES)
    # Set CUDA_VISIBLE_DEVICES
    os.environ["CUDA_VISIBLE_DEVICES"] = CUDA_VISIBLE_DEVICES
    print(
        f"RANK: {RANK}, LOCAL_RANK: {LOCAL_RANK}, WORLD_SIZE: {WORLD_SIZE},"
        f"LOCAL_WORLD_SIZE: {LOCAL_WORLD_SIZE}, CUDA_VISIBLE_DEVICES: {CUDA_VISIBLE_DEVICES}"
    )


from vlmeval.config import supported_VLM
from vlmeval.dataset.video_dataset_config import supported_video_datasets
from vlmeval.dataset import build_dataset
from vlmeval.inference import infer_data_job
from vlmeval.inference_video import infer_data_job_video
from vlmeval.inference_mt import infer_data_job_mt
from vlmeval.smp import *
from vlmeval.utils.result_transfer import MMMU_result_transfer, MMTBench_result_transfer


# Make WORLD_SIZE invisible when build models
def build_model_from_config(cfg, model_name, use_vllm=False):
    import vlmeval.api
    import vlmeval.vlm

    ws_bak = os.environ.pop("WORLD_SIZE", None)

    config = cp.deepcopy(cfg[model_name])
    if use_vllm:
        config["use_vllm"] = use_vllm
    if "class" not in config:
        return supported_VLM[model_name](**config)
    cls_name = config.pop("class")
    if hasattr(vlmeval.api, cls_name):
        model = getattr(vlmeval.api, cls_name)(**config)
    elif hasattr(vlmeval.vlm, cls_name):
        model = getattr(vlmeval.vlm, cls_name)(**config)
    else:
        raise ValueError(
            f"Class {cls_name} is not supported in `vlmeval.api` or `vlmeval.vlm`"
        )

    if ws_bak:
        os.environ["WORLD_SIZE"] = ws_bak
    return model


def build_dataset_from_config(cfg, dataset_name):
    import vlmeval.dataset
    import inspect

    config = cp.deepcopy(cfg[dataset_name])
    if config == {}:
        return supported_video_datasets[dataset_name]()
    assert "class" in config
    cls_name = config.pop("class")
    if hasattr(vlmeval.dataset, cls_name):
        cls = getattr(vlmeval.dataset, cls_name)
        sig = inspect.signature(cls.__init__)
        valid_params = {k: v for k, v in config.items() if k in sig.parameters}
        if cls.MODALITY == "VIDEO":
            if valid_params.get("fps", 0) > 0 and valid_params.get("nframe", 0) > 0:
                raise ValueError("fps and nframe should not be set at the same time")
            if valid_params.get("fps", 0) <= 0 and valid_params.get("nframe", 0) <= 0:
                raise ValueError(
                    "fps and nframe should be set at least one valid value"
                )
        return cls(**valid_params)
    else:
        raise ValueError(f"Class {cls_name} is not supported in `vlmeval.dataset`")


def parse_args():
    help_msg = """\
You can launch the evaluation by setting either --data and --model or --config.

--data and --model:
    Each Arg should be a list of strings, specifying the names of datasets and models.
    To find all supported model names, please refer to the `vlmeval/config.py` of check the output of the command \
        `vlmutil mlist all` in the terminal (you should first have vlmeval installed).
    To find all supported dataset names, please refer to the `vlmeval/dataset/__init__.py` file. The python script \
        to print all supported dataset names is as follows:
        ```python
        from vlmeval.dataset import SUPPORTED_DATASETS
        print(SUPPORTED_DATASETS)
        ```
        or you can check the output of the command `vlmutil dlist all` in the terminal.
    To find all supported video dataset default settings, please refer to the \
        `vlmeval/dataset/video_dataset_config.py` file.

--config:
    Launch the evaluation by specifying the path to the config json file. Sample Json Content:
    ```json
    {
        "model": {
            "GPT4o_20240806_T00_HIGH": {
                "class": "GPT4V",
                "model": "gpt-4o-2024-08-06",
                "temperature": 0,
                "img_detail": "high"
            },
            "GPT4o_20240806_T10_Low": {
                "class": "GPT4V",
                "model": "gpt-4o-2024-08-06",
                "temperature": 1.0,
                "img_detail": "low"
            },
            "GPT4o_20241120": {}
        },
        "data": {
            "MME-RealWorld-Lite": {
                "class": "MMERealWorld",
                "dataset": "MME-RealWorld-Lite"
            },
            "MMBench_DEV_EN_V11": {
                "class": "ImageMCQDataset",
                "dataset": "MMBench_DEV_EN_V11"
            },
            "MMBench_Video_8frame_nopack": {},
            "Video-MME_16frame_subs": {
                "class": "VideoMME",
                "dataset": "Video-MME",
                "nframe": 16,
                "use_subtitle": true,
            }
        }
    }
    ```
    Currently, only `model` and `data` are supported fields. The content of each field is a dictionary.
    For `model`, the key is the name of the model, and the value is a dictionary containing the following keys:
    - `class`: The class name of the model, which should be a class in `vlmeval.vlm` or `vlmeval.api`.
    - Other keys are specific to the model, please refer to the corresponding class.
    - Tip: The defined model in the `supported_VLM` of `vlmeval/config.py` can be used as a shortcut.
    For `data`, the key is the name of the dataset (should be the same as the `dataset` field in most cases, \
        except for video datasets), and the value is a dictionary containing the following keys:
    - `class`: The class name of the dataset, which should be a class in `vlmeval.dataset`.
    - `dataset`: The name of the dataset, which should be a string that is accepted by the `dataset` argument of the \
        corresponding class.
    - Other keys are specific to the dataset, please refer to the corresponding class.
    - Tip: The defined dataset in the `supported_video_datasets` of `vlmeval/dataset/video_dataset_config.py` \
        can be used as a shortcut.

    The keys in the `model` and `data` fields will be used for naming the prediction files and evaluation results.
    When launching with `--config`, args for API VLMs, such as `--retry`, `--verbose`, will be ignored.
"""
    parser = argparse.ArgumentParser(
        description=help_msg, formatter_class=argparse.RawTextHelpFormatter
    )
    # Essential Args, Setting the Names of Datasets and Models
    parser.add_argument("--data", type=str, nargs="+", help="Names of Datasets")
    parser.add_argument("--model", type=str, nargs="+", help="Names of Models")
    parser.add_argument("--config", type=str, help="Path to the Config Json File")
    # Work Dir
    parser.add_argument(
        "--work-dir", type=str, default="./outputs", help="select the output directory"
    )
    # Infer + Eval or Infer Only
    parser.add_argument("--mode", type=str, default="all", choices=["all", "infer"])
    # API Kwargs, Apply to API VLMs and Judge API LLMs
    parser.add_argument("--api-nproc", type=int, default=4, help="Parallel API calling")
    parser.add_argument(
        "--retry", type=int, default=None, help="retry numbers for API VLMs"
    )
    parser.add_argument(
        "--judge-args", type=str, default=None, help="Judge arguments in JSON format"
    )
    # Explicitly Set the Judge Model
    parser.add_argument("--judge", type=str, default=None)
    # Logging Utils
    parser.add_argument("--verbose", action="store_true")
    # Configuration for Resume
    # Ignore: will not rerun failed VLM inference
    parser.add_argument("--ignore", action="store_true", help="Ignore failed indices. ")
    # Reuse: will reuse the existing prediction files
    parser.add_argument("--reuse", action="store_true", default=False)
    # Reuse-aux: if set, when reuse is True, will also reuse the auxiliary evaluation files
    parser.add_argument(
        "--reuse-aux", type=bool, default=False, help="reuse auxiliary evaluation files"
    )
    parser.add_argument(
        "--use-vllm",
        action="store_true",
        help="use vllm to generate, the flag is only supported in Llama4 for now",
    )

    args = parser.parse_args()
    return args


def main():
    logger = get_logger("RUN")
    args = parse_args()
    use_config, cfg = False, None
    if args.config is not None:
        assert args.data is None and args.model is None, (
            "--data and --model should not be set when using --config"
        )
        use_config, cfg = True, load(args.config)
        args.model = list(cfg["model"].keys())
        args.data = list(cfg["data"].keys())
    else:
        assert len(args.data), "--data should be a list of data files"

    if RANK == 0:
        if not args.reuse:
            logger.warning(
                "--reuse is not set, will not reuse previous (before one day) temporary files"
            )
        else:
            logger.warning(
                "--reuse is set, will reuse the latest prediction & temporary pickle files"
            )

    if "MMEVAL_ROOT" in os.environ:
        args.work_dir = os.environ["MMEVAL_ROOT"]

    if not use_config:
        for k, v in supported_VLM.items():
            if (
                hasattr(v, "keywords")
                and "retry" in v.keywords
                and args.retry is not None
            ):
                v.keywords["retry"] = args.retry
                supported_VLM[k] = v
            if (
                hasattr(v, "keywords")
                and "verbose" in v.keywords
                and args.verbose is not None
            ):
                v.keywords["verbose"] = args.verbose
                supported_VLM[k] = v

        # If FWD_API is set, will use class `GPT4V` for all API models in the config
        if os.environ.get("FWD_API", None) == "1":
            from vlmeval.config import api_models as supported_APIs
            from vlmeval.api import GPT4V

            for m in args.model:
                if m in supported_APIs:
                    kws = supported_VLM[m].keywords
                    supported_VLM[m] = partial(GPT4V, **kws)
                    logger.warning(f"FWD_API is set, will use class `GPT4V` for {m}")

    if WORLD_SIZE > 1:
        import torch.distributed as dist

        dist.init_process_group(
            backend="nccl",
            timeout=datetime.timedelta(
                seconds=int(os.environ.get("DIST_TIMEOUT", 3600))
            ),
        )

    for _, model_name in enumerate(args.model):
        model = None
        date, commit_id = timestr("day"), githash(digits=8)
        eval_id = f"T{date}_G{commit_id}"

        pred_root = osp.join(args.work_dir, model_name, eval_id)
        pred_root_meta = osp.join(args.work_dir, model_name)
        os.makedirs(pred_root_meta, exist_ok=True)

        prev_pred_roots = ls(osp.join(args.work_dir, model_name), mode="dir")
        if len(prev_pred_roots) and args.reuse:
            prev_pred_roots.sort()

        if not osp.exists(pred_root):
            os.makedirs(pred_root, exist_ok=True)

        if use_config:
            model = build_model_from_config(cfg["model"], model_name, args.use_vllm)

        for _, dataset_name in enumerate(args.data):
            if WORLD_SIZE > 1:
                dist.barrier()

            try:
                result_file_base = f"{model_name}_{dataset_name}.xlsx"

                if use_config:
                    if WORLD_SIZE > 1:
                        if RANK == 0:
                            dataset = build_dataset_from_config(
                                cfg["data"], dataset_name
                            )
                        dist.barrier()
                    dataset = build_dataset_from_config(cfg["data"], dataset_name)
                    if dataset is None:
                        logger.error(
                            f"Dataset {dataset_name} is not valid, will be skipped. "
                        )
                        continue
                else:
                    dataset_kwargs = {}
                    if dataset_name in [
                        "MMLongBench_DOC",
                        "DUDE",
                        "DUDE_MINI",
                        "SLIDEVQA",
                        "SLIDEVQA_MINI",
                    ]:
                        dataset_kwargs["model"] = model_name

                    # If distributed, first build the dataset on the main process for doing preparation works
                    if WORLD_SIZE > 1:
                        if RANK == 0:
                            dataset = build_dataset(dataset_name, **dataset_kwargs)
                        dist.barrier()

                    dataset = build_dataset(dataset_name, **dataset_kwargs)
                    if dataset is None:
                        logger.error(
                            f"Dataset {dataset_name} is not valid, will be skipped. "
                        )
                        continue

                # Handling Multi-Turn Dataset
                if dataset.TYPE == "MT":
                    result_file_base = result_file_base.replace(".xlsx", ".tsv")

                result_file = osp.join(pred_root, result_file_base)

                # Reuse the previous prediction file if exists
                if RANK == 0 and len(prev_pred_roots):
                    prev_result_files = []
                    prev_pkl_file_list = []
                    for root in prev_pred_roots[::-1]:
                        if osp.exists(osp.join(root, result_file_base)):
                            if args.reuse_aux:
                                prev_result_files = fetch_aux_files(
                                    osp.join(root, result_file_base)
                                )
                            else:
                                prev_result_files = [osp.join(root, result_file_base)]
                            break
                        elif commit_id in root and len(ls(root)) and root != pred_root:
                            temp_files = ls(root, match=[dataset_name, ".pkl"])
                            if len(temp_files):
                                prev_pkl_file_list.extend(temp_files)
                                break
                    if not args.reuse:
                        prev_result_files = []
                        prev_pkl_file_list = []
                    if len(prev_result_files):
                        for prev_result_file in prev_result_files:
                            src = prev_result_file
                            tgt = osp.join(pred_root, osp.basename(src))
                            if not osp.exists(tgt):
                                shutil.copy(src, tgt)
                                logger.info(
                                    f"--reuse is set, will reuse the prediction file {src}."
                                )
                            else:
                                logger.warning(f"File already exists: {tgt}")

                    elif len(prev_pkl_file_list):
                        for fname in prev_pkl_file_list:
                            target_path = osp.join(pred_root, osp.basename(fname))
                            if not osp.exists(target_path):
                                shutil.copy(fname, target_path)
                                logger.info(
                                    f"--reuse is set, will reuse the prediction pickle file {fname}."
                                )
                            else:
                                logger.warning(f"File already exists: {target_path}")

                if WORLD_SIZE > 1:
                    dist.barrier()

                if model is None:
                    model = model_name  # which is only a name

                # Perform the Inference
                if dataset.MODALITY == "VIDEO":
                    model = infer_data_job_video(
                        model,
                        work_dir=pred_root,
                        model_name=model_name,
                        dataset=dataset,
                        result_file_name=result_file_base,
                        verbose=args.verbose,
                        api_nproc=args.api_nproc,
                        use_vllm=args.use_vllm,
                    )
                elif dataset.TYPE == "MT":
                    model = infer_data_job_mt(
                        model,
                        work_dir=pred_root,
                        model_name=model_name,
                        dataset=dataset,
                        verbose=args.verbose,
                        api_nproc=args.api_nproc,
                        ignore_failed=args.ignore,
                        use_vllm=args.use_vllm,
                    )
                else:
                    model = infer_data_job(
                        model,
                        work_dir=pred_root,
                        model_name=model_name,
                        dataset=dataset,
                        verbose=args.verbose,
                        api_nproc=args.api_nproc,
                        ignore_failed=args.ignore,
                        use_vllm=args.use_vllm,
                    )

                # Set the judge kwargs first before evaluation or dumping

                judge_kwargs = {
                    "nproc": args.api_nproc,
                    "verbose": args.verbose,
                    "retry": args.retry if args.retry is not None else 3,
                    **(json.loads(args.judge_args) if args.judge_args else {}),
                }

                if args.retry is not None:
                    judge_kwargs["retry"] = args.retry
                if args.judge is not None:
                    judge_kwargs["model"] = args.judge
                else:
                    print(dataset_name)
<<<<<<< HEAD
                    if dataset.TYPE in ["MCQ", "Y/N", "MCQ_MMMU_Pro"] or listinstr(
                        ["moviechat1k"], dataset_name.lower()
                    ):
                        if listinstr(["WeMath"], dataset_name):
                            judge_kwargs["model"] = "gpt-4o-mini"
                        elif listinstr(["VisuLogic"], dataset_name):
                            judge_kwargs["model"] = "exact_matching"
=======
                    if dataset.TYPE in ['MCQ', 'Y/N', 'MCQ_MMMU_Pro'] or listinstr(
                        ['moviechat1k', 'mme-reasoning'], dataset_name.lower()
                    ):
                        if listinstr(['WeMath', 'MME-Reasoning'], dataset_name):
                            judge_kwargs['model'] = 'gpt-4o-mini'
                        elif listinstr(['VisuLogic'], dataset_name):
                            judge_kwargs['model'] = 'exact_matching'
>>>>>>> 264c8da2
                        else:
                            judge_kwargs["model"] = "chatgpt-0125"
                    elif listinstr(
                        ["MMVet", "LLaVABench", "MMBench_Video"], dataset_name
                    ):
                        judge_kwargs["model"] = "gpt-4-turbo"
                    elif listinstr(["VGRPBench"], dataset_name):
                        judge_kwargs["model"] = "gpt-4o"
                    elif listinstr(
                        [
                            "MathVista",
                            "MathVerse",
                            "MathVision",
                            "DynaMath",
                            "VL-RewardBench",
                            "LogicVista",
                            "MOAT",
                            "OCR_Reasoning",
                        ],
                        dataset_name,
                    ):  # noqa: E501
                        judge_kwargs["model"] = "gpt-4o-mini"
                    elif listinstr(
                        [
                            "MMLongBench",
                            "MMDU",
                            "DUDE",
                            "SLIDEVQA",
                            "MIA-Bench",
                            "WildVision",
                            "MMAlignBench",
                            "MM-IFEval",
                        ],
                        dataset_name,
                    ):  # noqa: E501
                        judge_kwargs["model"] = "gpt-4o"
                    elif listinstr(["VDC"], dataset_name):
                        judge_kwargs["model"] = "llama31-8b"
                    elif listinstr(["VideoMMLU_QA", "VideoMMLU_CAP"], dataset_name):
                        judge_kwargs["model"] = "qwen-72b"

                if RANK == 0:
                    logger.info(judge_kwargs)

                if WORLD_SIZE > 1:
                    dist.barrier()

                # Only RANK 0 handles the evaluation part
                if RANK == 0:
                    # Prepare Submission Files for MMMU_TEST AND MMT-Bench_ALL
                    if dataset_name in ["MMMU_TEST"]:
                        result_json = MMMU_result_transfer(result_file)
                        logger.info(
                            f"Transfer MMMU_TEST result to json for official evaluation, "
                            f"json file saved in {result_json}"
                        )
                        continue
                    elif "MMT-Bench_ALL" in dataset_name:
                        submission_file = MMTBench_result_transfer(
                            result_file, **judge_kwargs
                        )
                        logger.info(
                            f"Extract options from prediction of MMT-Bench FULL split for official evaluation "
                            f"(https://eval.ai/web/challenges/challenge-page/2328/overview), "
                            f"submission file saved in {submission_file}"
                        )
                        continue

                    # Skip the evaluation part if only infer
                    if args.mode == "infer":
                        continue

                    # Skip the evaluation part if the dataset evaluation is not supported or annotations are missing
                    if "MLLMGuard_DS" in dataset_name:
                        logger.info(
                            "The evaluation of MLLMGuard_DS is not supported yet. "
                        )
                        continue
                    elif "AesBench_TEST" == dataset_name:
                        logger.info(
                            f"The results are saved in {result_file}. "
                            f"Please send it to the AesBench Team via huangyipo@hotmail.com."
                        )
                        continue
                    elif dataset_name in [
                        "DocVQA_TEST",
                        "InfoVQA_TEST",
                        "Q-Bench1_TEST",
                        "A-Bench_TEST",
                    ]:
                        logger.info(
                            f"{dataset_name} is a test split without ground-truth. "
                            "Thus only the inference part is supported for those datasets. "
                        )
                        continue
                    elif dataset_name in [
                        "MMBench_TEST_CN",
                        "MMBench_TEST_EN",
                        "MMBench",
                        "MMBench_CN",
                        "MMBench_TEST_CN_V11",
                        "MMBench_TEST_EN_V11",
                        "MMBench_V11",
                        "MMBench_CN_V11",
                    ] and not MMBenchOfficialServer(dataset_name):
                        logger.error(
                            f"Can not evaluate {dataset_name} on non-official servers, will skip the evaluation."
                        )
                        continue

                    # Setup the proxy for the evaluation
                    eval_proxy = os.environ.get("EVAL_PROXY", None)
                    old_proxy = os.environ.get("HTTP_PROXY", "")
                    if eval_proxy is not None:
                        proxy_set(eval_proxy)

                    # Perform the Evaluation
                    eval_results = dataset.evaluate(result_file, **judge_kwargs)
                    # Display Evaluation Results in Terminal
                    if eval_results is not None:
                        assert isinstance(eval_results, dict) or isinstance(
                            eval_results, pd.DataFrame
                        )
                        logger.info(
                            f"The evaluation of model {model_name} x dataset {dataset_name} has finished! "
                        )
                        logger.info("Evaluation Results:")
                        if isinstance(eval_results, dict):
                            logger.info("\n" + json.dumps(eval_results, indent=4))
                        elif isinstance(eval_results, pd.DataFrame):
                            if len(eval_results) < len(eval_results.columns):
                                eval_results = eval_results.T
                            logger.info("\n" + tabulate(eval_results))

                    # Restore the proxy
                    if eval_proxy is not None:
                        proxy_set(old_proxy)

                    # Create the symbolic links for the prediction files
                    files = os.listdir(pred_root)
                    files = [
                        x
                        for x in files
                        if (f"{model_name}_{dataset_name}" in x or "status.json" in x)
                    ]
                    for f in files:
                        cwd = os.getcwd()
                        file_addr = osp.join(cwd, pred_root, f)
                        link_addr = osp.join(cwd, pred_root_meta, f)
                        if osp.exists(link_addr) or osp.islink(link_addr):
                            os.remove(link_addr)
                        os.symlink(file_addr, link_addr)

            except Exception as e:
                logger.exception(
                    f"Model {model_name} x Dataset {dataset_name} combination failed: {e}, "
                    "skipping this combination."
                )
                continue

    if WORLD_SIZE > 1:
        dist.destroy_process_group()


if __name__ == "__main__":
    load_env()
    main()<|MERGE_RESOLUTION|>--- conflicted
+++ resolved
@@ -456,15 +456,7 @@
                     judge_kwargs["model"] = args.judge
                 else:
                     print(dataset_name)
-<<<<<<< HEAD
-                    if dataset.TYPE in ["MCQ", "Y/N", "MCQ_MMMU_Pro"] or listinstr(
-                        ["moviechat1k"], dataset_name.lower()
-                    ):
-                        if listinstr(["WeMath"], dataset_name):
-                            judge_kwargs["model"] = "gpt-4o-mini"
-                        elif listinstr(["VisuLogic"], dataset_name):
-                            judge_kwargs["model"] = "exact_matching"
-=======
+                    
                     if dataset.TYPE in ['MCQ', 'Y/N', 'MCQ_MMMU_Pro'] or listinstr(
                         ['moviechat1k', 'mme-reasoning'], dataset_name.lower()
                     ):
@@ -472,7 +464,6 @@
                             judge_kwargs['model'] = 'gpt-4o-mini'
                         elif listinstr(['VisuLogic'], dataset_name):
                             judge_kwargs['model'] = 'exact_matching'
->>>>>>> 264c8da2
                         else:
                             judge_kwargs["model"] = "chatgpt-0125"
                     elif listinstr(
