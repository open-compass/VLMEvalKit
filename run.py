--- conflicted
+++ resolved
@@ -186,31 +186,6 @@
             try:
                 result_file_base = f'{model_name}_{dataset_name}.xlsx'
 
-<<<<<<< HEAD
-                # Handling Video Datasets. For Video Dataset, set the fps for priority
-                if args.fps > 0:
-                    if dataset_name in ['MVBench', 'MVTamperBench']:
-                        raise ValueError('MVBench does not support fps setting, please transfer to MVBench_MP4!')
-                    args.nframe = 0
-                if dataset_name in ['MMBench-Video']:
-                    packstr = 'pack' if args.pack else 'nopack'
-                    if args.nframe > 0:
-                        result_file_base = f'{model_name}_{dataset_name}_{args.nframe}frame_{packstr}.xlsx'
-                    else:
-                        result_file_base = f'{model_name}_{dataset_name}_{args.fps}fps_{packstr}.xlsx'
-                elif dataset.MODALITY == 'VIDEO':
-                    if args.pack:
-                        logger.info(f'{dataset_name} not support Pack Mode, directly change to unpack')
-                        args.pack = False
-                    packstr = 'pack' if args.pack else 'nopack'
-                    if args.nframe > 0:
-                        result_file_base = f'{model_name}_{dataset_name}_{args.nframe}frame_{packstr}.xlsx'
-                    else:
-                        result_file_base = f'{model_name}_{dataset_name}_{args.fps}fps_{packstr}.xlsx'
-                    if dataset_name in ['Video-MME', 'LongVideoBench']:
-                        subtitlestr = 'subs' if args.use_subtitle else 'nosubs'
-                        result_file_base = result_file_base.replace('.xlsx', f'_{subtitlestr}.xlsx')
-=======
                 if use_config:
                     if world_size > 1:
                         if rank == 0:
@@ -243,6 +218,8 @@
                     if args.fps > 0:
                         if dataset_name == 'MVBench':
                             raise ValueError('MVBench does not support fps setting, please transfer to MVBench_MP4!')
+                        if dataset_name == 'MVTamperBench':
+                            raise ValueError('MVTamperBench does not support fps setting!')
                         args.nframe = 0
                     if dataset_name in ['MMBench-Video']:
                         packstr = 'pack' if args.pack else 'nopack'
@@ -262,7 +239,6 @@
                         if dataset_name in ['Video-MME', 'LongVideoBench']:
                             subtitlestr = 'subs' if args.use_subtitle else 'nosubs'
                             result_file_base = result_file_base.replace('.xlsx', f'_{subtitlestr}.xlsx')
->>>>>>> 8d141496
 
                 # Handling Multi-Turn Dataset
                 if dataset.TYPE == 'MT':
