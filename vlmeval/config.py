--- conflicted
+++ resolved
@@ -1787,13 +1787,9 @@
     kosmos_series, points_series, nvlm_series, vintern_series, h2ovl_series,
     aria_series, smolvlm_series, sail_series, valley_series, vita_series,
     ross_series, emu_series, ola_series, ursa_series, gemma_series,
-    long_vita_series, ristretto_series, kimi_series, aguvis_series, hawkvl_series, 
-    flash_vl, kimi_vllm_series, oryx_series, treevgr_series, varco_vision_series, qtunevl_series, xvl_series, thyme_series, logics_series, 
-<<<<<<< HEAD
-    cosmos_series, keye_series, qianfanvl_series, rbdashmm_api_series_lmdeploy
-=======
-    cosmos_series, keye_series, qianfanvl_series, lfm2vl_series
->>>>>>> 55fba747
+    long_vita_series, ristretto_series, kimi_series, aguvis_series, hawkvl_series,
+    flash_vl, kimi_vllm_series, oryx_series, treevgr_series, varco_vision_series, qtunevl_series, xvl_series, thyme_series, logics_series,
+    cosmos_series, keye_series, qianfanvl_series, lfm2vl_series, rbdashmm_api_series_lmdeploy
 ]
 
 for grp in model_groups:
