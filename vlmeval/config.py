--- conflicted
+++ resolved
@@ -314,12 +314,8 @@
     deepseekvl_series, minicpm_series, cogvlm_series, wemm_series,
     cambrian_series, chameleon_series, video_models, ovis_series, vila_series,
     mantis_series, mmalaya_series, phi3_series, xgen_mm_series, qwen2vl_series, 
-<<<<<<< HEAD
-    slime_series, eagle_series, moondream_series, llama_series, molmo_series, kosmos_series
-=======
-    slime_series, eagle_series, moondream_series, llama_series, kosmos_series,
-    points_series
->>>>>>> 819e9e6e
+    slime_series, eagle_series, moondream_series, llama_series, molmo_series, 
+    kosmos_series, points_series
 ]
 
 for grp in model_groups:
