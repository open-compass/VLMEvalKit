--- conflicted
+++ resolved
@@ -287,14 +287,13 @@
     'Moondream2': partial(Moondream2, model_path='vikhyatk/moondream2'),
 }
 
-<<<<<<< HEAD
-kosmos_series={
-    'Kosmos2': partial(Kosmos2, model_path='/root/kosmos-2-patch14-224')
-=======
 llama_series={
     'Llama-3.2-11B-Vision-Instruct': partial(llama_vision, model_path='meta-llama/Llama-3.2-11B-Vision-Instruct'),
     'Llama-3.2-90B-Vision-Instruct': partial(llama_vision, model_path='meta-llama/Llama-3.2-90B-Vision-Instruct'),
->>>>>>> 2c000adf
+}
+
+kosmos_series={
+    'Kosmos2': partial(Kosmos2, model_path='/root/kosmos-2-patch14-224')
 }
 
 supported_VLM = {}
@@ -306,11 +305,7 @@
     deepseekvl_series, minicpm_series, cogvlm_series, wemm_series,
     cambrian_series, chameleon_series, video_models, ovis_series, vila_series,
     mantis_series, mmalaya_series, phi3_series, xgen_mm_series, qwen2vl_series, 
-<<<<<<< HEAD
-    slime_series, eagle_series, moondream_series, kosmos_series
-=======
-    slime_series, eagle_series, moondream_series, llama_series
->>>>>>> 2c000adf
+    slime_series, eagle_series, moondream_series, llama_series, kosmos_series
 ]
 
 for grp in model_groups:
