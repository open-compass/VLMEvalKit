--- conflicted
+++ resolved
@@ -270,11 +270,7 @@
     xcomposer_series, minigpt4_series, idefics_series, instructblip_series,
     deepseekvl_series, minicpm_series, cogvlm_series, wemm_series,
     cambrian_series, chameleon_series, video_models, ovis_series, vila_series,
-<<<<<<< HEAD
-    mantis_series, mmalaya_series, phi3_series, xgen_mm_series, slime_series
-=======
-    mantis_series, mmalaya_series, phi3_series, xgen_mm_series, qwen2vl_series
->>>>>>> 496e7dcb
+    mantis_series, mmalaya_series, phi3_series, xgen_mm_series, qwen2vl_series, slime_series
 ]
 
 for grp in model_groups:
