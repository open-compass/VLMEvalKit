from vlmeval.vlm import *
from vlmeval.api import *
from functools import partial
import os

PandaGPT_ROOT = None
MiniGPT4_ROOT = None
TransCore_ROOT = None
Yi_ROOT = None
OmniLMM_ROOT = None
Mini_Gemini_ROOT = None
VXVERSE_ROOT = None
VideoChat2_ROOT = None
VideoChatGPT_ROOT = None
PLLaVA_ROOT = None
RBDash_ROOT = None
VITA_ROOT = None
LLAVA_V1_7B_MODEL_PTH = "Please set your local path to LLaVA-7B-v1.1 here, the model weight is obtained by merging LLaVA delta weight based on vicuna-7b-v1.1 in https://github.com/haotian-liu/LLaVA/blob/main/docs/MODEL_ZOO.md with vicuna-7b-v1.1. "

video_models = {
    "Video-LLaVA-7B": partial(VideoLLaVA, model_path="LanguageBind/Video-LLaVA-7B"),
    "Video-LLaVA-7B-HF": partial(
        VideoLLaVA_HF, model_path="LanguageBind/Video-LLaVA-7B-hf"
    ),
    "VideoChat2-HD": partial(
        VideoChat2_HD,
        model_path="OpenGVLab/VideoChat2_HD_stage4_Mistral_7B",
        root=VideoChat2_ROOT,
        config_file="./vlmeval/vlm/video_llm/configs/videochat2_hd.json",
    ),
    "Chat-UniVi-7B": partial(Chatunivi, model_path="Chat-UniVi/Chat-UniVi"),
    "Chat-UniVi-7B-v1.5": partial(
        Chatunivi, model_path="Chat-UniVi/Chat-UniVi-7B-v1.5"
    ),
    "LLaMA-VID-7B": partial(
        LLaMAVID, model_path="YanweiLi/llama-vid-7b-full-224-video-fps-1"
    ),
    "Video-ChatGPT": partial(
        VideoChatGPT, model_path="MBZUAI/Video-ChatGPT-7B", dir_root=VideoChatGPT_ROOT
    ),
    "PLLaVA-7B": partial(PLLaVA, model_path="ermu2001/pllava-7b", dir_root=PLLaVA_ROOT),
    "PLLaVA-13B": partial(
        PLLaVA, model_path="ermu2001/pllava-13b", dir_root=PLLaVA_ROOT
    ),
    "PLLaVA-34B": partial(
        PLLaVA, model_path="ermu2001/pllava-34b", dir_root=PLLaVA_ROOT
    ),
}

ungrouped = {
    "AKI": partial(AKI, name="AKI", ckpt_pth="Sony/AKI-4B-phi-3.5-mini"),
    "TransCore_M": partial(TransCoreM, root=TransCore_ROOT),
    "PandaGPT_13B": partial(PandaGPT, name="PandaGPT_13B", root=PandaGPT_ROOT),
    "flamingov2": partial(
        OpenFlamingo,
        name="v2",
        mpt_pth="anas-awadalla/mpt-7b",
        ckpt_pth="openflamingo/OpenFlamingo-9B-vitl-mpt7b",
    ),
    "VisualGLM_6b": partial(VisualGLM, model_path="THUDM/visualglm-6b"),
    "mPLUG-Owl2": partial(mPLUG_Owl2, model_path="MAGAer13/mplug-owl2-llama2-7b"),
    "mPLUG-Owl3": partial(mPLUG_Owl3, model_path="mPLUG/mPLUG-Owl3-7B-240728"),
    "OmniLMM_12B": partial(
        OmniLMM12B, model_path="openbmb/OmniLMM-12B", root=OmniLMM_ROOT
    ),
    "MGM_7B": partial(
        Mini_Gemini, model_path="YanweiLi/MGM-7B-HD", root=Mini_Gemini_ROOT
    ),
    "Bunny-llama3-8B": partial(BunnyLLama3, model_path="BAAI/Bunny-v1_1-Llama-3-8B-V"),
    "VXVERSE": partial(VXVERSE, model_name="XVERSE-V-13B", root=VXVERSE_ROOT),
    "360VL-70B": partial(QH_360VL, model_path="qihoo360/360VL-70B"),
    "Llama-3-MixSenseV1_1": partial(
        LLama3Mixsense, model_path="Zero-Vision/Llama-3-MixSenseV1_1"
    ),
    "Parrot": partial(Parrot, model_path="AIDC-AI/Parrot-7B"),
    "OmChat": partial(OmChat, model_path="omlab/omchat-v2.0-13B-single-beta_hf"),
    "RBDash_72b": partial(
        RBDash, model_path="RBDash-Team/RBDash-v1.5", root=RBDash_ROOT
    ),
    "Pixtral-12B": partial(Pixtral, model_path="mistralai/Pixtral-12B-2409"),
    "Falcon2-VLM-11B": partial(Falcon2VLM, model_path="tiiuae/falcon-11B-vlm"),
}

o1_key = os.environ.get('O1_API_KEY', None)
o1_base = os.environ.get('O1_API_BASE', None)
o1_apis = {
    'o1': partial(
        GPT4V,
        model="o1-2024-12-17",
        key=o1_key,
        api_base=o1_base, 
        temperature=0,
        img_detail='high',
        retry=3,
        timeout=1800, 
        max_tokens=16384,
        verbose=False,

    ),
    'o3': partial(
        GPT4V, 
        model="o3-2025-04-16",
        key=o1_key,
        api_base=o1_base, 
        temperature=0,
        img_detail='high',
        retry=3,
        timeout=1800, 
        max_tokens=16384, 
        verbose=False,
    ),
    'o4-mini': partial(
        GPT4V, 
        model="o4-mini-2025-04-16",
        key=o1_key,
        api_base=o1_base, 
        temperature=0,
        img_detail='high',
        retry=3,
        timeout=1800,
        max_tokens=16384,
        verbose=False,
    ),
}

api_models = {
    # GPT
    "GPT4V": partial(
        GPT4V,
        model="gpt-4-1106-vision-preview",
        temperature=0,
        img_size=512,
        img_detail="low",
        retry=10,
        verbose=False,
    ),
    "GPT4V_HIGH": partial(
        GPT4V,
        model="gpt-4-1106-vision-preview",
        temperature=0,
        img_size=-1,
        img_detail="high",
        retry=10,
        verbose=False,
    ),
    "GPT4V_20240409": partial(
        GPT4V,
        model="gpt-4-turbo-2024-04-09",
        temperature=0,
        img_size=512,
        img_detail="low",
        retry=10,
        verbose=False,
    ),
    "GPT4V_20240409_HIGH": partial(
        GPT4V,
        model="gpt-4-turbo-2024-04-09",
        temperature=0,
        img_size=-1,
        img_detail="high",
        retry=10,
        verbose=False,
    ),
    "GPT4o": partial(
        GPT4V,
        model="gpt-4o-2024-05-13",
        temperature=0,
        img_size=512,
        img_detail="low",
        retry=10,
        verbose=False,
    ),
    "GPT4o_HIGH": partial(
        GPT4V,
        model="gpt-4o-2024-05-13",
        temperature=0,
        img_size=-1,
        img_detail="high",
        retry=10,
        verbose=False,
    ),
    "GPT4o_20240806": partial(
        GPT4V,
        model="gpt-4o-2024-08-06",
        temperature=0,
        img_size=-1,
        img_detail="high",
        retry=10,
        verbose=False,
    ),
    "GPT4o_20241120": partial(
        GPT4V,
        model="gpt-4o-2024-11-20",
        temperature=0,
        img_size=-1,
        img_detail="high",
        retry=10,
        verbose=False,
    ),
    "ChatGPT4o": partial(
        GPT4V,
        model="chatgpt-4o-latest",
        temperature=0,
        img_size=-1,
        img_detail="high",
        retry=10,
        verbose=False,
    ),
    "GPT4o_MINI": partial(
        GPT4V,
        model="gpt-4o-mini-2024-07-18",
        temperature=0,
        img_size=-1,
        img_detail="high",
        retry=10,
        verbose=False,
    ),
    "GPT4.5": partial(
        GPT4V, 
        model='gpt-4.5-preview-2025-02-27',
        temperature=0, 
        timeout=600,
        img_size=-1, 
        img_detail='high', 
        retry=10, 
        verbose=False,
    ),
    "gpt-4.1-2025-04-14": partial(
        GPT4V,
        model="gpt-4.1-2025-04-14",
        temperature=0,
        img_size=-1,
        img_detail="high",
        retry=10,
        verbose=False,
    ),
    "gpt-4.1-mini-2025-04-14": partial(
        GPT4V,
        model="gpt-4.1-mini-2025-04-14",
        temperature=0,
        img_size=-1,
        img_detail="high",
        retry=10,
        verbose=False,
    ),
    "gpt-4.1-nano-2025-04-14": partial(
        GPT4V,
        model="gpt-4.1-nano-2025-04-14",
        temperature=0,
        img_size=-1,
        img_detail="high",
        retry=10,
        verbose=False,
    ),
    "gpt-5-2025-08-07": partial(
        GPT4V,
        model="gpt-5-2025-08-07",
        img_detail="high",
        retry=3,
        verbose=False,
        max_tokens=2**14,
        timeout=300,
    ),
    "gpt-5-mini-2025-08-07": partial(
        GPT4V,
        model="gpt-5-mini-2025-08-07",
        img_detail="high",
        retry=3,
        verbose=False,
        max_tokens=2**14,
        timeout=300,
    ),
    "gpt-5-nano-2025-08-07": partial(
        GPT4V,
        model="gpt-5-nano-2025-08-07",
        img_detail="high",
        retry=3,
        verbose=False,
        max_tokens=2**14,
        timeout=300,
    ),
    "gpt-5.1-2025-11-13": partial(
        GPT4V,
        model="gpt-5.1-2025-11-13",
        img_detail="high",
        retry=3,
        verbose=False,
        max_tokens=2**14,
        timeout=300,
    ),
    # Gemini
    "GeminiPro1-0": partial(
        Gemini, model="gemini-1.0-pro", temperature=0, retry=10
    ),  # now GeminiPro1-0 is only supported by vertex backend
    "GeminiPro1-5": partial(
        Gemini, model="gemini-1.5-pro", temperature=0, retry=10
    ),
    "GeminiFlash1-5": partial(
        Gemini, model="gemini-1.5-flash", temperature=0, retry=10
    ),
    "GeminiPro1-5-002": partial(
        GPT4V, model="gemini-1.5-pro-002", temperature=0, retry=10
    ),  # Internal Use Only
    "GeminiFlash1-5-002": partial(
        GPT4V, model="gemini-1.5-flash-002", temperature=0, retry=10
    ),  # Internal Use Only
    "GeminiFlash2-0": partial(
        Gemini, model="gemini-2.0-flash", temperature=0, retry=10
    ),
    "GeminiFlashLite2-0": partial(
        Gemini, model="gemini-2.0-flash-lite", temperature=0, retry=10
    ),
    "GeminiFlash2-5": partial(
        Gemini, model="gemini-2.5-flash", temperature=0, retry=10
    ),
    "GeminiPro2-5": partial(
        Gemini, model="gemini-2.5-pro", temperature=0, retry=10
    ),
    
    # Qwen-VL
    "QwenVLPlus": partial(QwenVLAPI, model="qwen-vl-plus", temperature=0, retry=10),
    "QwenVLMax": partial(QwenVLAPI, model="qwen-vl-max", temperature=0, retry=10),
    "QwenVLMax-250408": partial(QwenVLAPI, model="qwen-vl-max-2025-04-08", temperature=0, retry=10),

    # Reka
    "RekaEdge": partial(Reka, model="reka-edge-20240208"),
    "RekaFlash": partial(Reka, model="reka-flash-20240226"),
    "RekaCore": partial(Reka, model="reka-core-20240415"),
    # Step1V
    "Step1V": partial(
        GPT4V,
        model="step-1v-32k",
        api_base="https://api.stepfun.com/v1/chat/completions",
        temperature=0,
        retry=10,
        img_size=-1,
        img_detail="high",
    ),
    "Step1.5V-mini": partial(
        GPT4V,
        model="step-1.5v-mini",
        api_base="https://api.stepfun.com/v1/chat/completions",
        temperature=0,
        retry=10,
        img_size=-1,
        img_detail="high",
    ),
    "Step1o": partial(
        GPT4V,
        model="step-1o-vision-32k",
        api_base="https://api.stepfun.com/v1/chat/completions",
        temperature=0,
        retry=10,
        img_size=-1,
        img_detail="high",
    ),
    # Yi-Vision
    "Yi-Vision": partial(
        GPT4V,
        model="yi-vision",
        api_base="https://api.lingyiwanwu.com/v1/chat/completions",
        temperature=0,
        retry=10,
    ),
    # Claude
    "Claude3V_Opus": partial(
        Claude3V, model="claude-3-opus-20240229", temperature=0, retry=10, verbose=False
    ),
    "Claude3V_Sonnet": partial(
        Claude3V,
        model="claude-3-sonnet-20240229",
        temperature=0,
        retry=10,
        verbose=False,
    ),
    "Claude3V_Haiku": partial(
        Claude3V,
        model="claude-3-haiku-20240307",
        temperature=0,
        retry=10,
        verbose=False,
    ),
    "Claude3-5V_Sonnet": partial(
        Claude3V,
        model="claude-3-5-sonnet-20240620",
        temperature=0,
        retry=10,
        verbose=False,
    ),
    "Claude3-5V_Sonnet_20241022": partial(
        Claude3V,
        model="claude-3-5-sonnet-20241022",
        temperature=0,
        retry=10,
        verbose=False,
    ),
    "Claude3-7V_Sonnet": partial(
        Claude3V,
        model="claude-3-7-sonnet-20250219",
        temperature=0,
        retry=10,
        verbose=False,
    ),
    "Claude4_Opus": partial(
        Claude3V,
        model="claude-4-opus-20250514",
        temperature=0,
        retry=10,
        verbose=False,
        timeout=1800
    ),
    "Claude4_Sonnet": partial(
        Claude3V,
        model="claude-4-sonnet-20250514",
        temperature=0,
        retry=10,
        verbose=False,
        timeout=1800
    ),
    # GLM4V
    "GLM4V": partial(GLMVisionAPI, model="glm4v-biz-eval", temperature=0, retry=10),
    "GLM4V_PLUS": partial(GLMVisionAPI, model="glm-4v-plus", temperature=0, retry=10),
    "GLM4V_PLUS_20250111": partial(
        GLMVisionAPI, model="glm-4v-plus-0111", temperature=0, retry=10
    ),
    # MiniMax abab
    "abab6.5s": partial(
        GPT4V,
        model="abab6.5s-chat",
        api_base="https://api.minimax.chat/v1/chat/completions",
        temperature=0,
        retry=10,
    ),
    "abab7-preview": partial(
        GPT4V,
        model="abab7-chat-preview",
        api_base="https://api.minimax.chat/v1/chat/completions",
        temperature=0,
        retry=10,
    ),
    # CongRong
    "CongRong-v1.5": partial(CWWrapper, model="cw-congrong-v1.5", temperature=0, retry=10),
    "CongRong-v2.0": partial(CWWrapper, model="cw-congrong-v2.0", temperature=0, retry=10),
    # SenseNova
    "SenseNova-V6-Pro": partial(
        SenseChatVisionAPI, model="SenseNova-V6-Pro", temperature=0, retry=10
    ),
    "SenseNova-V6-Reasoner": partial(
        SenseChatVisionAPI, model="SenseNova-V6-Reasoner", temperature=0, retry=10
    ),
    "SenseNova-V6-5-Pro": partial(
        SenseChatVisionAPI, model="SenseNova-V6-5-Pro", retry=10
    ),
    "HunYuan-Vision": partial(
        HunyuanVision, model="hunyuan-vision", temperature=0, retry=10
    ),
    "HunYuan-Standard-Vision": partial(
        HunyuanVision, model="hunyuan-standard-vision", temperature=0, retry=10
    ),
    "HunYuan-Large-Vision": partial(
        HunyuanVision, model="hunyuan-large-vision", temperature=0, retry=10
    ),
    "BailingMM-Lite-1203": partial(
        bailingMMAPI, model="BailingMM-Lite-1203", temperature=0, retry=10
    ),
    "BailingMM-Pro-0120": partial(
        bailingMMAPI, model="BailingMM-Pro-0120", temperature=0, retry=10
    ),
    # BlueLM-2.5
    "BlueLM-2.5-3B": partial(BlueLM_API, model="BlueLM-2.5-3B", temperature=0, retry=3),
    # JiuTian-VL
    "JTVL": partial(JTVLChatAPI, model="jt-vl-chat", temperature=0, retry=10),
    "JTVL-Mini": partial(JTVLChatAPI_Mini, model="jt-vl-chat-mini", temperature=0, retry=10),
    "JTVL-2B": partial(JTVLChatAPI_2B, model="jt-vl-chat-2b", temperature=0, retry=10),
    "VideoChatOnlineV2": partial(VideoChatOnlineV2API, model="videochatonline_v2", temperature=0, retry=10),
    "Taiyi": partial(TaiyiAPI, model="taiyi", temperature=0, retry=10),
    # TeleMM
    "TeleMM": partial(TeleMMAPI, model="TeleAI/TeleMM", temperature=0, retry=10),
    "Qwen2.5-VL-32B-Instruct-SiliconFlow": partial(
        SiliconFlowAPI, model="Qwen/Qwen2.5-VL-32B-Instruct", temperature=0, retry=10),
    # lmdeploy api
    "lmdeploy": partial(
        LMDeployAPI,
        api_base="http://0.0.0.0:23333/v1/chat/completions",
        temperature=0,
        retry=10,
    ),
    "lmdeploy_internvl_78B_MPO": partial(
        LMDeployAPI,
        api_base="http://0.0.0.0:23333/v1/chat/completions",
        temperature=0,
        retry=10,
        timeout=100,
    ),
    "lmdeploy_qvq_72B_preview": partial(
        LMDeployAPI,
        api_base="http://0.0.0.0:23333/v1/chat/completions",
        temperature=0,
        retry=10,
        timeout=300,
    ),
    'Taichu-VLR-3B': partial(
        TaichuVLRAPI, 
        model='taichu_vlr_3b', 
        url="https://platform.wair.ac.cn/maas/v1/chat/completions"
    ),
    'Taichu-VLR-7B': partial(
        TaichuVLRAPI, 
        model='taichu_vlr_7b', 
        url="https://platform.wair.ac.cn/maas/v1/chat/completions"
    ),
    # doubao_vl
    "DoubaoVL": partial(
        DoubaoVL, model="Doubao-1.5-vision-pro", temperature=0, retry=3, verbose=False
    ),
    "Seed1.5-VL": partial(
        DoubaoVL, 
        model="doubao-1-5-thinking-vision-pro-250428", 
        temperature=0,
        retry=3, 
        verbose=False, 
        max_tokens=16384,
    ),
    "Seed1.6": partial(
        DoubaoVL, 
        model="doubao-seed-1.6-250615", 
        temperature=0,
        retry=3, 
        verbose=False, 
        max_tokens=16384,
    ),
    "Seed1.6-Flash": partial(
        DoubaoVL, 
        model="doubao-seed-1.6-flash-250615", 
        temperature=0,
        retry=3, 
        verbose=False, 
        max_tokens=16384,
    ),
    "Seed1.6-Thinking": partial(
        DoubaoVL, 
        model="doubao-seed-1.6-thinking-250615", 
        temperature=0,
        retry=3, 
        verbose=False, 
        max_tokens=16384,
    ),
    # Shopee MUG-U
    'MUG-U-7B': partial(
        MUGUAPI, 
        model='MUG-U', 
        temperature=0,  
        retry=10, 
        verbose=False, 
        timeout=300),
    # grok
    "grok-vision-beta": partial(
        GPT4V,
        model="grok-vision-beta",
        api_base="https://api.x.ai/v1/chat/completions",
        temperature=0,
        retry=10,
    ),
    "grok-2-vision-1212": partial(
        GPT4V,
        model="grok-2-vision",
        api_base="https://api.x.ai/v1/chat/completions",
        temperature=0,
        retry=10,
    ),
    "grok-4-0709": partial(
        GPT4V,
        model="grok-4-0709",
        api_base="https://api.x.ai/v1/chat/completions",
        temperature=0,
        retry=3,
        timeout=1200, 
        max_tokens=16384
    ),
    # kimi
    "moonshot-v1-8k": partial(
        GPT4V,
        model="moonshot-v1-8k-vision-preview",
        api_base="https://api.moonshot.cn/v1/chat/completions",
        temperature=0,
        retry=10,
    ),
    "moonshot-v1-32k": partial(
        GPT4V,
        model="moonshot-v1-32k-vision-preview",
        api_base="https://api.moonshot.cn/v1/chat/completions",
        temperature=0,
        retry=10,
    ),
    "moonshot-v1-128k": partial(
        GPT4V,
        model="moonshot-v1-128k-vision-preview",
        api_base="https://api.moonshot.cn/v1/chat/completions",
        temperature=0,
        retry=10,
    ),
    'ernie4.5-turbo': partial(
        GPT4V,
        model='ernie-4.5-turbo-vl-32k', 
        temperature=0,
        retry=3, 
        max_tokens=12000, 
    ),
    'ernie4.5-a3b': partial(
        GPT4V,
        model='ernie-4.5-vl-28b-a3b', 
        temperature=0,
        retry=3, 
        max_tokens=8000,
    )
}

import copy as cp
api_models['gpt-5'] = cp.deepcopy(api_models['gpt-5-2025-08-07'])
api_models['gpt-5-mini'] = cp.deepcopy(api_models['gpt-5-mini-2025-08-07'])
api_models['gpt-5-nano'] = cp.deepcopy(api_models['gpt-5-nano-2025-08-07'])

emu_series = {
    "emu2_chat": partial(Emu, model_path="BAAI/Emu2-Chat"),
    "emu3_chat": partial(Emu3_chat, model_path="BAAI/Emu3-Chat"),
    "emu3_gen": partial(Emu3_gen, model_path="BAAI/Emu3-Gen"),
}

granite_vision_series = {
    'granite_vision_3.1_2b_preview': partial(GraniteVision3, model_path="ibm-granite/granite-vision-3.1-2b-preview"),
    'granite_vision_3.2_2b': partial(GraniteVision3, model_path="ibm-granite/granite-vision-3.2-2b"),
    'granite_vision_3.3_2b': partial(GraniteVision3, model_path="ibm-granite/granite-vision-3.3-2b"),
}

mmalaya_series = {
    "MMAlaya": partial(MMAlaya, model_path="DataCanvas/MMAlaya"),
    "MMAlaya2": partial(MMAlaya2, model_path="DataCanvas/MMAlaya2"),
}

minicpm_series = {
    "MiniCPM-V": partial(MiniCPM_V, model_path="openbmb/MiniCPM-V"),
    "MiniCPM-V-2": partial(MiniCPM_V, model_path="openbmb/MiniCPM-V-2"),
    "MiniCPM-Llama3-V-2_5": partial(
        MiniCPM_Llama3_V, model_path="openbmb/MiniCPM-Llama3-V-2_5"
    ),
    "MiniCPM-V-2_6": partial(MiniCPM_V_2_6, model_path="openbmb/MiniCPM-V-2_6"),
    "MiniCPM-o-2_6": partial(MiniCPM_o_2_6, model_path="openbmb/MiniCPM-o-2_6"),
    "MiniCPM-V-4": partial(MiniCPM_V_4, model_path="openbmb/MiniCPM-V-4"),
    "MiniCPM-V-4_5": partial(MiniCPM_V_4_5, model_path="openbmb/MiniCPM-V-4_5"),
}

xtuner_series = {
    "llava-internlm2-7b": partial(
        LLaVA_XTuner,
        llm_path="internlm/internlm2-chat-7b",
        llava_path="xtuner/llava-internlm2-7b",
        visual_select_layer=-2,
        prompt_template="internlm2_chat",
    ),
    "llava-internlm2-20b": partial(
        LLaVA_XTuner,
        llm_path="internlm/internlm2-chat-20b",
        llava_path="xtuner/llava-internlm2-20b",
        visual_select_layer=-2,
        prompt_template="internlm2_chat",
    ),
    "llava-internlm-7b": partial(
        LLaVA_XTuner,
        llm_path="internlm/internlm-chat-7b",
        llava_path="xtuner/llava-internlm-7b",
        visual_select_layer=-2,
        prompt_template="internlm_chat",
    ),
    "llava-v1.5-7b-xtuner": partial(
        LLaVA_XTuner,
        llm_path="lmsys/vicuna-7b-v1.5",
        llava_path="xtuner/llava-v1.5-7b-xtuner",
        visual_select_layer=-2,
        prompt_template="vicuna",
    ),
    "llava-v1.5-13b-xtuner": partial(
        LLaVA_XTuner,
        llm_path="lmsys/vicuna-13b-v1.5",
        llava_path="xtuner/llava-v1.5-13b-xtuner",
        visual_select_layer=-2,
        prompt_template="vicuna",
    ),
    "llava-llama-3-8b": partial(
        LLaVA_XTuner,
        llm_path="xtuner/llava-llama-3-8b-v1_1",
        llava_path="xtuner/llava-llama-3-8b-v1_1",
        visual_select_layer=-2,
        prompt_template="llama3_chat",
    ),
}

qwen_series = {
    "qwen_base": partial(QwenVL, model_path="Qwen/Qwen-VL"),
    "qwen_chat": partial(QwenVLChat, model_path="Qwen/Qwen-VL-Chat"),
    "monkey": partial(Monkey, model_path="echo840/Monkey"),
    "monkey-chat": partial(MonkeyChat, model_path="echo840/Monkey-Chat"),
    "minimonkey": partial(MiniMonkey, model_path="mx262/MiniMonkey"),
}

thyme_series = {
    "Thyme-7B": partial(Thyme, model_path="Kwai-Keye/Thyme-RL")
}

llava_series = {
    "llava_v1.5_7b": partial(LLaVA, model_path="liuhaotian/llava-v1.5-7b"),
    "llava_v1.5_13b": partial(LLaVA, model_path="liuhaotian/llava-v1.5-13b"),
    "llava_v1_7b": partial(LLaVA, model_path=LLAVA_V1_7B_MODEL_PTH),
    "sharegpt4v_7b": partial(LLaVA, model_path="Lin-Chen/ShareGPT4V-7B"),
    "sharegpt4v_13b": partial(LLaVA, model_path="Lin-Chen/ShareGPT4V-13B"),
    "llava_next_vicuna_7b": partial(
        LLaVA_Next, model_path="llava-hf/llava-v1.6-vicuna-7b-hf"
    ),
    "llava_next_vicuna_13b": partial(
        LLaVA_Next, model_path="llava-hf/llava-v1.6-vicuna-13b-hf"
    ),
    "llava_next_mistral_7b": partial(
        LLaVA_Next, model_path="llava-hf/llava-v1.6-mistral-7b-hf"
    ),
    "llava_next_yi_34b": partial(LLaVA_Next, model_path="llava-hf/llava-v1.6-34b-hf"),
    "llava_next_llama3": partial(
        LLaVA_Next, model_path="llava-hf/llama3-llava-next-8b-hf"
    ),
    "llava_next_72b": partial(LLaVA_Next, model_path="llava-hf/llava-next-72b-hf"),
    "llava_next_110b": partial(LLaVA_Next, model_path="llava-hf/llava-next-110b-hf"),
    "llava_next_qwen_32b": partial(
        LLaVA_Next2, model_path="lmms-lab/llava-next-qwen-32b"
    ),
    "llava_next_interleave_7b": partial(
        LLaVA_Next, model_path="llava-hf/llava-interleave-qwen-7b-hf"
    ),
    "llava_next_interleave_7b_dpo": partial(
        LLaVA_Next, model_path="llava-hf/llava-interleave-qwen-7b-dpo-hf"
    ),
    "llava-onevision-qwen2-0.5b-ov-hf": partial(
        LLaVA_OneVision_HF, model_path="llava-hf/llava-onevision-qwen2-0.5b-ov-hf"
    ),
    "llava-onevision-qwen2-0.5b-si-hf": partial(
        LLaVA_OneVision_HF, model_path="llava-hf/llava-onevision-qwen2-0.5b-si-hf"
    ),
    "llava-onevision-qwen2-7b-ov-hf": partial(
        LLaVA_OneVision_HF, model_path="llava-hf/llava-onevision-qwen2-7b-ov-hf"
    ),
    "llava-onevision-qwen2-7b-si-hf": partial(
        LLaVA_OneVision_HF, model_path="llava-hf/llava-onevision-qwen2-7b-si-hf"
    ),
    "llava_onevision_qwen2_0.5b_si": partial(
        LLaVA_OneVision, model_path="lmms-lab/llava-onevision-qwen2-0.5b-si"
    ),
    "llava_onevision_qwen2_7b_si": partial(
        LLaVA_OneVision, model_path="lmms-lab/llava-onevision-qwen2-7b-si"
    ),
    "llava_onevision_qwen2_72b_si": partial(
        LLaVA_OneVision, model_path="lmms-lab/llava-onevision-qwen2-72b-si"
    ),
    "llava_onevision_qwen2_0.5b_ov": partial(
        LLaVA_OneVision, model_path="lmms-lab/llava-onevision-qwen2-0.5b-ov"
    ),
    "llava_onevision_qwen2_7b_ov": partial(
        LLaVA_OneVision, model_path="lmms-lab/llava-onevision-qwen2-7b-ov"
    ),
    "llava_onevision_qwen2_72b_ov": partial(
        LLaVA_OneVision, model_path="lmms-lab/llava-onevision-qwen2-72b-ov-sft"
    ),
    "Aquila-VL-2B": partial(LLaVA_OneVision, model_path="BAAI/Aquila-VL-2B-llava-qwen"),
    "llava_video_qwen2_7b": partial(
        LLaVA_OneVision, model_path="lmms-lab/LLaVA-Video-7B-Qwen2"
    ),
    "llava_video_qwen2_72b": partial(
        LLaVA_OneVision, model_path="lmms-lab/LLaVA-Video-72B-Qwen2"
    ),
}

varco_vision_series = {
    "varco-vision-hf": partial(
        LLaVA_OneVision_HF, model_path="NCSOFT/VARCO-VISION-14B-HF"
    ),
    "varco-vision-2-1.7b": partial(
        VarcoVision, model_path="NCSOFT/VARCO-VISION-2.0-1.7B"
    ),
    "varco-vision-2-14b": partial(
        VarcoVision, model_path="NCSOFT/VARCO-VISION-2.0-14B"
    ),
}

vita_series = {
    "vita": partial(VITA, model_path="VITA-MLLM/VITA", root=VITA_ROOT),
    "vita_qwen2": partial(VITAQwen2, model_path="VITA-MLLM/VITA-1.5", root=VITA_ROOT),
}

long_vita_series = {
    "Long-VITA-16K": partial(
        LongVITA, model_path="VITA-MLLM/Long-VITA-16K_HF", max_num_frame=128
    ),
    "Long-VITA-128K": partial(
        LongVITA, model_path="VITA-MLLM/Long-VITA-128K_HF", max_num_frame=256
    ),
    "Long-VITA-1M": partial(
        LongVITA, model_path="VITA-MLLM/Long-VITA-1M_HF", max_num_frame=256
    ),
}

interns1_mini = {
    "Intern-S1-mini": partial(
        InternS1Chat, model_path="/mnt/shared-storage-user/mllm/lijinsong/models/Intern-S1-mini/"
    ),
}

internvl = {
    "InternVL-Chat-V1-1": partial(
        InternVLChat, model_path="OpenGVLab/InternVL-Chat-V1-1", version="V1.1"
    ),
    "InternVL-Chat-V1-2": partial(
        InternVLChat, model_path="OpenGVLab/InternVL-Chat-V1-2", version="V1.2"
    ),
    "InternVL-Chat-V1-2-Plus": partial(
        InternVLChat, model_path="OpenGVLab/InternVL-Chat-V1-2-Plus", version="V1.2"
    ),
    "InternVL-Chat-V1-5": partial(
        InternVLChat,
        model_path="OpenGVLab/InternVL-Chat-V1-5",
        version="V1.5",
    )
}

mini_internvl = {
    "Mini-InternVL-Chat-2B-V1-5": partial(
        InternVLChat, model_path="OpenGVLab/Mini-InternVL-Chat-2B-V1-5", version="V1.5"
    ),
    "Mini-InternVL-Chat-4B-V1-5": partial(
        InternVLChat, model_path="OpenGVLab/Mini-InternVL-Chat-4B-V1-5", version="V1.5"
    ),
}

internvl2 = {
    "InternVL2-1B": partial(
        InternVLChat, model_path="OpenGVLab/InternVL2-1B", version="V2.0"
    ),
    "InternVL2-2B": partial(
        InternVLChat, model_path="OpenGVLab/InternVL2-2B", version="V2.0"
    ),
    "InternVL2-4B": partial(
        InternVLChat, model_path="OpenGVLab/InternVL2-4B", version="V2.0"
    ),
    "InternVL2-8B": partial(
        InternVLChat, model_path="OpenGVLab/InternVL2-8B", version="V2.0"
    ),
    "InternVL2-26B": partial(
        InternVLChat, model_path="OpenGVLab/InternVL2-26B", version="V2.0"
    ),
    "InternVL2-40B": partial(
        InternVLChat, model_path="OpenGVLab/InternVL2-40B", version="V2.0"
    ),
    "InternVL2-76B": partial(
        InternVLChat, model_path="OpenGVLab/InternVL2-Llama3-76B", version="V2.0"
    ),
    "InternVL2-8B-MPO": partial(
        InternVLChat, model_path="OpenGVLab/InternVL2-8B-MPO", version="V2.0"
    ),
    "InternVL2-8B-MPO-CoT": partial(
        InternVLChat,
        model_path="OpenGVLab/InternVL2-8B-MPO",
        version="V2.0",
        use_mpo_prompt=True,
    ),
}

internvl2_5 = {
    "InternVL2_5-1B": partial(
        InternVLChat, model_path="OpenGVLab/InternVL2_5-1B", version="V2.0"
    ),
    "InternVL2_5-2B": partial(
        InternVLChat, model_path="OpenGVLab/InternVL2_5-2B", version="V2.0"
    ),
    "QTuneVL1-2B": partial(
        InternVLChat, model_path="hanchaow/QTuneVL1-2B", version="V2.0"
    ),
    "InternVL2_5-4B": partial(
        InternVLChat, model_path="OpenGVLab/InternVL2_5-4B", version="V2.0"
    ),
    "InternVL2_5-8B": partial(
        InternVLChat, model_path="OpenGVLab/InternVL2_5-8B", version="V2.0"
    ),
    "InternVL2_5-26B": partial(
        InternVLChat, model_path="OpenGVLab/InternVL2_5-26B", version="V2.0"
    ),
    "InternVL2_5-38B": partial(
        InternVLChat, model_path="OpenGVLab/InternVL2_5-38B", version="V2.0"
    ),
    "InternVL2_5-78B": partial(
        InternVLChat, model_path="OpenGVLab/InternVL2_5-78B", version="V2.0"
    ),
    # InternVL2.5 series with Best-of-N evaluation
    "InternVL2_5-8B-BoN-8": partial(
        InternVLChat, model_path="OpenGVLab/InternVL2_5-8B", version="V2.0",
        best_of_n=8, reward_model_path="OpenGVLab/VisualPRM-8B",
    ),
}

internvl2_5_mpo = {
    "InternVL2_5-1B-MPO": partial(
        InternVLChat,
        model_path="OpenGVLab/InternVL2_5-1B-MPO",
        version="V2.0",
        use_mpo_prompt=True,
    ),
    "InternVL2_5-2B-MPO": partial(
        InternVLChat,
        model_path="OpenGVLab/InternVL2_5-2B-MPO",
        version="V2.0",
        use_mpo_prompt=True,
    ),
    "InternVL2_5-4B-MPO": partial(
        InternVLChat,
        model_path="OpenGVLab/InternVL2_5-4B-MPO",
        version="V2.0",
        use_mpo_prompt=True,
    ),
    "InternVL2_5-8B-MPO": partial(
        InternVLChat,
        model_path="OpenGVLab/InternVL2_5-8B-MPO",
        version="V2.0",
        use_mpo_prompt=True,
    ),
    "InternVL2_5-26B-MPO": partial(
        InternVLChat,
        model_path="OpenGVLab/InternVL2_5-26B-MPO",
        version="V2.0",
        use_mpo_prompt=True,
    ),
    "InternVL2_5-38B-MPO": partial(
        InternVLChat,
        model_path="OpenGVLab/InternVL2_5-38B-MPO",
        version="V2.0",
        use_mpo_prompt=True,
    ),
    "InternVL2_5-78B-MPO": partial(
        InternVLChat,
        model_path="OpenGVLab/InternVL2_5-78B-MPO",
        version="V2.0",
        use_mpo_prompt=True,
    ),
    "InternVL2_5-8B-GUI": partial(
        InternVLChat,
        model_path="/fs-computility/mllm1/shared/zhaoxiangyu/models/internvl2_5_8b_internlm2_5_7b_dynamic_res_stage1", 
        version="V2.0", 
        max_new_tokens=512,
        screen_parse=False,
    ),
     "InternVL3-7B-GUI": partial(
        InternVLChat,
        model_path="/fs-computility/mllm1/shared/zhaoxiangyu/GUI/checkpoints/internvl3_7b_dynamic_res_stage1_56/", 
        version="V2.0", 
        max_new_tokens=512,
        screen_parse=False,
    ),
}

internvl3 = {
    "InternVL3-1B": partial(
        InternVLChat, model_path="OpenGVLab/InternVL3-1B", version="V2.0"
    ),
    "InternVL3-2B": partial(
        InternVLChat, model_path="OpenGVLab/InternVL3-2B", version="V2.0"
    ),
    "InternVL3-8B": partial(
        InternVLChat, model_path="OpenGVLab/InternVL3-8B", version="V2.0",
    ),
    "InternVL3-9B": partial(
        InternVLChat, model_path="OpenGVLab/InternVL3-9B", version="V2.0"
    ),
    "InternVL3-14B": partial(
        InternVLChat, model_path="OpenGVLab/InternVL3-14B", version="V2.0"
    ),
    "InternVL3-38B": partial(
        InternVLChat, model_path="OpenGVLab/InternVL3-38B", version="V2.0"
    ),
    "InternVL3-78B": partial(
        InternVLChat, model_path="OpenGVLab/InternVL3-78B", version="V2.0"
    ),
}

internvl3_5 = {
    "InternVL3_5-1B": partial(
        InternVLChat, model_path="OpenGVLab/InternVL3_5-1B", version="V2.0"
    ),
    "InternVL3_5-2B": partial(
        InternVLChat, model_path="OpenGVLab/InternVL3_5-2B", version="V2.0"
    ),
    "InternVL3_5-4B": partial(
        InternVLChat, model_path="OpenGVLab/InternVL3_5-4B", version="V2.0"
    ),
    "InternVL3_5-8B": partial(
        InternVLChat, model_path="OpenGVLab/InternVL3_5-8B", version="V2.0"
    ),
    "InternVL3_5-14B": partial(
        InternVLChat, model_path="OpenGVLab/InternVL3_5-14B", version="V2.0"
    ),
    "InternVL3_5-GPT-OSS-20B-A4B-Preview": partial(
        InternVLChat, model_path="OpenGVLab/InternVL3_5-GPT-OSS-20B-A4B-Preview", version="V2.0"
    ),
    "InternVL3_5-30B-A3B": partial(
        InternVLChat, model_path="OpenGVLab/InternVL3_5-30B-A3B", version="V2.0"
    ),
    "InternVL3_5-38B": partial(
        InternVLChat, model_path="OpenGVLab/InternVL3_5-38B", version="V2.0"
    ),
    "InternVL3_5-241B-A28B": partial(
        InternVLChat, model_path="OpenGVLab/InternVL3_5-241B-A28B", version="V2.0"
    ),

    "InternVL3_5-1B-Thinking": partial(
        InternVLChat, model_path="OpenGVLab/InternVL3_5-1B", use_lmdeploy=True,
        max_new_tokens=2**16, cot_prompt_version="r1", do_sample=True, version="V2.0"
    ),
    "InternVL3_5-2B-Thinking": partial(
        InternVLChat, model_path="OpenGVLab/InternVL3_5-2B", use_lmdeploy=True,
        max_new_tokens=2**16, cot_prompt_version="r1", do_sample=True, version="V2.0"
    ),
    "InternVL3_5-4B-Thinking": partial(
        InternVLChat, model_path="OpenGVLab/InternVL3_5-4B", use_lmdeploy=True,
        max_new_tokens=2**16, cot_prompt_version="r1", do_sample=True, version="V2.0"
    ),
    "InternVL3_5-8B-Thinking": partial(
        InternVLChat, model_path="OpenGVLab/InternVL3_5-8B", use_lmdeploy=True,
        max_new_tokens=2**16, cot_prompt_version="r1", do_sample=True, version="V2.0"
    ),
    "InternVL3_5-14B-Thinking": partial(
        InternVLChat, model_path="OpenGVLab/InternVL3_5-14B", use_lmdeploy=True,
        max_new_tokens=2**16, cot_prompt_version="r1", do_sample=True, version="V2.0"
    ),
    "InternVL3_5-GPT-OSS-20B-A4B-Preview-Thinking": partial(
        InternVLChat, model_path="OpenGVLab/InternVL3_5-GPT-OSS-20B-A4B-Preview", use_lmdeploy=True,
        max_new_tokens=2**16, cot_prompt_version="r1", do_sample=True, version="V2.0"
    ),
    "InternVL3_5-30B-A3B-Thinking": partial(
        InternVLChat, model_path="OpenGVLab/InternVL3_5-30B-A3B", use_lmdeploy=True,
        max_new_tokens=2**16, cot_prompt_version="r1", do_sample=True, version="V2.0"
    ),
    "InternVL3_5-38B-Thinking": partial(
        InternVLChat, model_path="OpenGVLab/InternVL3_5-38B", use_lmdeploy=True,
        max_new_tokens=2**16, cot_prompt_version="r1", do_sample=True, version="V2.0"
    ),
    "InternVL3_5-241B-A28B-Thinking": partial(
        InternVLChat, model_path="OpenGVLab/InternVL3_5-241B-A28B", use_lmdeploy=True,
        max_new_tokens=2**16, cot_prompt_version="r1", do_sample=True, version="V2.0"
    ),
}

qwen3vl_series = {
    "Qwen3-VL-235B-A22B-Instruct": partial(
        Qwen3VLChat,
        model_path="Qwen/Qwen3-VL-235B-A22B-Instruct",
        use_custom_prompt=False,
        use_vllm=True,
        temperature=0.7, 
        max_new_tokens=16384,
        repetition_penalty=1.0,
        presence_penalty=1.5,
        top_p=0.8,
        top_k=20
    ),
    "Qwen3-VL-235B-A22B-Thinking": partial(
        Qwen3VLChat,
        model_path="Qwen/Qwen3-VL-235B-A22B-Thinking",
        use_custom_prompt=False,
        use_vllm=True,
        temperature=1.0, 
        max_new_tokens=40960,
        repetition_penalty=1.0,
        presence_penalty=0.0,
        top_p=0.95,
        top_k=20
    ),
    "Qwen3-VL-30B-A3B-Instruct": partial(
        Qwen3VLChat,
        model_path="Qwen/Qwen3-VL-30B-A3B-Instruct",
        use_custom_prompt=False,
        use_vllm=True,
        temperature=0.7, 
        max_new_tokens=16384,
        repetition_penalty=1.0,
        presence_penalty=1.5,
        top_p=0.8,
        top_k=20
    ),
    "Qwen3-VL-30B-A3B-Thinking": partial(
        Qwen3VLChat,
        model_path="Qwen/Qwen3-VL-30B-A3B-Thinking",
        use_custom_prompt=False,
        use_vllm=True,
        temperature=1.0, 
        max_new_tokens=40960,
        repetition_penalty=1.0,
        presence_penalty=0.0,
        top_p=0.95,
        top_k=20
    ),
    "Qwen3-VL-8B-Thinking": partial(
        Qwen3VLChat,
        model_path="Qwen/Qwen3-VL-8B-Thinking",
        use_custom_prompt=False,
        use_vllm=True,
        temperature=1.0, 
        max_new_tokens=40960,
        repetition_penalty=1.0,
        presence_penalty=0.0,
        top_p=0.95,
        top_k=20
    ),
    "Qwen3-VL-4B-Thinking": partial(
        Qwen3VLChat,
        model_path="Qwen/Qwen3-VL-4B-Thinking",
        use_custom_prompt=False,
        use_vllm=True,
        temperature=1.0, 
        max_new_tokens=40960,
        repetition_penalty=1.0,
        presence_penalty=0.0,
        top_p=0.95,
        top_k=20
    ),
    "Qwen3-VL-8B-Instruct": partial(
        Qwen3VLChat,
        model_path="Qwen/Qwen3-VL-8B-Instruct",
        use_custom_prompt=False,
        use_vllm=True,
        temperature=0.7, 
        max_new_tokens=16384,
        repetition_penalty=1.0,
        presence_penalty=1.5,
        top_p=0.8,
        top_k=20
    ),
    "Qwen3-VL-4B-Instruct": partial(
        Qwen3VLChat,
        model_path="Qwen/Qwen3-VL-4B-Instruct",
        use_custom_prompt=False,
        use_vllm=True,
        temperature=0.7, 
        max_new_tokens=16384,
        repetition_penalty=1.0,
        presence_penalty=1.5,
        top_p=0.8,
        top_k=20
    ),
    "Qwen3-VL-2B-Instruct": partial(
        Qwen3VLChat,
        model_path="Qwen/Qwen3-VL-2B-Instruct",
        use_custom_prompt=False,
        use_vllm=True,
        temperature=0.7, 
        max_new_tokens=16384,
        repetition_penalty=1.0,
        presence_penalty=1.5,
        top_p=0.8,
        top_k=20
    ),
    "Qwen3-VL-32B-Instruct": partial(
        Qwen3VLChat,
        model_path="Qwen/Qwen3-VL-32B-Instruct",
        use_custom_prompt=False,
        use_vllm=True,
        temperature=0.7, 
        max_new_tokens=16384,
        repetition_penalty=1.0,
        presence_penalty=1.5,
        top_p=0.8,
        top_k=20

    ),
    "Qwen3-VL-2B-Thinking": partial(
        Qwen3VLChat,
        model_path="Qwen/Qwen3-VL-2B-Thinking",
        use_custom_prompt=False,
        use_vllm=True,
        temperature=1.0, 
        max_new_tokens=40960,
        repetition_penalty=1.0,
        presence_penalty=0.0,
        top_p=0.95,
        top_k=20
    ),
    "Qwen3-VL-32B-Thinking": partial(
        Qwen3VLChat,
        model_path="Qwen/Qwen3-VL-32B-Thinking",
        use_custom_prompt=False,
        use_vllm=False,
        temperature=1.0, 
        max_new_tokens=40960,
        repetition_penalty=1.0,
        presence_penalty=0.0,
        top_p=0.95,
        top_k=20
    ),
    "Qwen3-Omni-30B-A3B-Instruct": partial(
        Qwen3VLChat,
        model_path="Qwen/Qwen3-Omni-30B-A3B-Instruct",
        use_custom_prompt=False,
        use_vllm=True,
        temperature=0.6,
        top_p=0.95,
        top_k=20,
        max_new_tokens=16384,
    ),
    "Qwen3-Omni-30B-A3B-Thinking": partial(
        Qwen3VLChat,
        model_path="Qwen/Qwen3-Omni-30B-A3B-Thinking",
        use_custom_prompt=False,
        use_vllm=True,
        temperature=0.6,
        top_p=0.95,
        top_k=20,
        max_new_tokens=16384,
    ),
    "Qwen3-Omni-30B-A3B-Captioner": partial(
        Qwen3VLChat,
        model_path="Qwen/Qwen3-Omni-30B-A3B-Captioner",
        use_custom_prompt=False,
        use_vllm=True,
        temperature=0.6,
        top_p=0.95,
        top_k=20,
        max_new_tokens=16384,
    ),
    
}

sail_series = {
    "SAIL-VL-2B": partial(SailVL, model_path="BytedanceDouyinContent/SAIL-VL-2B"),
    "SAIL-VL-1.5-2B": partial(SailVL, model_path="BytedanceDouyinContent/SAIL-VL-1d5-2B", use_msac = True),
    "SAIL-VL-1.5-8B": partial(SailVL, model_path="BytedanceDouyinContent/SAIL-VL-1d5-8B", use_msac = True),
    "SAIL-VL-1.6-8B": partial(SailVL, model_path="BytedanceDouyinContent/SAIL-VL-1d6-8B", use_msac = True),
    "SAIL-VL-1.7-Thinking-2B-2507": partial(SailVL, model_path="BytedanceDouyinContent/SAIL-VL-1d7-Thinking-2B-2507", use_msac = True, use_cot=True, max_new_tokens=4096),
    "SAIL-VL-1.7-Thinking-8B-2507": partial(SailVL, model_path="BytedanceDouyinContent/SAIL-VL-1d7-Thinking-8B-2507", use_msac = True, use_cot=True, max_new_tokens=4096),
    "SAIL-VL2-2B": partial(SailVL, model_path="BytedanceDouyinContent/SAIL-VL2-2B", use_msac = True),
    "SAIL-VL2-8B": partial(SailVL, model_path="BytedanceDouyinContent/SAIL-VL2-8B", use_msac = True),
}

ristretto_series = {
    "Ristretto-3B": partial(Ristretto, model_path="LiAutoAD/Ristretto-3B"),
}

yivl_series = {
    "Yi_VL_6B": partial(Yi_VL, model_path="01-ai/Yi-VL-6B", root=Yi_ROOT),
    "Yi_VL_34B": partial(Yi_VL, model_path="01-ai/Yi-VL-34B", root=Yi_ROOT),
}

xcomposer_series = {
    "XComposer": partial(XComposer, model_path="internlm/internlm-xcomposer-vl-7b"),
    "sharecaptioner": partial(ShareCaptioner, model_path="Lin-Chen/ShareCaptioner"),
    "XComposer2": partial(XComposer2, model_path="internlm/internlm-xcomposer2-vl-7b"),
    "XComposer2_1.8b": partial(
        XComposer2, model_path="internlm/internlm-xcomposer2-vl-1_8b"
    ),
    "XComposer2_4KHD": partial(
        XComposer2_4KHD, model_path="internlm/internlm-xcomposer2-4khd-7b"
    ),
    "XComposer2d5": partial(
        XComposer2d5, model_path="internlm/internlm-xcomposer2d5-7b"
    ),
}

minigpt4_series = {
    "MiniGPT-4-v2": partial(MiniGPT4, mode="v2", root=MiniGPT4_ROOT),
    "MiniGPT-4-v1-7B": partial(MiniGPT4, mode="v1_7b", root=MiniGPT4_ROOT),
    "MiniGPT-4-v1-13B": partial(MiniGPT4, mode="v1_13b", root=MiniGPT4_ROOT),
}

idefics_series = {
    "idefics_9b_instruct": partial(
        IDEFICS, model_path="HuggingFaceM4/idefics-9b-instruct"
    ),
    "idefics_80b_instruct": partial(
        IDEFICS, model_path="HuggingFaceM4/idefics-80b-instruct"
    ),
    "idefics2_8b": partial(IDEFICS2, model_path="HuggingFaceM4/idefics2-8b"),
    # Idefics3 follows Idefics2 Pattern
    "Idefics3-8B-Llama3": partial(
        IDEFICS2, model_path="HuggingFaceM4/Idefics3-8B-Llama3"
    ),
}

smolvlm_series = {
    "SmolVLM-256M": partial(SmolVLM, model_path="HuggingFaceTB/SmolVLM-256M-Instruct"),
    "SmolVLM-500M": partial(SmolVLM, model_path="HuggingFaceTB/SmolVLM-500M-Instruct"),
    "SmolVLM": partial(SmolVLM, model_path="HuggingFaceTB/SmolVLM-Instruct"),
    "SmolVLM-DPO": partial(SmolVLM, model_path="HuggingFaceTB/SmolVLM-Instruct-DPO"),
    "SmolVLM-Synthetic": partial(SmolVLM, model_path="HuggingFaceTB/SmolVLM-Synthetic"),
    "SmolVLM2-256M": partial(
        SmolVLM2, model_path="HuggingFaceTB/SmolVLM2-256M-Video-Instruct"
    ),
    "SmolVLM2-500M": partial(
        SmolVLM2, model_path="HuggingFaceTB/SmolVLM2-500M-Video-Instruct"
    ),
    "SmolVLM2": partial(SmolVLM2, model_path="HuggingFaceTB/SmolVLM2-2.2B-Instruct"),
}

instructblip_series = {
    "instructblip_7b": partial(InstructBLIP, name="instructblip_7b"),
    "instructblip_13b": partial(InstructBLIP, name="instructblip_13b"),
}

deepseekvl_series = {
    "deepseek_vl_7b": partial(DeepSeekVL, model_path="deepseek-ai/deepseek-vl-7b-chat"),
    "deepseek_vl_1.3b": partial(
        DeepSeekVL, model_path="deepseek-ai/deepseek-vl-1.3b-chat"
    ),
}

deepseekvl2_series = {
    "deepseek_vl2_tiny": partial(
        DeepSeekVL2, model_path="deepseek-ai/deepseek-vl2-tiny"
    ),
    "deepseek_vl2_small": partial(
        DeepSeekVL2, model_path="deepseek-ai/deepseek-vl2-small"
    ),
    "deepseek_vl2": partial(DeepSeekVL2, model_path="deepseek-ai/deepseek-vl2"),
}

janus_series = {
    "Janus-1.3B": partial(Janus, model_path="deepseek-ai/Janus-1.3B"),
    "Janus-Pro-1B": partial(Janus, model_path="deepseek-ai/Janus-Pro-1B"),
    "Janus-Pro-7B": partial(Janus, model_path="deepseek-ai/Janus-Pro-7B"),
}

cogvlm_series = {
    "cogvlm-grounding-generalist": partial(
        CogVlm,
        model_path="THUDM/cogvlm-grounding-generalist-hf",
        tokenizer_name="lmsys/vicuna-7b-v1.5",
    ),
    "cogvlm-chat": partial(
        CogVlm, model_path="THUDM/cogvlm-chat-hf", tokenizer_name="lmsys/vicuna-7b-v1.5"
    ),
    "cogvlm2-llama3-chat-19B": partial(
        CogVlm, model_path="THUDM/cogvlm2-llama3-chat-19B"
    ),
    "glm-4v-9b": partial(GLM4v, model_path="THUDM/glm-4v-9b"),
    "GLM4_1VThinking-9b": partial(GLMThinking, model_path="THUDM/GLM-4.1V-9B-Thinking"),
    "GLM4_5V": partial(GLMThinking, model_path="THUDM/GLM-4.5V"),
}

wemm_series = {
    "WeMM": partial(WeMM, model_path="feipengma/WeMM"),
}

cambrian_series = {
    "cambrian_8b": partial(Cambrian, model_path="nyu-visionx/cambrian-8b"),
    "cambrian_13b": partial(Cambrian, model_path="nyu-visionx/cambrian-13b"),
    "cambrian_34b": partial(Cambrian, model_path="nyu-visionx/cambrian-34b"),
}

chameleon_series = {
    "chameleon_7b": partial(Chameleon, model_path="facebook/chameleon-7b"),
    "chameleon_30b": partial(Chameleon, model_path="facebook/chameleon-30b"),
}

vila_series = {
    "VILA1.5-3b": partial(VILA, model_path="Efficient-Large-Model/VILA1.5-3b"),
    "Llama-3-VILA1.5-8b": partial(
        VILA, model_path="Efficient-Large-Model/Llama-3-VILA1.5-8b"
    ),
    "VILA1.5-13b": partial(VILA, model_path="Efficient-Large-Model/VILA1.5-13b"),
    "VILA1.5-40b": partial(VILA, model_path="Efficient-Large-Model/VILA1.5-40b"),
    "NVILA-8B": partial(NVILA, model_path="Efficient-Large-Model/NVILA-8B"),
    "NVILA-15B": partial(NVILA, model_path="Efficient-Large-Model/NVILA-15B"),
}

ovis_series = {
    "Ovis1.5-Llama3-8B": partial(Ovis, model_path="AIDC-AI/Ovis1.5-Llama3-8B"),
    "Ovis1.5-Gemma2-9B": partial(Ovis, model_path="AIDC-AI/Ovis1.5-Gemma2-9B"),
    "Ovis1.6-Gemma2-9B": partial(Ovis1_6, model_path="AIDC-AI/Ovis1.6-Gemma2-9B"),
    "Ovis1.6-Llama3.2-3B": partial(Ovis1_6, model_path="AIDC-AI/Ovis1.6-Llama3.2-3B"),
    "Ovis1.6-Gemma2-27B": partial(
        Ovis1_6_Plus, model_path="AIDC-AI/Ovis1.6-Gemma2-27B"
    ),
    "Ovis2-1B": partial(Ovis2, model_path="AIDC-AI/Ovis2-1B"),
    "Ovis2-2B": partial(Ovis2, model_path="AIDC-AI/Ovis2-2B"),
    "Ovis2-4B": partial(Ovis2, model_path="AIDC-AI/Ovis2-4B"),
    "Ovis2-8B": partial(Ovis2, model_path="AIDC-AI/Ovis2-8B"),
    "Ovis2-16B": partial(Ovis2, model_path="AIDC-AI/Ovis2-16B"),
    "Ovis2-34B": partial(Ovis2, model_path="AIDC-AI/Ovis2-34B"),
    "Ovis-U1-3B": partial(OvisU1, model_path="AIDC-AI/Ovis-U1-3B"),
    "Ovis2.5-2B": partial(Ovis2_5, model_path="AIDC-AI/Ovis2.5-2B"),
    "Ovis2.5-9B": partial(Ovis2_5, model_path="AIDC-AI/Ovis2.5-9B")
}

mantis_series = {
    "Mantis-8B-siglip-llama3": partial(
        Mantis, model_path="TIGER-Lab/Mantis-8B-siglip-llama3"
    ),
    "Mantis-8B-clip-llama3": partial(
        Mantis, model_path="TIGER-Lab/Mantis-8B-clip-llama3"
    ),
    "Mantis-8B-Idefics2": partial(Mantis, model_path="TIGER-Lab/Mantis-8B-Idefics2"),
    "Mantis-8B-Fuyu": partial(Mantis, model_path="TIGER-Lab/Mantis-8B-Fuyu"),
}

phi3_series = {
    "Phi-3-Vision": partial(
        Phi3Vision, model_path="microsoft/Phi-3-vision-128k-instruct"
    ),
    "Phi-3.5-Vision": partial(
        Phi3_5Vision, model_path="microsoft/Phi-3.5-vision-instruct"
    ),
}

phi4_series = {
    'Phi-4-Vision': partial(Phi4Multimodal, model_path='microsoft/Phi-4-multimodal-instruct'),
}

xgen_mm_series = {
    "xgen-mm-phi3-interleave-r-v1.5": partial(
        XGenMM, model_path="Salesforce/xgen-mm-phi3-mini-instruct-interleave-r-v1.5"
    ),
    "xgen-mm-phi3-dpo-r-v1.5": partial(
        XGenMM, model_path="Salesforce/xgen-mm-phi3-mini-instruct-dpo-r-v1.5"
    ),
}

hawkvl_series = {
    "HawkVL-2B": partial(
        HawkVL,
        model_path="xjtupanda/HawkVL-2B",
        min_pixels=4 * 28 * 28,
        max_pixels=6800 * 28 * 28,
        use_custom_prompt=True
    )
}

qwen2vl_series = {
    "Qwen-VL-Max-20250813": partial(
        Qwen2VLAPI,
        model="qwen-vl-max-2025-08-13",
        min_pixels=1280 * 28 * 28,
        max_pixels=16384 * 28 * 28,
        max_length=8192,
    ),
    "Qwen-VL-Max-0809": partial(
        Qwen2VLAPI,
        model="qwen-vl-max-0809",
        min_pixels=1280 * 28 * 28,
        max_pixels=16384 * 28 * 28,
    ),
    "Qwen-VL-Plus-0809": partial(
        Qwen2VLAPI,
        model="qwen-vl-plus-0809",
        min_pixels=1280 * 28 * 28,
        max_pixels=16384 * 28 * 28,
    ),
    "QVQ-72B-Preview": partial(
        Qwen2VLChat,
        model_path="Qwen/QVQ-72B-Preview",
        min_pixels=1280 * 28 * 28,
        max_pixels=16384 * 28 * 28,
        system_prompt="You are a helpful and harmless assistant. You are Qwen developed by Alibaba. You should think step-by-step.",
        max_new_tokens=8192,
        post_process=False,
    ),
    "Qwen2-VL-72B-Instruct": partial(
        Qwen2VLChat,
        model_path="Qwen/Qwen2-VL-72B-Instruct",
        min_pixels=1280 * 28 * 28,
        max_pixels=16384 * 28 * 28,
    ),
    "Qwen2-VL-7B-Instruct": partial(
        Qwen2VLChat,
        model_path="Qwen/Qwen2-VL-7B-Instruct",
        min_pixels=1280 * 28 * 28,
        max_pixels=16384 * 28 * 28,
    ),
    "Qwen2-VL-7B-Instruct-AWQ": partial(
        Qwen2VLChat,
        model_path="Qwen/Qwen2-VL-7B-Instruct-AWQ",
        min_pixels=1280 * 28 * 28,
        max_pixels=16384 * 28 * 28,
    ),
    "Qwen2-VL-7B-Instruct-GPTQ-Int4": partial(
        Qwen2VLChat,
        model_path="Qwen/Qwen2-VL-7B-Instruct-GPTQ-Int4",
        min_pixels=1280 * 28 * 28,
        max_pixels=16384 * 28 * 28,
    ),
    "Qwen2-VL-7B-Instruct-GPTQ-Int8": partial(
        Qwen2VLChat,
        model_path="Qwen/Qwen2-VL-7B-Instruct-GPTQ-Int8",
        min_pixels=1280 * 28 * 28,
        max_pixels=16384 * 28 * 28,
    ),
    "Qwen2-VL-2B-Instruct": partial(
        Qwen2VLChat,
        model_path="Qwen/Qwen2-VL-2B-Instruct",
        min_pixels=1280 * 28 * 28,
        max_pixels=16384 * 28 * 28,
    ),
    "Qwen2-VL-2B-Instruct-AWQ": partial(
        Qwen2VLChat,
        model_path="Qwen/Qwen2-VL-2B-Instruct-AWQ",
        min_pixels=1280 * 28 * 28,
        max_pixels=16384 * 28 * 28,
    ),
    "Qwen2-VL-2B-Instruct-GPTQ-Int4": partial(
        Qwen2VLChat,
        model_path="Qwen/Qwen2-VL-2B-Instruct-GPTQ-Int4",
        min_pixels=1280 * 28 * 28,
        max_pixels=16384 * 28 * 28,
    ),
    "Qwen2-VL-2B-Instruct-GPTQ-Int8": partial(
        Qwen2VLChat,
        model_path="Qwen/Qwen2-VL-2B-Instruct-GPTQ-Int8",
        min_pixels=1280 * 28 * 28,
        max_pixels=16384 * 28 * 28,
    ),
    "XinYuan-VL-2B-Instruct": partial(
        Qwen2VLChat,
        model_path="Cylingo/Xinyuan-VL-2B",
        min_pixels=1280 * 28 * 28,
        max_pixels=16384 * 28 * 28,
    ),
    "Qwen2.5-VL-3B-Instruct": partial(
        Qwen2VLChat,
        model_path="Qwen/Qwen2.5-VL-3B-Instruct",
        min_pixels=1280 * 28 * 28,
        max_pixels=16384 * 28 * 28,
        use_custom_prompt=False,
    ),
    "Qwen2.5-VL-3B-Instruct-AWQ": partial(
        Qwen2VLChat,
        model_path="Qwen/Qwen2.5-VL-3B-Instruct-AWQ",
        min_pixels=1280 * 28 * 28,
        max_pixels=16384 * 28 * 28,
        use_custom_prompt=False,
    ),
    "Qwen2.5-VL-7B-Instruct": partial(
        Qwen2VLChat,
        model_path="Qwen/Qwen2.5-VL-7B-Instruct",
        min_pixels=1280 * 28 * 28,
        max_pixels=16384 * 28 * 28,
        use_custom_prompt=False,
    ),
    "Qwen2.5-VL-7B-Instruct-ForVideo": partial(
        Qwen2VLChat,
        model_path="Qwen/Qwen2.5-VL-7B-Instruct",
        min_pixels=128 * 28 * 28,
        max_pixels=768 * 28 * 28,
        total_pixels=24576 * 28 * 28,
        use_custom_prompt=False,
    ),
    "Qwen2.5-VL-7B-Instruct-AWQ": partial(
        Qwen2VLChat,
        model_path="Qwen/Qwen2.5-VL-7B-Instruct-AWQ",
        min_pixels=1280 * 28 * 28,
        max_pixels=16384 * 28 * 28,
        use_custom_prompt=False,
    ),
    "Qwen2.5-VL-32B-Instruct": partial(
        Qwen2VLChat,
        model_path="Qwen/Qwen2.5-VL-32B-Instruct",
        min_pixels=1280 * 28 * 28,
        max_pixels=16384 * 28 * 28,
        use_custom_prompt=False,
    ),
    "Qwen2.5-VL-72B-Instruct": partial(
        Qwen2VLChat,
        model_path="Qwen/Qwen2.5-VL-72B-Instruct",
        min_pixels=1280 * 28 * 28,
        max_pixels=16384 * 28 * 28,
        use_custom_prompt=False,
    ),
    "MiMo-VL-7B-SFT": partial(
        Qwen2VLChat,
        model_path="XiaomiMiMo/MiMo-VL-7B-SFT",
        min_pixels=1280 * 28 * 28,
        max_pixels=16384 * 28 * 28,
        use_custom_prompt=False,
        use_lmdeploy=True
    ),
    "MiMo-VL-7B-RL": partial(
        Qwen2VLChat,
        model_path="XiaomiMiMo/MiMo-VL-7B-RL",
        min_pixels=1280 * 28 * 28,
        max_pixels=16384 * 28 * 28,
        use_custom_prompt=False,
        use_lmdeploy=True
    ),
    "Qwen2.5-VL-72B-Instruct-ForVideo": partial(
        Qwen2VLChat,
        model_path="Qwen/Qwen2.5-VL-72B-Instruct",
        min_pixels=128 * 28 * 28,
        max_pixels=768 * 28 * 28,
        total_pixels=24576 * 28 * 28,
        use_custom_prompt=False,
    ),
    "Qwen2.5-VL-72B-Instruct-AWQ": partial(
        Qwen2VLChat,
        model_path="Qwen/Qwen2.5-VL-72B-Instruct-AWQ",
        min_pixels=1280 * 28 * 28,
        max_pixels=16384 * 28 * 28,
        use_custom_prompt=False,
    ),
    "Qwen2.5-Omni-7B-ForVideo": partial(
        Qwen2VLChat,
        model_path="Qwen/Qwen2.5-Omni-7B",
        min_pixels=128 * 28 * 28,
        max_pixels=768 * 28 * 28,
        total_pixels=24576 * 28 * 28,
        use_custom_prompt=False,
        use_audio_in_video=True, # set use audio in video
    ),
    "Qwen2.5-Omni-7B": partial(
        Qwen2VLChat,
        model_path="Qwen/Qwen2.5-Omni-7B",
        min_pixels=1280 * 28 * 28,
        max_pixels=16384 * 28 * 28,
        use_custom_prompt=False,
    ),
    'VLM-R1': partial(
        VLMR1Chat, 
        model_path='omlab/VLM-R1-Qwen2.5VL-3B-Math-0305', 
        min_pixels=1280*28*28, 
        max_pixels=16384*28*28, 
        use_custom_prompt=False),
    'VLAA-Thinker-Qwen2.5VL-3B': partial(
        VLAAThinkerChat, 
        model_path='UCSC-VLAA/VLAA-Thinker-Qwen2.5VL-3B', 
        min_pixels=1280*28*28, 
        max_pixels=16384*28*28, 
        use_custom_prompt=False,
        post_process=True, # post processing for evaluation
        system_prompt=(''
                    "You are VL-Thinking🤔, a helpful assistant with excellent reasoning ability."
                    " A user asks you a question, and you should try to solve it."
                    " You should first think about the reasoning process in the mind and then provides the user with the answer."
                    " The reasoning process and answer are enclosed within <think> </think> and"
                    "<answer> </answer> tags, respectively, i.e., <think> reasoning process here </think>"
                    "<answer> answer here </answer>"
                ),
    ),
    'VLAA-Thinker-Qwen2.5VL-7B': partial(
        VLAAThinkerChat, 
        model_path='UCSC-VLAA/VLAA-Thinker-Qwen2.5VL-7B', 
        min_pixels=1280*28*28, 
        max_pixels=16384*28*28, 
        use_custom_prompt=False,
        post_process=True, # post processing for evaluation
        system_prompt=(''
                    "You are VL-Thinking🤔, a helpful assistant with excellent reasoning ability."
                    " A user asks you a question, and you should try to solve it."
                    " You should first think about the reasoning process in the mind and then provides the user with the answer."
                    " The reasoning process and answer are enclosed within <think> </think> and"
                    "<answer> </answer> tags, respectively, i.e., <think> reasoning process here </think>"
                    "<answer> answer here </answer>"
                ),
    ),
    'WeThink-Qwen2.5VL-7B': partial(
        WeThinkVL, 
        model_path='yangjie-cv/WeThink-Qwen2.5VL-7B', 
        min_pixels=1280*28*28, 
        max_pixels=16384*28*28, 
        use_custom_prompt=False,
        system_prompt=("You FIRST think about the reasoning process as an internal monologue and then provide the final answer.\nThe reasoning process MUST BE enclosed within <think> </think> tags. The final answer MUST BE enclosed within <answer> </answer> tags."
        ),
    ),
}

slime_series = {
    "Slime-7B": partial(SliME, model_path="yifanzhang114/SliME-vicuna-7B"),
    "Slime-8B": partial(SliME, model_path="yifanzhang114/SliME-Llama3-8B"),
    "Slime-13B": partial(SliME, model_path="yifanzhang114/SliME-vicuna-13B"),
}

eagle_series = {
    "Eagle-X4-8B-Plus": partial(Eagle, model_path="NVEagle/Eagle-X4-8B-Plus"),
    "Eagle-X4-13B-Plus": partial(Eagle, model_path="NVEagle/Eagle-X4-13B-Plus"),
    "Eagle-X5-7B": partial(Eagle, model_path="NVEagle/Eagle-X5-7B"),
    "Eagle-X5-13B": partial(Eagle, model_path="NVEagle/Eagle-X5-13B"),
    "Eagle-X5-13B-Chat": partial(Eagle, model_path="NVEagle/Eagle-X5-13B-Chat"),
    "Eagle-X5-34B-Chat": partial(Eagle, model_path="NVEagle/Eagle-X5-34B-Chat"),
    "Eagle-X5-34B-Plus": partial(Eagle, model_path="NVEagle/Eagle-X5-34B-Plus"),
}

moondream_series = {
    "Moondream1": partial(Moondream1, model_path="vikhyatk/moondream1"),
    "Moondream2": partial(Moondream2, model_path="vikhyatk/moondream2"),
}

llama_series = {
    "Llama-3.2-11B-Vision-Instruct": partial(
        llama_vision, model_path="meta-llama/Llama-3.2-11B-Vision-Instruct"
    ),
    "LLaVA-CoT": partial(llama_vision, model_path="Xkev/Llama-3.2V-11B-cot"),
    "Llama-3.2-90B-Vision-Instruct": partial(
        llama_vision, model_path="meta-llama/Llama-3.2-90B-Vision-Instruct"
    ),
    "Llama-4-Scout-17B-16E-Instruct": partial(
        llama4, model_path="meta-llama/Llama-4-Scout-17B-16E-Instruct", use_vllm=True
    ),
}

molmo_series = {
    "molmoE-1B-0924": partial(molmo, model_path="allenai/MolmoE-1B-0924"),
    "molmo-7B-D-0924": partial(molmo, model_path="allenai/Molmo-7B-D-0924"),
    "molmo-7B-O-0924": partial(molmo, model_path="allenai/Molmo-7B-O-0924"),
    "molmo-72B-0924": partial(molmo, model_path="allenai/Molmo-72B-0924"),
}

kosmos_series = {
    "Kosmos2": partial(Kosmos2, model_path="microsoft/kosmos-2-patch14-224")
}

points_series = {
    "POINTS-Yi-1.5-9B-Chat": partial(
        POINTS, model_path="WePOINTS/POINTS-Yi-1-5-9B-Chat"
    ),
    "POINTS-Qwen-2.5-7B-Chat": partial(
        POINTS, model_path="WePOINTS/POINTS-Qwen-2-5-7B-Chat"
    ),
    "POINTSV15-Qwen-2.5-7B-Chat": partial(
        POINTSV15, model_path="WePOINTS/POINTS-1-5-Qwen-2-5-7B-Chat"
    ),
}

nvlm_series = {
    "NVLM": partial(NVLM, model_path="nvidia/NVLM-D-72B"),
}

vintern_series = {
    "Vintern-3B-beta": partial(VinternChat, model_path="5CD-AI/Vintern-3B-beta"),
    "Vintern-1B-v2": partial(VinternChat, model_path="5CD-AI/Vintern-1B-v2"),
}

aria_series = {"Aria": partial(Aria, model_path="rhymes-ai/Aria")}

h2ovl_series = {
    "h2ovl-mississippi-2b": partial(H2OVLChat, model_path="h2oai/h2ovl-mississippi-2b"),
    "h2ovl-mississippi-1b": partial(
        H2OVLChat, model_path="h2oai/h2ovl-mississippi-800m"
    ),
}

valley_series = {
    "valley2": partial(
        Valley2Chat, model_path="bytedance-research/Valley-Eagle-7B"
    ),
    "valley2_dpo": partial(
        Valley2Chat, model_path="bytedance-research/Valley2-DPO"
    ),
    "valley3": partial(
        Valley3Chat, use_gthinker_thinking=True, model_path="bytedance-research/Valley3"
    ),
}

ola_series = {
    "ola": partial(Ola, model_path="THUdyh/Ola-7b"),
}

xvl_series = {
    "X-VL-4B": partial(X_VL_HF, model_path="YannQi/X-VL-4B", temperature=0, retry=10),
}

ross_series = {
    "ross-qwen2-7b": partial(Ross, model_path="HaochenWang/ross-qwen2-7b"),
}

ursa_series = {
    "URSA-8B": partial(UrsaChat, model_path="URSA-MATH/URSA-8B"),
    "URSA-8B-PS-GRPO": partial(UrsaChat, model_path="URSA-MATH/URSA-8B-PS-GRPO")    
}

gemma_series = {
    "paligemma-3b-mix-448": partial(
        PaliGemma, model_path="google/paligemma-3b-mix-448"
    ),
    
    # 3B
    "paligemma2-3b-pt-224":  partial(PaliGemma, model_path="google/paligemma2-3b-pt-224"),
    "paligemma2-3b-pt-448":  partial(PaliGemma, model_path="google/paligemma2-3b-pt-448"),
    "paligemma2-3b-mix-224": partial(PaliGemma, model_path="google/paligemma2-3b-mix-224"),
    "paligemma2-3b-mix-448": partial(PaliGemma, model_path="google/paligemma2-3b-mix-448"),

    # 10B
    "paligemma2-10b-pt-224":  partial(PaliGemma, model_path="google/paligemma2-10b-pt-224"),
    "paligemma2-10b-pt-448":  partial(PaliGemma, model_path="google/paligemma2-10b-pt-448"),
    "paligemma2-10b-mix-224": partial(PaliGemma, model_path="google/paligemma2-10b-mix-224"),
    "paligemma2-10b-mix-448": partial(PaliGemma, model_path="google/paligemma2-10b-mix-448"),

    # 28B
    "paligemma2-28b-pt-224":  partial(PaliGemma, model_path="google/paligemma2-28b-pt-224"),
    "paligemma2-28b-pt-448":  partial(PaliGemma, model_path="google/paligemma2-28b-pt-448"),
    "paligemma2-28b-mix-224": partial(PaliGemma, model_path="google/paligemma2-28b-mix-224"),
    "paligemma2-28b-mix-448": partial(PaliGemma, model_path="google/paligemma2-28b-mix-448"),

    'Gemma3-4B': partial(Gemma3, model_path='google/gemma-3-4b-it'),
    'Gemma3-12B': partial(Gemma3, model_path='google/gemma-3-12b-it'),
    'Gemma3-27B': partial(Gemma3, model_path='google/gemma-3-27b-it')
}

aguvis_series = {
    "aguvis_7b": partial(
        Qwen2VLChatAguvis,
        model_path=os.getenv(
            "EVAL_MODEL",
            "xlangai/Aguvis-7B-720P",
        ),
        min_pixels=256 * 28 * 28,
        max_pixels=46 * 26 * 28 * 28,
        use_custom_prompt=False,
        mode='grounding',
    )
}

kimi_series = {
    'Kimi-VL-A3B-Thinking': partial(KimiVL, model_path='moonshotai/Kimi-VL-A3B-Thinking'),
    'Kimi-VL-A3B-Instruct': partial(KimiVL, model_path='moonshotai/Kimi-VL-A3B-Instruct'),
    'Kimi-VL-A3B-Thinking-2506': partial(KimiVL, model_path='moonshotai/Kimi-VL-A3B-Thinking-2506', temperature=0.8, max_tokens=32768, extract_summary=True)
}

flash_vl = {
    'Flash-VL-2B-Dynamic-ISS': partial(FlashVL, model_path='FlashVL/FlashVL-2B-Dynamic-ISS')
}


oryx_series = {
    'oryx': partial(Oryx, model_path="THUdyh/Oryx-1.5-7B"),
}

# recommend: vllm serve moonshotai/Kimi-VL-A3B-Thinking-2506 
# --served-model-name api-kimi-vl-thinking-2506 --trust-remote-code
# --tensor-parallel-size 2 --max-num-batched-tokens 131072 
# --max-model-len 131072 --limit-mm-per-prompt image=256
kimi_vllm_series = {
    "api-kimi-vl-thinking-2506": partial(
        KimiVLAPI,
        model="api-kimi-vl-thinking-2506",
    ),
    "api-kimi-vl-thinking": partial(
        KimiVLAPI,
        model="api-kimi-vl-thinking",
    ),
    "api-kimi-vl": partial(
        KimiVLAPI,
        model="api-kimi-vl",
        max_new_tokens=2048,
        temperature=0,
    ),
}


treevgr_series = {
    'TreeVGR-7B': partial(
        TreeVGR, 
        model_path='HaochenWang/TreeVGR-7B',
        min_pixels=1280*28*28, max_pixels=16384*28*28,
    ),
}

# QTuneVL series
qtunevl_series = {
    "QTuneVL1_5-2B": partial(
        QTuneVLChat, model_path="hanchaow/QTuneVL1_5-2B", version="V1.5"
    ),

    "QTuneVL1_5-3B": partial(
        QTuneVL,
        model_path="hanchaow/QTuneVL1_5-3B",
        min_pixels=1280 * 28 * 28,
        max_pixels=16384 * 28 * 28,
        use_custom_prompt=True,
        post_process=True
    ),
}

# RbdashMM series via lmdeploy API
rbdashmm_api_series_lmdeploy = {
    "rbdashmm3_DPO_38B_api": partial(
        RBdashMMChat3_API,
        api_base="http://0.0.0.0:23333/v1/chat/completions",
        temperature=0,
        retry=3,
        timeout=600
    ),
    "rbdashmm3_5_DPO_38B_api": partial(
        RBdashChat3_5_API,
        api_base="http://0.0.0.0:23333/v1/chat/completions",
        temperature=0,
        retry=3,
        timeout=600
    ),
    "rbdashmm3_5_38B_api": partial(
        RBdashMMChat3_5_38B_API,
        api_base="http://0.0.0.0:23333/v1/chat/completions",
        temperature=0,
        retry=3,
        timeout=600
    ),
<<<<<<< HEAD
    "rbdashmm3_5_38B_self_leaderboard_api": partial(
        RBdashMMChat3_5_38B_API,
        api_base="http://42.81.81.239:8012/v1/chat/completions",
        model="rbdashmm3_5_leaderboard",
        temperature=0,
        retry=3,
        timeout=600,
        test_self_leaderboard=True
    ),
=======
>>>>>>> ac8204aa
    "rbdashmm3_78B_api": partial(
        RBdashMMChat3_78B_API,
        api_base="http://0.0.0.0:23333/v1/chat/completions",
        temperature=0,
        retry=3,
        timeout=600
    )
}

logics_series = {
    "Logics-Thinking-8B": partial(Logics_Thinking,model_path='Logics-MLLM/Logics-Thinking-8B'),
    "Logics-Thinking-32B": partial(Logics_Thinking,model_path='Logics-MLLM/Logics-Thinking-32B'),
}

insight_v_series = {
    "insightv": partial(InsightV, pretrained_reason="THUdyh/Insight-V-Reason-LLaMA3", pretrained_summary="THUdyh/Insight-V-Summary-LLaMA3"),
}

cosmos_series = {
    'Cosmos-Reason1-7B': partial(Cosmos, model_path='nvidia/Cosmos-Reason1-7B', use_vllm=True),
}

keye_series = {
    "Keye-VL-1.5-8B-auto":partial(KeyeChat, model_path="Kwai-Keye/Keye-VL-1_5-8B"),
    "Keye-VL-1.5-8B-think":partial(KeyeChat, model_path="Kwai-Keye/Keye-VL-1_5-8B", think=True),
    "Keye-VL-1.5-8B-nothink":partial(KeyeChat, model_path="Kwai-Keye/Keye-VL-1_5-8B", no_think=True), 
    "Keye-VL-8B-Preview-think":partial(KeyeChat, model_path="Kwai-Keye/Keye-VL-8B-Preview", think=True), 
}

qianfanvl_series = {
    'Qianfan-VL-3B': partial(Qianfan_VL, model_path='baidu/Qianfan-VL-3B'),
    'Qianfan-VL-8B': partial(Qianfan_VL, model_path='baidu/Qianfan-VL-8B'),
    'Qianfan-VL-70B': partial(Qianfan_VL, model_path='baidu/Qianfan-VL-70B'),
}

lfm2vl_series = {
    "LFM2-VL-450M": partial(LFM2VL, model_path="LiquidAI/LFM2-VL-450M"),
    "LFM2-VL-1.6B": partial(LFM2VL, model_path="LiquidAI/LFM2-VL-1.6B"),
    "LFM2-VL-3B": partial(LFM2VL, model_path="LiquidAI/LFM2-VL-3B"),
}

internvl_groups = [
    internvl, internvl2, internvl2_5, mini_internvl, internvl2_5_mpo, 
    internvl3, internvl3_5
]
internvl_series = {}
for group in internvl_groups:
    internvl_series.update(group)

interns1_groups = [
    interns1_mini
]
interns1_series = {}
for group in interns1_groups:
    interns1_series.update(group)
    
supported_VLM = {}

model_groups = [
    ungrouped, o1_apis, api_models, xtuner_series, qwen_series, llava_series, granite_vision_series,
    internvl_series, yivl_series, xcomposer_series, minigpt4_series, 
    idefics_series, instructblip_series, deepseekvl_series, deepseekvl2_series, 
    janus_series, minicpm_series, cogvlm_series, wemm_series, cambrian_series, 
    chameleon_series, video_models, ovis_series, vila_series, mantis_series,
    mmalaya_series, phi3_series, phi4_series, xgen_mm_series, qwen2vl_series,qwen3vl_series,
    slime_series, eagle_series, moondream_series, llama_series, molmo_series,
    kosmos_series, points_series, nvlm_series, vintern_series, h2ovl_series,
    aria_series, smolvlm_series, sail_series, valley_series, vita_series,
    ross_series, emu_series, ola_series, ursa_series, gemma_series,
    long_vita_series, ristretto_series, kimi_series, aguvis_series, hawkvl_series,
    flash_vl, kimi_vllm_series, oryx_series, treevgr_series, varco_vision_series, qtunevl_series, 
    xvl_series, thyme_series, logics_series, cosmos_series, keye_series, qianfanvl_series, 
    lfm2vl_series, rbdashmm_api_series_lmdeploy, interns1_series, insight_v_series
]

for grp in model_groups:
    supported_VLM.update(grp)<|MERGE_RESOLUTION|>--- conflicted
+++ resolved
@@ -1898,7 +1898,6 @@
         retry=3,
         timeout=600
     ),
-<<<<<<< HEAD
     "rbdashmm3_5_38B_self_leaderboard_api": partial(
         RBdashMMChat3_5_38B_API,
         api_base="http://42.81.81.239:8012/v1/chat/completions",
@@ -1908,8 +1907,6 @@
         timeout=600,
         test_self_leaderboard=True
     ),
-=======
->>>>>>> ac8204aa
     "rbdashmm3_78B_api": partial(
         RBdashMMChat3_78B_API,
         api_base="http://0.0.0.0:23333/v1/chat/completions",
