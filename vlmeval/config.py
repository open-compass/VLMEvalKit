--- conflicted
+++ resolved
@@ -1736,12 +1736,6 @@
     'Cosmos-Reason1-7B': partial(Cosmos, model_path='nvidia/Cosmos-Reason1-7B', use_vllm=True),
 }
 
-<<<<<<< HEAD
-lfm2vl_series = {
-    "LFM2-VL-450M": partial(LFM2VL, model_path="LiquidAI/LFM2-VL-450M"),
-    "LFM2-VL-1.6B": partial(LFM2VL, model_path="LiquidAI/LFM2-VL-1.6B"),
-    "LFM2-VL-3B": partial(LFM2VL, model_path="LiquidAI/LFM2-VL-3B"),
-=======
 keye_series = {
     "Keye-VL-1.5-8B-auto":partial(KeyeChat, model_path="Kwai-Keye/Keye-VL-1_5-8B"),
     "Keye-VL-1.5-8B-think":partial(KeyeChat, model_path="Kwai-Keye/Keye-VL-1_5-8B", think=True),
@@ -1753,7 +1747,12 @@
     'Qianfan-VL-3B': partial(Qianfan_VL, model_path='baidu/Qianfan-VL-3B'),
     'Qianfan-VL-8B': partial(Qianfan_VL, model_path='baidu/Qianfan-VL-8B'),
     'Qianfan-VL-70B': partial(Qianfan_VL, model_path='baidu/Qianfan-VL-70B'),
->>>>>>> d937c445
+}
+
+lfm2vl_series = {
+    "LFM2-VL-450M": partial(LFM2VL, model_path="LiquidAI/LFM2-VL-450M"),
+    "LFM2-VL-1.6B": partial(LFM2VL, model_path="LiquidAI/LFM2-VL-1.6B"),
+    "LFM2-VL-3B": partial(LFM2VL, model_path="LiquidAI/LFM2-VL-3B"),
 }
 
 internvl_groups = [
@@ -1778,13 +1777,8 @@
     aria_series, smolvlm_series, sail_series, valley_series, vita_series,
     ross_series, emu_series, ola_series, ursa_series, gemma_series,
     long_vita_series, ristretto_series, kimi_series, aguvis_series, hawkvl_series, 
-<<<<<<< HEAD
-    flash_vl, kimi_vllm_series, oryx_series, treevgr_series, varco_vision_series, 
-    qtunevl_series, xvl_series, thyme_series, logics_series, cosmos_series, lfm2vl_series
-=======
     flash_vl, kimi_vllm_series, oryx_series, treevgr_series, varco_vision_series, qtunevl_series, xvl_series, thyme_series, logics_series, 
-    cosmos_series, keye_series, qianfanvl_series
->>>>>>> d937c445
+    cosmos_series, keye_series, qianfanvl_series, lfm2vl_series
 ]
 
 for grp in model_groups:
