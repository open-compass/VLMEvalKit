--- conflicted
+++ resolved
@@ -1066,13 +1066,8 @@
         CogVlm, model_path="THUDM/cogvlm2-llama3-chat-19B"
     ),
     "glm-4v-9b": partial(GLM4v, model_path="THUDM/glm-4v-9b"),
-<<<<<<< HEAD
     "GLM4_1VThinking-9b": partial(GLMThinking, model_path="THUDM/GLM-4.1V-9B-Thinking"),
     "GLM4_5V": partial(GLMThinking, model_path="THUDM/GLM-4.5V"),
-=======
-    "glm-4.1v-9b-base": partial(GLM4_1v, model_path="THUDM/GLM-4.1V-9B-Base"),
-    "glm-4.1v-9b-thinking": partial(GLM4_1v, model_path="THUDM/GLM-4.1V-9B-Thinking"),
->>>>>>> 9e6449d1
 }
 
 wemm_series = {
