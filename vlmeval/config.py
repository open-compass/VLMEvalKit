from vlmeval.vlm import *
from vlmeval.api import *
from functools import partial
import os

PandaGPT_ROOT = None
MiniGPT4_ROOT = None
TransCore_ROOT = None
Yi_ROOT = None
OmniLMM_ROOT = None
Mini_Gemini_ROOT = None
VXVERSE_ROOT = None
VideoChat2_ROOT = None
VideoChatGPT_ROOT = None
PLLaVA_ROOT = None
RBDash_ROOT = None
VITA_ROOT = None
LLAVA_V1_7B_MODEL_PTH = "Please set your local path to LLaVA-7B-v1.1 here, the model weight is obtained by merging LLaVA delta weight based on vicuna-7b-v1.1 in https://github.com/haotian-liu/LLaVA/blob/main/docs/MODEL_ZOO.md with vicuna-7b-v1.1. "

video_models = {
    "Video-LLaVA-7B": partial(VideoLLaVA, model_path="LanguageBind/Video-LLaVA-7B"),
    "Video-LLaVA-7B-HF": partial(
        VideoLLaVA_HF, model_path="LanguageBind/Video-LLaVA-7B-hf"
    ),
    "VideoChat2-HD": partial(
        VideoChat2_HD,
        model_path="OpenGVLab/VideoChat2_HD_stage4_Mistral_7B",
        root=VideoChat2_ROOT,
        config_file="./vlmeval/vlm/video_llm/configs/videochat2_hd.json",
    ),
    "Chat-UniVi-7B": partial(Chatunivi, model_path="Chat-UniVi/Chat-UniVi"),
    "Chat-UniVi-7B-v1.5": partial(
        Chatunivi, model_path="Chat-UniVi/Chat-UniVi-7B-v1.5"
    ),
    "LLaMA-VID-7B": partial(
        LLaMAVID, model_path="YanweiLi/llama-vid-7b-full-224-video-fps-1"
    ),
    "Video-ChatGPT": partial(
        VideoChatGPT, model_path="MBZUAI/Video-ChatGPT-7B", dir_root=VideoChatGPT_ROOT
    ),
    "PLLaVA-7B": partial(PLLaVA, model_path="ermu2001/pllava-7b", dir_root=PLLaVA_ROOT),
    "PLLaVA-13B": partial(
        PLLaVA, model_path="ermu2001/pllava-13b", dir_root=PLLaVA_ROOT
    ),
    "PLLaVA-34B": partial(
        PLLaVA, model_path="ermu2001/pllava-34b", dir_root=PLLaVA_ROOT
    ),
}

ungrouped = {
    "AKI": partial(AKI, name="AKI", ckpt_pth="Sony/AKI-4B-phi-3.5-mini"),
    "TransCore_M": partial(TransCoreM, root=TransCore_ROOT),
    "PandaGPT_13B": partial(PandaGPT, name="PandaGPT_13B", root=PandaGPT_ROOT),
    "flamingov2": partial(
        OpenFlamingo,
        name="v2",
        mpt_pth="anas-awadalla/mpt-7b",
        ckpt_pth="openflamingo/OpenFlamingo-9B-vitl-mpt7b",
    ),
    "VisualGLM_6b": partial(VisualGLM, model_path="THUDM/visualglm-6b"),
    "mPLUG-Owl2": partial(mPLUG_Owl2, model_path="MAGAer13/mplug-owl2-llama2-7b"),
    "mPLUG-Owl3": partial(mPLUG_Owl3, model_path="mPLUG/mPLUG-Owl3-7B-240728"),
    "OmniLMM_12B": partial(
        OmniLMM12B, model_path="openbmb/OmniLMM-12B", root=OmniLMM_ROOT
    ),
    "MGM_7B": partial(
        Mini_Gemini, model_path="YanweiLi/MGM-7B-HD", root=Mini_Gemini_ROOT
    ),
    "Bunny-llama3-8B": partial(BunnyLLama3, model_path="BAAI/Bunny-v1_1-Llama-3-8B-V"),
    "VXVERSE": partial(VXVERSE, model_name="XVERSE-V-13B", root=VXVERSE_ROOT),
    "360VL-70B": partial(QH_360VL, model_path="qihoo360/360VL-70B"),
    "Llama-3-MixSenseV1_1": partial(
        LLama3Mixsense, model_path="Zero-Vision/Llama-3-MixSenseV1_1"
    ),
    "Parrot": partial(Parrot, model_path="AIDC-AI/Parrot-7B"),
    "OmChat": partial(OmChat, model_path="omlab/omchat-v2.0-13B-single-beta_hf"),
    "RBDash_72b": partial(
        RBDash, model_path="RBDash-Team/RBDash-v1.5", root=RBDash_ROOT
    ),
    "Pixtral-12B": partial(Pixtral, model_path="mistralai/Pixtral-12B-2409"),
    "Falcon2-VLM-11B": partial(Falcon2VLM, model_path="tiiuae/falcon-11B-vlm"),
}

o1_key = 'XXX'  # noqa: E501
o1_apis = {
    'o1': partial(
        GPT4V,
        model="o1-2024-12-17",
        key=o1_key,
        api_base='OFFICIAL', 
        temperature=0,
        img_detail='high',
        retry=10,
        verbose=False,
    ),
}

api_models = {
    # GPT
    "GPT4V": partial(
        GPT4V,
        model="gpt-4-1106-vision-preview",
        temperature=0,
        img_size=512,
        img_detail="low",
        retry=10,
        verbose=False,
    ),
    "GPT4V_HIGH": partial(
        GPT4V,
        model="gpt-4-1106-vision-preview",
        temperature=0,
        img_size=-1,
        img_detail="high",
        retry=10,
        verbose=False,
    ),
    "GPT4V_20240409": partial(
        GPT4V,
        model="gpt-4-turbo-2024-04-09",
        temperature=0,
        img_size=512,
        img_detail="low",
        retry=10,
        verbose=False,
    ),
    "GPT4V_20240409_HIGH": partial(
        GPT4V,
        model="gpt-4-turbo-2024-04-09",
        temperature=0,
        img_size=-1,
        img_detail="high",
        retry=10,
        verbose=False,
    ),
    "GPT4o": partial(
        GPT4V,
        model="gpt-4o-2024-05-13",
        temperature=0,
        img_size=512,
        img_detail="low",
        retry=10,
        verbose=False,
    ),
    "GPT4o_HIGH": partial(
        GPT4V,
        model="gpt-4o-2024-05-13",
        temperature=0,
        img_size=-1,
        img_detail="high",
        retry=10,
        verbose=False,
    ),
    "GPT4o_20240806": partial(
        GPT4V,
        model="gpt-4o-2024-08-06",
        temperature=0,
        img_size=-1,
        img_detail="high",
        retry=10,
        verbose=False,
    ),
    "GPT4o_20241120": partial(
        GPT4V,
        model="gpt-4o-2024-11-20",
        temperature=0,
        img_size=-1,
        img_detail="high",
        retry=10,
        verbose=False,
    ),
    "ChatGPT4o": partial(
        GPT4V,
        model="chatgpt-4o-latest",
        temperature=0,
        img_size=-1,
        img_detail="high",
        retry=10,
        verbose=False,
    ),
    "GPT4o_MINI": partial(
        GPT4V,
        model="gpt-4o-mini-2024-07-18",
        temperature=0,
        img_size=-1,
        img_detail="high",
        retry=10,
        verbose=False,
    ),
    "GPT4.5": partial(
        GPT4V, 
        model='gpt-4.5-preview-2025-02-27',
        temperature=0, 
        timeout=600,
        img_size=-1, 
        img_detail='high', 
        retry=10, 
        verbose=False,
    ),
    "gpt-4.1-2025-04-14": partial(
        GPT4V,
        model="gpt-4.1-2025-04-14",
        temperature=0,
        img_size=-1,
        img_detail="high",
        retry=10,
        verbose=False,
    ),
    "gpt-4.1-mini-2025-04-14": partial(
        GPT4V,
        model="gpt-4.1-mini-2025-04-14",
        temperature=0,
        img_size=-1,
        img_detail="high",
        retry=10,
        verbose=False,
    ),
    "gpt-4.1-nano-2025-04-14": partial(
        GPT4V,
        model="gpt-4.1-nano-2025-04-14",
        temperature=0,
        img_size=-1,
        img_detail="high",
        retry=10,
        verbose=False,
    ),
    # Gemini
    "GeminiPro1-0": partial(
        Gemini, model="gemini-1.0-pro", temperature=0, retry=10
    ),  # now GeminiPro1-0 is only supported by vertex backend
    "GeminiPro1-5": partial(
        Gemini, model="gemini-1.5-pro", temperature=0, retry=10
    ),
    "GeminiFlash1-5": partial(
        Gemini, model="gemini-1.5-flash", temperature=0, retry=10
    ),
    "GeminiPro1-5-002": partial(
        GPT4V, model="gemini-1.5-pro-002", temperature=0, retry=10
    ),  # Internal Use Only
    "GeminiFlash1-5-002": partial(
        GPT4V, model="gemini-1.5-flash-002", temperature=0, retry=10
    ),  # Internal Use Only
    "GeminiFlash2-0": partial(
        Gemini, model="gemini-2.0-flash", temperature=0, retry=10
    ),
    "GeminiFlashLite2-0": partial(
        Gemini, model="gemini-2.0-flash-lite", temperature=0, retry=10
    ),
    "GeminiPro2-0": partial(
        Gemini, model="gemini-2.0-pro-exp", temperature=0, retry=10
    ),
    "GeminiFlash2-5": partial(
        GPT4V, model="gemini-2.5-flash-preview-04-17", temperature=0, retry=10
    ),
    "GeminiPro2-5": partial(
        GPT4V, model="gemini-2.5-pro-preview-03-25", temperature=0, retry=10
    ),
    "GeminiPro2-5-0506": partial(
        GPT4V, model="gemini-2.5-pro-preview-05-06", temperature=0, retry=10
    ),
    
    # Qwen-VL
    "QwenVLPlus": partial(QwenVLAPI, model="qwen-vl-plus", temperature=0, retry=10),
    "QwenVLMax": partial(QwenVLAPI, model="qwen-vl-max", temperature=0, retry=10),
    "QwenVLMax-250408": partial(QwenVLAPI, model="qwen-vl-max-2025-04-08", temperature=0, retry=10),

    # Reka
    "RekaEdge": partial(Reka, model="reka-edge-20240208"),
    "RekaFlash": partial(Reka, model="reka-flash-20240226"),
    "RekaCore": partial(Reka, model="reka-core-20240415"),
    # Step1V
    "Step1V": partial(
        GPT4V,
        model="step-1v-32k",
        api_base="https://api.stepfun.com/v1/chat/completions",
        temperature=0,
        retry=10,
        img_size=-1,
        img_detail="high",
    ),
    "Step1.5V-mini": partial(
        GPT4V,
        model="step-1.5v-mini",
        api_base="https://api.stepfun.com/v1/chat/completions",
        temperature=0,
        retry=10,
        img_size=-1,
        img_detail="high",
    ),
    "Step1o": partial(
        GPT4V,
        model="step-1o-vision-32k",
        api_base="https://api.stepfun.com/v1/chat/completions",
        temperature=0,
        retry=10,
        img_size=-1,
        img_detail="high",
    ),
    # Yi-Vision
    "Yi-Vision": partial(
        GPT4V,
        model="yi-vision",
        api_base="https://api.lingyiwanwu.com/v1/chat/completions",
        temperature=0,
        retry=10,
    ),
    # Claude
    "Claude3V_Opus": partial(
        Claude3V, model="claude-3-opus-20240229", temperature=0, retry=10, verbose=False
    ),
    "Claude3V_Sonnet": partial(
        Claude3V,
        model="claude-3-sonnet-20240229",
        temperature=0,
        retry=10,
        verbose=False,
    ),
    "Claude3V_Haiku": partial(
        Claude3V,
        model="claude-3-haiku-20240307",
        temperature=0,
        retry=10,
        verbose=False,
    ),
    "Claude3-5V_Sonnet": partial(
        Claude3V,
        model="claude-3-5-sonnet-20240620",
        temperature=0,
        retry=10,
        verbose=False,
    ),
    "Claude3-5V_Sonnet_20241022": partial(
        Claude3V,
        model="claude-3-5-sonnet-20241022",
        temperature=0,
        retry=10,
        verbose=False,
    ),
    "Claude3-7V_Sonnet": partial(
        Claude3V,
        model="claude-3-7-sonnet-20250219",
        temperature=0,
        retry=10,
        verbose=False,
    ),
    "Claude4_Opus": partial(
        Claude3V,
        model="claude-4-opus-20250514",
        temperature=0,
        retry=10,
        verbose=False,
    ),
    "Claude4_Sonnet": partial(
        Claude3V,
        model="claude-4-sonnet-20250514",
        temperature=0,
        retry=10,
        verbose=False,
    ),
    # GLM4V
    "GLM4V": partial(GLMVisionAPI, model="glm4v-biz-eval", temperature=0, retry=10),
    "GLM4V_PLUS": partial(GLMVisionAPI, model="glm-4v-plus", temperature=0, retry=10),
    "GLM4V_PLUS_20250111": partial(
        GLMVisionAPI, model="glm-4v-plus-0111", temperature=0, retry=10
    ),
    # MiniMax abab
    "abab6.5s": partial(
        GPT4V,
        model="abab6.5s-chat",
        api_base="https://api.minimax.chat/v1/chat/completions",
        temperature=0,
        retry=10,
    ),
    "abab7-preview": partial(
        GPT4V,
        model="abab7-chat-preview",
        api_base="https://api.minimax.chat/v1/chat/completions",
        temperature=0,
        retry=10,
    ),
    # CongRong
    "CongRong-v1.5": partial(CWWrapper, model="cw-congrong-v1.5", temperature=0, retry=10),
    "CongRong-v2.0": partial(CWWrapper, model="cw-congrong-v2.0", temperature=0, retry=10),
    # SenseNova
    "SenseNova-V6-Pro": partial(
        SenseChatVisionAPI, model="SenseNova-V6-Pro", temperature=0, retry=10
    ),
    "SenseNova-V6-Reasoner": partial(
        SenseChatVisionAPI, model="SenseNova-V6-Reasoner", temperature=0, retry=10
    ),
    "HunYuan-Vision": partial(
        HunyuanVision, model="hunyuan-vision", temperature=0, retry=10
    ),
    "HunYuan-Standard-Vision": partial(
        HunyuanVision, model="hunyuan-standard-vision", temperature=0, retry=10
    ),
    "HunYuan-Large-Vision": partial(
        HunyuanVision, model="hunyuan-large-vision", temperature=0, retry=10
    ),
    "BailingMM-Lite-1203": partial(
        bailingMMAPI, model="BailingMM-Lite-1203", temperature=0, retry=10
    ),
    "BailingMM-Pro-0120": partial(
        bailingMMAPI, model="BailingMM-Pro-0120", temperature=0, retry=10
    ),
    # BlueLM-V
    "BlueLM_V": partial(BlueLM_V_API, model="BlueLM-VL-v3.0", temperature=0, retry=10),
    # JiuTian-VL
    "JTVL": partial(JTVLChatAPI, model="jt-vl-chat", temperature=0, retry=10),
    "Taiyi": partial(TaiyiAPI, model="taiyi", temperature=0, retry=10),
    # TeleMM
    "TeleMM": partial(TeleMMAPI, model="TeleAI/TeleMM", temperature=0, retry=10),
    "Qwen2.5-VL-32B-Instruct-SiliconFlow": partial(
        SiliconFlowAPI, model="Qwen/Qwen2.5-VL-32B-Instruct", temperature=0, retry=10),
    # lmdeploy api
    "lmdeploy": partial(
        LMDeployAPI,
        api_base="http://0.0.0.0:23333/v1/chat/completions",
        temperature=0,
        retry=10,
    ),
    "lmdeploy_internvl_78B_MPO": partial(
        LMDeployAPI,
        api_base="http://0.0.0.0:23333/v1/chat/completions",
        temperature=0,
        retry=10,
        timeout=100,
    ),
    "lmdeploy_qvq_72B_preview": partial(
        LMDeployAPI,
        api_base="http://0.0.0.0:23333/v1/chat/completions",
        temperature=0,
        retry=10,
        timeout=300,
    ),
    'Taichu-VLR-3B': partial(
        TaichuVLRAPI, 
        model='taichu_vlr_3b', 
        url="https://platform.wair.ac.cn/maas/v1/chat/completions"
    ),
    'Taichu-VLR-7B': partial(
        TaichuVLRAPI, 
        model='taichu_vlr_7b', 
        url="https://platform.wair.ac.cn/maas/v1/chat/completions"
    ),
    # doubao_vl
    "DoubaoVL": partial(
        DoubaoVL, model="Doubao-1.5-vision-pro", temperature=0, retry=10, verbose=False
    ),
    "Seed1.5-VL": partial(
        DoubaoVL, 
        model="doubao-1-5-thinking-vision-pro-250428", 
        temperature=0,
        retry=10, 
        verbose=False, 
        max_tokens=16384,
    ),
    "Seed1.6": partial(
        DoubaoVL, 
        model="doubao-seed-1.6-250615", 
        temperature=0,
        retry=10, 
        verbose=False, 
        max_tokens=16384,
    ),
    "Seed1.6-Flash": partial(
        DoubaoVL, 
        model="doubao-seed-1.6-flash-250615", 
        temperature=0,
        retry=10, 
        verbose=False, 
        max_tokens=16384,
    ),
    "Seed1.6-Thinking": partial(
        DoubaoVL, 
        model="doubao-seed-1.6-thinking-250615", 
        temperature=0,
        retry=10, 
        verbose=False, 
        max_tokens=16384,
    ),
    # Shopee MUG-U
    'MUG-U-7B': partial(
        MUGUAPI, 
        model='MUG-U', 
        temperature=0,  
        retry=10, 
        verbose=False, 
        timeout=300),
    # grok
    "grok-vision-beta": partial(
        GPT4V,
        model="grok-vision-beta",
        api_base="https://api.x.ai/v1/chat/completions",
        temperature=0,
        retry=10,
    ),
    "grok-2-vision-1212": partial(
        GPT4V,
        model="grok-2-vision",
        api_base="https://api.x.ai/v1/chat/completions",
        temperature=0,
        retry=10,
    ),
    # kimi
    "moonshot-v1-8k": partial(
        GPT4V,
        model="moonshot-v1-8k-vision-preview",
        api_base="https://api.moonshot.cn/v1/chat/completions",
        temperature=0,
        retry=10,
    ),
    "moonshot-v1-32k": partial(
        GPT4V,
        model="moonshot-v1-32k-vision-preview",
        api_base="https://api.moonshot.cn/v1/chat/completions",
        temperature=0,
        retry=10,
    ),
    "moonshot-v1-128k": partial(
        GPT4V,
        model="moonshot-v1-128k-vision-preview",
        api_base="https://api.moonshot.cn/v1/chat/completions",
        temperature=0,
        retry=10,
    ),
}

emu_series = {
    "emu2_chat": partial(Emu, model_path="BAAI/Emu2-Chat"),
    "emu3_chat": partial(Emu3_chat, model_path="BAAI/Emu3-Chat"),
    "emu3_gen": partial(Emu3_gen, model_path="BAAI/Emu3-Gen"),
}

granite_vision_series = {
    'granite_vision_3.1_2b_preview': partial(GraniteVision3, model_path="ibm-granite/granite-vision-3.1-2b-preview"),
    'granite_vision_3.2_2b': partial(GraniteVision3, model_path="ibm-granite/granite-vision-3.2-2b"),
    'granite_vision_3.3_2b': partial(GraniteVision3, model_path="ibm-granite/granite-vision-3.3-2b"),
}

mmalaya_series = {
    "MMAlaya": partial(MMAlaya, model_path="DataCanvas/MMAlaya"),
    "MMAlaya2": partial(MMAlaya2, model_path="DataCanvas/MMAlaya2"),
}

minicpm_series = {
    "MiniCPM-V": partial(MiniCPM_V, model_path="openbmb/MiniCPM-V"),
    "MiniCPM-V-2": partial(MiniCPM_V, model_path="openbmb/MiniCPM-V-2"),
    "MiniCPM-Llama3-V-2_5": partial(
        MiniCPM_Llama3_V, model_path="openbmb/MiniCPM-Llama3-V-2_5"
    ),
    "MiniCPM-V-2_6": partial(MiniCPM_V_2_6, model_path="openbmb/MiniCPM-V-2_6"),
    "MiniCPM-o-2_6": partial(MiniCPM_o_2_6, model_path="openbmb/MiniCPM-o-2_6"),
}

xtuner_series = {
    "llava-internlm2-7b": partial(
        LLaVA_XTuner,
        llm_path="internlm/internlm2-chat-7b",
        llava_path="xtuner/llava-internlm2-7b",
        visual_select_layer=-2,
        prompt_template="internlm2_chat",
    ),
    "llava-internlm2-20b": partial(
        LLaVA_XTuner,
        llm_path="internlm/internlm2-chat-20b",
        llava_path="xtuner/llava-internlm2-20b",
        visual_select_layer=-2,
        prompt_template="internlm2_chat",
    ),
    "llava-internlm-7b": partial(
        LLaVA_XTuner,
        llm_path="internlm/internlm-chat-7b",
        llava_path="xtuner/llava-internlm-7b",
        visual_select_layer=-2,
        prompt_template="internlm_chat",
    ),
    "llava-v1.5-7b-xtuner": partial(
        LLaVA_XTuner,
        llm_path="lmsys/vicuna-7b-v1.5",
        llava_path="xtuner/llava-v1.5-7b-xtuner",
        visual_select_layer=-2,
        prompt_template="vicuna",
    ),
    "llava-v1.5-13b-xtuner": partial(
        LLaVA_XTuner,
        llm_path="lmsys/vicuna-13b-v1.5",
        llava_path="xtuner/llava-v1.5-13b-xtuner",
        visual_select_layer=-2,
        prompt_template="vicuna",
    ),
    "llava-llama-3-8b": partial(
        LLaVA_XTuner,
        llm_path="xtuner/llava-llama-3-8b-v1_1",
        llava_path="xtuner/llava-llama-3-8b-v1_1",
        visual_select_layer=-2,
        prompt_template="llama3_chat",
    ),
}

qwen_series = {
    "qwen_base": partial(QwenVL, model_path="Qwen/Qwen-VL"),
    "qwen_chat": partial(QwenVLChat, model_path="Qwen/Qwen-VL-Chat"),
    "monkey": partial(Monkey, model_path="echo840/Monkey"),
    "monkey-chat": partial(MonkeyChat, model_path="echo840/Monkey-Chat"),
    "minimonkey": partial(MiniMonkey, model_path="mx262/MiniMonkey"),
}

llava_series = {
    "llava_v1.5_7b": partial(LLaVA, model_path="liuhaotian/llava-v1.5-7b"),
    "llava_v1.5_13b": partial(LLaVA, model_path="liuhaotian/llava-v1.5-13b"),
    "llava_v1_7b": partial(LLaVA, model_path=LLAVA_V1_7B_MODEL_PTH),
    "sharegpt4v_7b": partial(LLaVA, model_path="Lin-Chen/ShareGPT4V-7B"),
    "sharegpt4v_13b": partial(LLaVA, model_path="Lin-Chen/ShareGPT4V-13B"),
    "llava_next_vicuna_7b": partial(
        LLaVA_Next, model_path="llava-hf/llava-v1.6-vicuna-7b-hf"
    ),
    "llava_next_vicuna_13b": partial(
        LLaVA_Next, model_path="llava-hf/llava-v1.6-vicuna-13b-hf"
    ),
    "llava_next_mistral_7b": partial(
        LLaVA_Next, model_path="llava-hf/llava-v1.6-mistral-7b-hf"
    ),
    "llava_next_yi_34b": partial(LLaVA_Next, model_path="llava-hf/llava-v1.6-34b-hf"),
    "llava_next_llama3": partial(
        LLaVA_Next, model_path="llava-hf/llama3-llava-next-8b-hf"
    ),
    "llava_next_72b": partial(LLaVA_Next, model_path="llava-hf/llava-next-72b-hf"),
    "llava_next_110b": partial(LLaVA_Next, model_path="llava-hf/llava-next-110b-hf"),
    "llava_next_qwen_32b": partial(
        LLaVA_Next2, model_path="lmms-lab/llava-next-qwen-32b"
    ),
    "llava_next_interleave_7b": partial(
        LLaVA_Next, model_path="llava-hf/llava-interleave-qwen-7b-hf"
    ),
    "llava_next_interleave_7b_dpo": partial(
        LLaVA_Next, model_path="llava-hf/llava-interleave-qwen-7b-dpo-hf"
    ),
    "llava-onevision-qwen2-0.5b-ov-hf": partial(
        LLaVA_OneVision_HF, model_path="llava-hf/llava-onevision-qwen2-0.5b-ov-hf"
    ),
    "llava-onevision-qwen2-0.5b-si-hf": partial(
        LLaVA_OneVision_HF, model_path="llava-hf/llava-onevision-qwen2-0.5b-si-hf"
    ),
    "llava-onevision-qwen2-7b-ov-hf": partial(
        LLaVA_OneVision_HF, model_path="llava-hf/llava-onevision-qwen2-7b-ov-hf"
    ),
    "llava-onevision-qwen2-7b-si-hf": partial(
        LLaVA_OneVision_HF, model_path="llava-hf/llava-onevision-qwen2-7b-si-hf"
    ),
    "llava_onevision_qwen2_0.5b_si": partial(
        LLaVA_OneVision, model_path="lmms-lab/llava-onevision-qwen2-0.5b-si"
    ),
    "llava_onevision_qwen2_7b_si": partial(
        LLaVA_OneVision, model_path="lmms-lab/llava-onevision-qwen2-7b-si"
    ),
    "llava_onevision_qwen2_72b_si": partial(
        LLaVA_OneVision, model_path="lmms-lab/llava-onevision-qwen2-72b-si"
    ),
    "llava_onevision_qwen2_0.5b_ov": partial(
        LLaVA_OneVision, model_path="lmms-lab/llava-onevision-qwen2-0.5b-ov"
    ),
    "llava_onevision_qwen2_7b_ov": partial(
        LLaVA_OneVision, model_path="lmms-lab/llava-onevision-qwen2-7b-ov"
    ),
    "llava_onevision_qwen2_72b_ov": partial(
        LLaVA_OneVision, model_path="lmms-lab/llava-onevision-qwen2-72b-ov-sft"
    ),
    "Aquila-VL-2B": partial(LLaVA_OneVision, model_path="BAAI/Aquila-VL-2B-llava-qwen"),
    "llava_video_qwen2_7b": partial(
        LLaVA_OneVision, model_path="lmms-lab/LLaVA-Video-7B-Qwen2"
    ),
    "llava_video_qwen2_72b": partial(
        LLaVA_OneVision, model_path="lmms-lab/LLaVA-Video-72B-Qwen2"
    ),
    "varco-vision-hf": partial(
        LLaVA_OneVision_HF, model_path="NCSOFT/VARCO-VISION-14B-HF"
    ),
}

vita_series = {
    "vita": partial(VITA, model_path="VITA-MLLM/VITA", root=VITA_ROOT),
    "vita_qwen2": partial(VITAQwen2, model_path="VITA-MLLM/VITA-1.5", root=VITA_ROOT),
}

long_vita_series = {
    "Long-VITA-16K": partial(
        LongVITA, model_path="VITA-MLLM/Long-VITA-16K_HF", max_num_frame=128
    ),
    "Long-VITA-128K": partial(
        LongVITA, model_path="VITA-MLLM/Long-VITA-128K_HF", max_num_frame=256
    ),
    "Long-VITA-1M": partial(
        LongVITA, model_path="VITA-MLLM/Long-VITA-1M_HF", max_num_frame=256
    ),
}

internvl = {
    "InternVL-Chat-V1-1": partial(
        InternVLChat, model_path="OpenGVLab/InternVL-Chat-V1-1", version="V1.1"
    ),
    "InternVL-Chat-V1-2": partial(
        InternVLChat, model_path="OpenGVLab/InternVL-Chat-V1-2", version="V1.2"
    ),
    "InternVL-Chat-V1-2-Plus": partial(
        InternVLChat, model_path="OpenGVLab/InternVL-Chat-V1-2-Plus", version="V1.2"
    ),
    "InternVL-Chat-V1-5": partial(
        InternVLChat,
        model_path="OpenGVLab/InternVL-Chat-V1-5",
        version="V1.5",
    )
}

mini_internvl = {
    "Mini-InternVL-Chat-2B-V1-5": partial(
        InternVLChat, model_path="OpenGVLab/Mini-InternVL-Chat-2B-V1-5", version="V1.5"
    ),
    "Mini-InternVL-Chat-4B-V1-5": partial(
        InternVLChat, model_path="OpenGVLab/Mini-InternVL-Chat-4B-V1-5", version="V1.5"
    ),
}

internvl2 = {
    "InternVL2-1B": partial(
        InternVLChat, model_path="OpenGVLab/InternVL2-1B", version="V2.0"
    ),
    "InternVL2-2B": partial(
        InternVLChat, model_path="OpenGVLab/InternVL2-2B", version="V2.0"
    ),
    "InternVL2-4B": partial(
        InternVLChat, model_path="OpenGVLab/InternVL2-4B", version="V2.0"
    ),
    "InternVL2-8B": partial(
        InternVLChat, model_path="OpenGVLab/InternVL2-8B", version="V2.0"
    ),
    "InternVL2-26B": partial(
        InternVLChat, model_path="OpenGVLab/InternVL2-26B", version="V2.0"
    ),
    "InternVL2-40B": partial(
        InternVLChat, model_path="OpenGVLab/InternVL2-40B", version="V2.0"
    ),
    "InternVL2-76B": partial(
        InternVLChat, model_path="OpenGVLab/InternVL2-Llama3-76B", version="V2.0"
    ),
    "InternVL2-8B-MPO": partial(
        InternVLChat, model_path="OpenGVLab/InternVL2-8B-MPO", version="V2.0"
    ),
    "InternVL2-8B-MPO-CoT": partial(
        InternVLChat,
        model_path="OpenGVLab/InternVL2-8B-MPO",
        version="V2.0",
        use_mpo_prompt=True,
    ),
}

internvl2_5 = {
    "InternVL2_5-1B": partial(
        InternVLChat, model_path="OpenGVLab/InternVL2_5-1B", version="V2.0"
    ),
    "InternVL2_5-2B": partial(
        InternVLChat, model_path="OpenGVLab/InternVL2_5-2B", version="V2.0"
    ),
    "QTuneVL1-2B": partial(
        InternVLChat, model_path="hanchaow/QTuneVL1-2B", version="V2.0"
    ),
    "InternVL2_5-4B": partial(
        InternVLChat, model_path="OpenGVLab/InternVL2_5-4B", version="V2.0"
    ),
    "InternVL2_5-8B": partial(
        InternVLChat, model_path="OpenGVLab/InternVL2_5-8B", version="V2.0"
    ),
    "InternVL2_5-26B": partial(
        InternVLChat, model_path="OpenGVLab/InternVL2_5-26B", version="V2.0"
    ),
    "InternVL2_5-38B": partial(
        InternVLChat, model_path="OpenGVLab/InternVL2_5-38B", version="V2.0"
    ),
    "InternVL2_5-78B": partial(
        InternVLChat, model_path="OpenGVLab/InternVL2_5-78B", version="V2.0"
    ),
    # InternVL2.5 series with Best-of-N evaluation
    "InternVL2_5-8B-BoN-8": partial(
        InternVLChat, model_path="OpenGVLab/InternVL2_5-8B", version="V2.0",
        best_of_n=8, reward_model_path="OpenGVLab/VisualPRM-8B",
    ),
}

internvl2_5_mpo = {
    "InternVL2_5-1B-MPO": partial(
        InternVLChat,
        model_path="OpenGVLab/InternVL2_5-1B-MPO",
        version="V2.0",
        use_mpo_prompt=True,
    ),
    "InternVL2_5-2B-MPO": partial(
        InternVLChat,
        model_path="OpenGVLab/InternVL2_5-2B-MPO",
        version="V2.0",
        use_mpo_prompt=True,
    ),
    "InternVL2_5-4B-MPO": partial(
        InternVLChat,
        model_path="OpenGVLab/InternVL2_5-4B-MPO",
        version="V2.0",
        use_mpo_prompt=True,
    ),
    "InternVL2_5-8B-MPO": partial(
        InternVLChat,
        model_path="OpenGVLab/InternVL2_5-8B-MPO",
        version="V2.0",
        use_mpo_prompt=True,
    ),
    "InternVL2_5-26B-MPO": partial(
        InternVLChat,
        model_path="OpenGVLab/InternVL2_5-26B-MPO",
        version="V2.0",
        use_mpo_prompt=True,
    ),
    "InternVL2_5-38B-MPO": partial(
        InternVLChat,
        model_path="OpenGVLab/InternVL2_5-38B-MPO",
        version="V2.0",
        use_mpo_prompt=True,
    ),
    "InternVL2_5-78B-MPO": partial(
        InternVLChat,
        model_path="OpenGVLab/InternVL2_5-78B-MPO",
        version="V2.0",
        use_mpo_prompt=True,
    ),
    "InternVL2_5-8B-GUI": partial(
        InternVLChat,
        model_path="/fs-computility/mllm1/shared/zhaoxiangyu/models/internvl2_5_8b_internlm2_5_7b_dynamic_res_stage1", 
        version="V2.0", 
        max_new_tokens=512,
        screen_parse=False,
    ),
     "InternVL3-7B-GUI": partial(
        InternVLChat,
        model_path="/fs-computility/mllm1/shared/zhaoxiangyu/GUI/checkpoints/internvl3_7b_dynamic_res_stage1_56/", 
        version="V2.0", 
        max_new_tokens=512,
        screen_parse=False,
    ),
}

internvl3 = {
    "InternVL3-1B": partial(
        InternVLChat, model_path="OpenGVLab/InternVL3-1B", version="V2.0"
    ),
    "InternVL3-2B": partial(
        InternVLChat, model_path="OpenGVLab/InternVL3-2B", version="V2.0"
    ),
    "InternVL3-8B": partial(
        InternVLChat, model_path="OpenGVLab/InternVL3-8B", version="V2.0",
    ),
    "InternVL3-9B": partial(
        InternVLChat, model_path="OpenGVLab/InternVL3-9B", version="V2.0"
    ),
    "InternVL3-14B": partial(
        InternVLChat, model_path="OpenGVLab/InternVL3-14B", version="V2.0"
    ),
    "InternVL3-38B": partial(
        InternVLChat, model_path="OpenGVLab/InternVL3-38B", version="V2.0"
    ),
    "InternVL3-78B": partial(
        InternVLChat, model_path="OpenGVLab/InternVL3-78B", version="V2.0"
    ),
}

sail_series = {
    "SAIL-VL-2B": partial(SailVL, model_path="BytedanceDouyinContent/SAIL-VL-2B"),
    "SAIL-VL-1.5-2B": partial(SailVL, model_path="BytedanceDouyinContent/SAIL-VL-1d5-2B", use_msac = True),
    "SAIL-VL-1.5-8B": partial(SailVL, model_path="BytedanceDouyinContent/SAIL-VL-1d5-8B", use_msac = True),
    "SAIL-VL-1.6-8B": partial(SailVL, model_path="BytedanceDouyinContent/SAIL-VL-1d6-8B", use_msac = True)
}

ristretto_series = {
    "Ristretto-3B": partial(Ristretto, model_path="LiAutoAD/Ristretto-3B"),
}

yivl_series = {
    "Yi_VL_6B": partial(Yi_VL, model_path="01-ai/Yi-VL-6B", root=Yi_ROOT),
    "Yi_VL_34B": partial(Yi_VL, model_path="01-ai/Yi-VL-34B", root=Yi_ROOT),
}

xcomposer_series = {
    "XComposer": partial(XComposer, model_path="internlm/internlm-xcomposer-vl-7b"),
    "sharecaptioner": partial(ShareCaptioner, model_path="Lin-Chen/ShareCaptioner"),
    "XComposer2": partial(XComposer2, model_path="internlm/internlm-xcomposer2-vl-7b"),
    "XComposer2_1.8b": partial(
        XComposer2, model_path="internlm/internlm-xcomposer2-vl-1_8b"
    ),
    "XComposer2_4KHD": partial(
        XComposer2_4KHD, model_path="internlm/internlm-xcomposer2-4khd-7b"
    ),
    "XComposer2d5": partial(
        XComposer2d5, model_path="internlm/internlm-xcomposer2d5-7b"
    ),
}

minigpt4_series = {
    "MiniGPT-4-v2": partial(MiniGPT4, mode="v2", root=MiniGPT4_ROOT),
    "MiniGPT-4-v1-7B": partial(MiniGPT4, mode="v1_7b", root=MiniGPT4_ROOT),
    "MiniGPT-4-v1-13B": partial(MiniGPT4, mode="v1_13b", root=MiniGPT4_ROOT),
}

idefics_series = {
    "idefics_9b_instruct": partial(
        IDEFICS, model_path="HuggingFaceM4/idefics-9b-instruct"
    ),
    "idefics_80b_instruct": partial(
        IDEFICS, model_path="HuggingFaceM4/idefics-80b-instruct"
    ),
    "idefics2_8b": partial(IDEFICS2, model_path="HuggingFaceM4/idefics2-8b"),
    # Idefics3 follows Idefics2 Pattern
    "Idefics3-8B-Llama3": partial(
        IDEFICS2, model_path="HuggingFaceM4/Idefics3-8B-Llama3"
    ),
}

smolvlm_series = {
    "SmolVLM-256M": partial(SmolVLM, model_path="HuggingFaceTB/SmolVLM-256M-Instruct"),
    "SmolVLM-500M": partial(SmolVLM, model_path="HuggingFaceTB/SmolVLM-500M-Instruct"),
    "SmolVLM": partial(SmolVLM, model_path="HuggingFaceTB/SmolVLM-Instruct"),
    "SmolVLM-DPO": partial(SmolVLM, model_path="HuggingFaceTB/SmolVLM-Instruct-DPO"),
    "SmolVLM-Synthetic": partial(SmolVLM, model_path="HuggingFaceTB/SmolVLM-Synthetic"),
    "SmolVLM2-256M": partial(
        SmolVLM2, model_path="HuggingFaceTB/SmolVLM2-256M-Video-Instruct"
    ),
    "SmolVLM2-500M": partial(
        SmolVLM2, model_path="HuggingFaceTB/SmolVLM2-500M-Video-Instruct"
    ),
    "SmolVLM2": partial(SmolVLM2, model_path="HuggingFaceTB/SmolVLM2-2.2B-Instruct"),
}

instructblip_series = {
    "instructblip_7b": partial(InstructBLIP, name="instructblip_7b"),
    "instructblip_13b": partial(InstructBLIP, name="instructblip_13b"),
}

deepseekvl_series = {
    "deepseek_vl_7b": partial(DeepSeekVL, model_path="deepseek-ai/deepseek-vl-7b-chat"),
    "deepseek_vl_1.3b": partial(
        DeepSeekVL, model_path="deepseek-ai/deepseek-vl-1.3b-chat"
    ),
}

deepseekvl2_series = {
    "deepseek_vl2_tiny": partial(
        DeepSeekVL2, model_path="deepseek-ai/deepseek-vl2-tiny"
    ),
    "deepseek_vl2_small": partial(
        DeepSeekVL2, model_path="deepseek-ai/deepseek-vl2-small"
    ),
    "deepseek_vl2": partial(DeepSeekVL2, model_path="deepseek-ai/deepseek-vl2"),
}

janus_series = {
    "Janus-1.3B": partial(Janus, model_path="deepseek-ai/Janus-1.3B"),
    "Janus-Pro-1B": partial(Janus, model_path="deepseek-ai/Janus-Pro-1B"),
    "Janus-Pro-7B": partial(Janus, model_path="deepseek-ai/Janus-Pro-7B"),
}

cogvlm_series = {
    "cogvlm-grounding-generalist": partial(
        CogVlm,
        model_path="THUDM/cogvlm-grounding-generalist-hf",
        tokenizer_name="lmsys/vicuna-7b-v1.5",
    ),
    "cogvlm-chat": partial(
        CogVlm, model_path="THUDM/cogvlm-chat-hf", tokenizer_name="lmsys/vicuna-7b-v1.5"
    ),
    "cogvlm2-llama3-chat-19B": partial(
        CogVlm, model_path="THUDM/cogvlm2-llama3-chat-19B"
    ),
    "glm-4v-9b": partial(GLM4v, model_path="THUDM/glm-4v-9b"),
}

wemm_series = {
    "WeMM": partial(WeMM, model_path="feipengma/WeMM"),
}

cambrian_series = {
    "cambrian_8b": partial(Cambrian, model_path="nyu-visionx/cambrian-8b"),
    "cambrian_13b": partial(Cambrian, model_path="nyu-visionx/cambrian-13b"),
    "cambrian_34b": partial(Cambrian, model_path="nyu-visionx/cambrian-34b"),
}

chameleon_series = {
    "chameleon_7b": partial(Chameleon, model_path="facebook/chameleon-7b"),
    "chameleon_30b": partial(Chameleon, model_path="facebook/chameleon-30b"),
}

vila_series = {
    "VILA1.5-3b": partial(VILA, model_path="Efficient-Large-Model/VILA1.5-3b"),
    "Llama-3-VILA1.5-8b": partial(
        VILA, model_path="Efficient-Large-Model/Llama-3-VILA1.5-8b"
    ),
    "VILA1.5-13b": partial(VILA, model_path="Efficient-Large-Model/VILA1.5-13b"),
    "VILA1.5-40b": partial(VILA, model_path="Efficient-Large-Model/VILA1.5-40b"),
    "NVILA-8B": partial(NVILA, model_path="Efficient-Large-Model/NVILA-8B"),
    "NVILA-15B": partial(NVILA, model_path="Efficient-Large-Model/NVILA-15B"),
}

ovis_series = {
    "Ovis1.5-Llama3-8B": partial(Ovis, model_path="AIDC-AI/Ovis1.5-Llama3-8B"),
    "Ovis1.5-Gemma2-9B": partial(Ovis, model_path="AIDC-AI/Ovis1.5-Gemma2-9B"),
    "Ovis1.6-Gemma2-9B": partial(Ovis1_6, model_path="AIDC-AI/Ovis1.6-Gemma2-9B"),
    "Ovis1.6-Llama3.2-3B": partial(Ovis1_6, model_path="AIDC-AI/Ovis1.6-Llama3.2-3B"),
    "Ovis1.6-Gemma2-27B": partial(
        Ovis1_6_Plus, model_path="AIDC-AI/Ovis1.6-Gemma2-27B"
    ),
    "Ovis2-1B": partial(Ovis2, model_path="AIDC-AI/Ovis2-1B"),
    "Ovis2-2B": partial(Ovis2, model_path="AIDC-AI/Ovis2-2B"),
    "Ovis2-4B": partial(Ovis2, model_path="AIDC-AI/Ovis2-4B"),
    "Ovis2-8B": partial(Ovis2, model_path="AIDC-AI/Ovis2-8B"),
    "Ovis2-16B": partial(Ovis2, model_path="AIDC-AI/Ovis2-16B"),
    "Ovis2-34B": partial(Ovis2, model_path="AIDC-AI/Ovis2-34B"),
}

mantis_series = {
    "Mantis-8B-siglip-llama3": partial(
        Mantis, model_path="TIGER-Lab/Mantis-8B-siglip-llama3"
    ),
    "Mantis-8B-clip-llama3": partial(
        Mantis, model_path="TIGER-Lab/Mantis-8B-clip-llama3"
    ),
    "Mantis-8B-Idefics2": partial(Mantis, model_path="TIGER-Lab/Mantis-8B-Idefics2"),
    "Mantis-8B-Fuyu": partial(Mantis, model_path="TIGER-Lab/Mantis-8B-Fuyu"),
}

phi3_series = {
    "Phi-3-Vision": partial(
        Phi3Vision, model_path="microsoft/Phi-3-vision-128k-instruct"
    ),
    "Phi-3.5-Vision": partial(
        Phi3_5Vision, model_path="microsoft/Phi-3.5-vision-instruct"
    ),
}

phi4_series = {
    'Phi-4-Vision': partial(Phi4Multimodal, model_path='microsoft/Phi-4-multimodal-instruct'),
}

xgen_mm_series = {
    "xgen-mm-phi3-interleave-r-v1.5": partial(
        XGenMM, model_path="Salesforce/xgen-mm-phi3-mini-instruct-interleave-r-v1.5"
    ),
    "xgen-mm-phi3-dpo-r-v1.5": partial(
        XGenMM, model_path="Salesforce/xgen-mm-phi3-mini-instruct-dpo-r-v1.5"
    ),
}

hawkvl_series = {
    "HawkVL-2B": partial(
        HawkVL,
        model_path="xjtupanda/HawkVL-2B",
        min_pixels=4 * 28 * 28,
        max_pixels=6800 * 28 * 28,
        use_custom_prompt=True
    )
}

qwen2vl_series = {
    "Qwen-VL-Max-0809": partial(
        Qwen2VLAPI,
        model="qwen-vl-max-0809",
        min_pixels=1280 * 28 * 28,
        max_pixels=16384 * 28 * 28,
    ),
    "Qwen-VL-Plus-0809": partial(
        Qwen2VLAPI,
        model="qwen-vl-plus-0809",
        min_pixels=1280 * 28 * 28,
        max_pixels=16384 * 28 * 28,
    ),
    "QVQ-72B-Preview": partial(
        Qwen2VLChat,
        model_path="Qwen/QVQ-72B-Preview",
        min_pixels=1280 * 28 * 28,
        max_pixels=16384 * 28 * 28,
        system_prompt="You are a helpful and harmless assistant. You are Qwen developed by Alibaba. You should think step-by-step.",
        max_new_tokens=8192,
        post_process=False,
    ),
    "Qwen2-VL-72B-Instruct": partial(
        Qwen2VLChat,
        model_path="Qwen/Qwen2-VL-72B-Instruct",
        min_pixels=1280 * 28 * 28,
        max_pixels=16384 * 28 * 28,
    ),
    "Qwen2-VL-7B-Instruct": partial(
        Qwen2VLChat,
        model_path="Qwen/Qwen2-VL-7B-Instruct",
        min_pixels=1280 * 28 * 28,
        max_pixels=16384 * 28 * 28,
    ),
    "Qwen2-VL-7B-Instruct-AWQ": partial(
        Qwen2VLChat,
        model_path="Qwen/Qwen2-VL-7B-Instruct-AWQ",
        min_pixels=1280 * 28 * 28,
        max_pixels=16384 * 28 * 28,
    ),
    "Qwen2-VL-7B-Instruct-GPTQ-Int4": partial(
        Qwen2VLChat,
        model_path="Qwen/Qwen2-VL-7B-Instruct-GPTQ-Int4",
        min_pixels=1280 * 28 * 28,
        max_pixels=16384 * 28 * 28,
    ),
    "Qwen2-VL-7B-Instruct-GPTQ-Int8": partial(
        Qwen2VLChat,
        model_path="Qwen/Qwen2-VL-7B-Instruct-GPTQ-Int8",
        min_pixels=1280 * 28 * 28,
        max_pixels=16384 * 28 * 28,
    ),
    "Qwen2-VL-2B-Instruct": partial(
        Qwen2VLChat,
        model_path="Qwen/Qwen2-VL-2B-Instruct",
        min_pixels=1280 * 28 * 28,
        max_pixels=16384 * 28 * 28,
    ),
    "Qwen2-VL-2B-Instruct-AWQ": partial(
        Qwen2VLChat,
        model_path="Qwen/Qwen2-VL-2B-Instruct-AWQ",
        min_pixels=1280 * 28 * 28,
        max_pixels=16384 * 28 * 28,
    ),
    "Qwen2-VL-2B-Instruct-GPTQ-Int4": partial(
        Qwen2VLChat,
        model_path="Qwen/Qwen2-VL-2B-Instruct-GPTQ-Int4",
        min_pixels=1280 * 28 * 28,
        max_pixels=16384 * 28 * 28,
    ),
    "Qwen2-VL-2B-Instruct-GPTQ-Int8": partial(
        Qwen2VLChat,
        model_path="Qwen/Qwen2-VL-2B-Instruct-GPTQ-Int8",
        min_pixels=1280 * 28 * 28,
        max_pixels=16384 * 28 * 28,
    ),
    "XinYuan-VL-2B-Instruct": partial(
        Qwen2VLChat,
        model_path="Cylingo/Xinyuan-VL-2B",
        min_pixels=1280 * 28 * 28,
        max_pixels=16384 * 28 * 28,
    ),
    "Qwen2.5-VL-3B-Instruct": partial(
        Qwen2VLChat,
        model_path="Qwen/Qwen2.5-VL-3B-Instruct",
        min_pixels=1280 * 28 * 28,
        max_pixels=16384 * 28 * 28,
        use_custom_prompt=False,
    ),
    "Qwen2.5-VL-3B-Instruct-AWQ": partial(
        Qwen2VLChat,
        model_path="Qwen/Qwen2.5-VL-3B-Instruct-AWQ",
        min_pixels=1280 * 28 * 28,
        max_pixels=16384 * 28 * 28,
        use_custom_prompt=False,
    ),
    "Qwen2.5-VL-7B-Instruct": partial(
        Qwen2VLChat,
        model_path="Qwen/Qwen2.5-VL-7B-Instruct",
        min_pixels=1280 * 28 * 28,
        max_pixels=16384 * 28 * 28,
        use_custom_prompt=False,
    ),
    "Qwen2.5-VL-7B-Instruct-ForVideo": partial(
        Qwen2VLChat,
        model_path="Qwen/Qwen2.5-VL-7B-Instruct",
        min_pixels=128 * 28 * 28,
        max_pixels=768 * 28 * 28,
        total_pixels=24576 * 28 * 28,
        use_custom_prompt=False,
    ),
    "Qwen2.5-VL-7B-Instruct-AWQ": partial(
        Qwen2VLChat,
        model_path="Qwen/Qwen2.5-VL-7B-Instruct-AWQ",
        min_pixels=1280 * 28 * 28,
        max_pixels=16384 * 28 * 28,
        use_custom_prompt=False,
    ),
    "Qwen2.5-VL-32B-Instruct": partial(
        Qwen2VLChat,
        model_path="Qwen/Qwen2.5-VL-32B-Instruct",
        min_pixels=1280 * 28 * 28,
        max_pixels=16384 * 28 * 28,
        use_custom_prompt=False,
    ),
    "Qwen2.5-VL-72B-Instruct": partial(
        Qwen2VLChat,
        model_path="Qwen/Qwen2.5-VL-72B-Instruct",
        min_pixels=1280 * 28 * 28,
        max_pixels=16384 * 28 * 28,
        use_custom_prompt=False,
    ),
    "MiMo-VL-7B-SFT": partial(
        Qwen2VLChat,
        model_path="XiaomiMiMo/MiMo-VL-7B-SFT",
        min_pixels=1280 * 28 * 28,
        max_pixels=16384 * 28 * 28,
        use_custom_prompt=False,
    ),
    "MiMo-VL-7B-RL": partial(
        Qwen2VLChat,
        model_path="XiaomiMiMo/MiMo-VL-7B-RL",
        min_pixels=1280 * 28 * 28,
        max_pixels=16384 * 28 * 28,
        use_custom_prompt=False,
    ),
    "Qwen2.5-VL-72B-Instruct-ForVideo": partial(
        Qwen2VLChat,
        model_path="Qwen/Qwen2.5-VL-72B-Instruct",
        min_pixels=128 * 28 * 28,
        max_pixels=768 * 28 * 28,
        total_pixels=24576 * 28 * 28,
        use_custom_prompt=False,
    ),
    "Qwen2.5-VL-72B-Instruct-AWQ": partial(
        Qwen2VLChat,
        model_path="Qwen/Qwen2.5-VL-72B-Instruct-AWQ",
        min_pixels=1280 * 28 * 28,
        max_pixels=16384 * 28 * 28,
        use_custom_prompt=False,
    ),
    "Qwen2.5-Omni-7B-ForVideo": partial(
        Qwen2VLChat,
        model_path="Qwen/Qwen2.5-Omni-7B",
        min_pixels=128 * 28 * 28,
        max_pixels=768 * 28 * 28,
        total_pixels=24576 * 28 * 28,
        use_custom_prompt=False,
        use_audio_in_video=True, # set use audio in video
    ),
    "Qwen2.5-Omni-7B": partial(
        Qwen2VLChat,
        model_path="Qwen/Qwen2.5-Omni-7B",
        min_pixels=1280 * 28 * 28,
        max_pixels=16384 * 28 * 28,
        use_custom_prompt=False,
    ),
    'VLM-R1': partial(
        VLMR1Chat, 
        model_path='omlab/VLM-R1-Qwen2.5VL-3B-Math-0305', 
        min_pixels=1280*28*28, 
        max_pixels=16384*28*28, 
        use_custom_prompt=False),
    'VLAA-Thinker-Qwen2.5VL-3B': partial(
        VLAAThinkerChat, 
        model_path='UCSC-VLAA/VLAA-Thinker-Qwen2.5VL-3B', 
        min_pixels=1280*28*28, 
        max_pixels=16384*28*28, 
        use_custom_prompt=False,
        post_process=True, # post processing for evaluation
        system_prompt=(''
                    "You are VL-Thinking🤔, a helpful assistant with excellent reasoning ability."
                    " A user asks you a question, and you should try to solve it."
                    " You should first think about the reasoning process in the mind and then provides the user with the answer."
                    " The reasoning process and answer are enclosed within <think> </think> and"
                    "<answer> </answer> tags, respectively, i.e., <think> reasoning process here </think>"
                    "<answer> answer here </answer>"
                ),
    ),
    'VLAA-Thinker-Qwen2.5VL-7B': partial(
        VLAAThinkerChat, 
        model_path='UCSC-VLAA/VLAA-Thinker-Qwen2.5VL-7B', 
        min_pixels=1280*28*28, 
        max_pixels=16384*28*28, 
        use_custom_prompt=False,
        post_process=True, # post processing for evaluation
        system_prompt=(''
                    "You are VL-Thinking🤔, a helpful assistant with excellent reasoning ability."
                    " A user asks you a question, and you should try to solve it."
                    " You should first think about the reasoning process in the mind and then provides the user with the answer."
                    " The reasoning process and answer are enclosed within <think> </think> and"
                    "<answer> </answer> tags, respectively, i.e., <think> reasoning process here </think>"
                    "<answer> answer here </answer>"
                ),
    ),
    'WeThink-Qwen2.5VL-7B': partial(
        WeThinkVL, 
        model_path='yangjie-cv/WeThink-Qwen2.5VL-7B', 
        min_pixels=1280*28*28, 
        max_pixels=16384*28*28, 
        use_custom_prompt=False,
        system_prompt=("You FIRST think about the reasoning process as an internal monologue and then provide the final answer.\nThe reasoning process MUST BE enclosed within <think> </think> tags. The final answer MUST BE enclosed within <answer> </answer> tags."
        ),
    ),
}

slime_series = {
    "Slime-7B": partial(SliME, model_path="yifanzhang114/SliME-vicuna-7B"),
    "Slime-8B": partial(SliME, model_path="yifanzhang114/SliME-Llama3-8B"),
    "Slime-13B": partial(SliME, model_path="yifanzhang114/SliME-vicuna-13B"),
}

eagle_series = {
    "Eagle-X4-8B-Plus": partial(Eagle, model_path="NVEagle/Eagle-X4-8B-Plus"),
    "Eagle-X4-13B-Plus": partial(Eagle, model_path="NVEagle/Eagle-X4-13B-Plus"),
    "Eagle-X5-7B": partial(Eagle, model_path="NVEagle/Eagle-X5-7B"),
    "Eagle-X5-13B": partial(Eagle, model_path="NVEagle/Eagle-X5-13B"),
    "Eagle-X5-13B-Chat": partial(Eagle, model_path="NVEagle/Eagle-X5-13B-Chat"),
    "Eagle-X5-34B-Chat": partial(Eagle, model_path="NVEagle/Eagle-X5-34B-Chat"),
    "Eagle-X5-34B-Plus": partial(Eagle, model_path="NVEagle/Eagle-X5-34B-Plus"),
}

moondream_series = {
    "Moondream1": partial(Moondream1, model_path="vikhyatk/moondream1"),
    "Moondream2": partial(Moondream2, model_path="vikhyatk/moondream2"),
}

llama_series = {
    "Llama-3.2-11B-Vision-Instruct": partial(
        llama_vision, model_path="meta-llama/Llama-3.2-11B-Vision-Instruct"
    ),
    "LLaVA-CoT": partial(llama_vision, model_path="Xkev/Llama-3.2V-11B-cot"),
    "Llama-3.2-90B-Vision-Instruct": partial(
        llama_vision, model_path="meta-llama/Llama-3.2-90B-Vision-Instruct"
    ),
    "Llama-4-Scout-17B-16E-Instruct": partial(
        llama4, model_path="meta-llama/Llama-4-Scout-17B-16E-Instruct", use_vllm=True
    ),
}

molmo_series = {
    "molmoE-1B-0924": partial(molmo, model_path="allenai/MolmoE-1B-0924"),
    "molmo-7B-D-0924": partial(molmo, model_path="allenai/Molmo-7B-D-0924"),
    "molmo-7B-O-0924": partial(molmo, model_path="allenai/Molmo-7B-O-0924"),
    "molmo-72B-0924": partial(molmo, model_path="allenai/Molmo-72B-0924"),
}

kosmos_series = {
    "Kosmos2": partial(Kosmos2, model_path="microsoft/kosmos-2-patch14-224")
}

points_series = {
    "POINTS-Yi-1.5-9B-Chat": partial(
        POINTS, model_path="WePOINTS/POINTS-Yi-1-5-9B-Chat"
    ),
    "POINTS-Qwen-2.5-7B-Chat": partial(
        POINTS, model_path="WePOINTS/POINTS-Qwen-2-5-7B-Chat"
    ),
    "POINTSV15-Qwen-2.5-7B-Chat": partial(
        POINTSV15, model_path="WePOINTS/POINTS-1-5-Qwen-2-5-7B-Chat"
    ),
}

nvlm_series = {
    "NVLM": partial(NVLM, model_path="nvidia/NVLM-D-72B"),
}

vintern_series = {
    "Vintern-3B-beta": partial(VinternChat, model_path="5CD-AI/Vintern-3B-beta"),
    "Vintern-1B-v2": partial(VinternChat, model_path="5CD-AI/Vintern-1B-v2"),
}

aria_series = {"Aria": partial(Aria, model_path="rhymes-ai/Aria")}

h2ovl_series = {
    "h2ovl-mississippi-2b": partial(H2OVLChat, model_path="h2oai/h2ovl-mississippi-2b"),
    "h2ovl-mississippi-1b": partial(
        H2OVLChat, model_path="h2oai/h2ovl-mississippi-800m"
    ),
}

valley_series = {
    "valley2": partial(
        Valley2Chat, model_path="bytedance-research/Valley-Eagle-7B"
    ),
    "valley2_dpo": partial(
        Valley2Chat, model_path="bytedance-research/Valley2-DPO"
    ),
}

ola_series = {
    "ola": partial(Ola, model_path="THUdyh/Ola-7b"),
}

ross_series = {
    "ross-qwen2-7b": partial(Ross, model_path="HaochenWang/ross-qwen2-7b"),
}

ursa_series = {
    "URSA-8B": partial(UrsaChat, model_path="URSA-MATH/URSA-8B"),
    "URSA-8B-PS-GRPO": partial(UrsaChat, model_path="URSA-MATH/URSA-8B-PS-GRPO")    
}

gemma_series = {
    "paligemma-3b-mix-448": partial(
        PaliGemma, model_path="google/paligemma-3b-mix-448"
    ),
    'Gemma3-4B': partial(Gemma3, model_path='google/gemma-3-4b-it'),
    'Gemma3-12B': partial(Gemma3, model_path='google/gemma-3-12b-it'),
    'Gemma3-27B': partial(Gemma3, model_path='google/gemma-3-27b-it')
}

aguvis_series = {
    "aguvis_7b": partial(
        Qwen2VLChatAguvis,
        model_path=os.getenv(
            "EVAL_MODEL",
            "xlangai/Aguvis-7B-720P",
        ),
        min_pixels=256 * 28 * 28,
        max_pixels=46 * 26 * 28 * 28,
        use_custom_prompt=False,
        mode='grounding',
    )
}

kimi_series = {
    'Kimi-VL-A3B-Thinking': partial(KimiVL, model_path='moonshotai/Kimi-VL-A3B-Thinking'),
    'Kimi-VL-A3B-Instruct': partial(KimiVL, model_path='moonshotai/Kimi-VL-A3B-Instruct')
}

flash_vl = {
    'Flash-VL-2B-Dynamic-ISS': partial(FlashVL, model_path='FlashVL/FlashVL-2B-Dynamic-ISS')
}

internvl_groups = [
    internvl, internvl2, internvl2_5, mini_internvl, internvl2_5_mpo, 
    internvl3,
]
internvl_series = {}
for group in internvl_groups:
    internvl_series.update(group)

supported_VLM = {}

model_groups = [
    ungrouped, o1_apis, api_models, xtuner_series, qwen_series, llava_series, granite_vision_series,
    internvl_series, yivl_series, xcomposer_series, minigpt4_series, 
    idefics_series, instructblip_series, deepseekvl_series, deepseekvl2_series, 
    janus_series, minicpm_series, cogvlm_series, wemm_series, cambrian_series, 
    chameleon_series, video_models, ovis_series, vila_series, mantis_series,
    mmalaya_series, phi3_series, phi4_series, xgen_mm_series, qwen2vl_series,
    slime_series, eagle_series, moondream_series, llama_series, molmo_series,
    kosmos_series, points_series, nvlm_series, vintern_series, h2ovl_series,
    aria_series, smolvlm_series, sail_series, valley_series, vita_series,
    ross_series, emu_series, ola_series, ursa_series, gemma_series,
<<<<<<< HEAD
    long_vita_series, ristretto_series, kimi_series, aguvis_series, flash_vl,
    
=======
    long_vita_series, ristretto_series, kimi_series, aguvis_series, hawkvl_series, flash_vl
>>>>>>> 264c8da2
]

for grp in model_groups:
    supported_VLM.update(grp)<|MERGE_RESOLUTION|>--- conflicted
+++ resolved
@@ -1439,12 +1439,7 @@
     kosmos_series, points_series, nvlm_series, vintern_series, h2ovl_series,
     aria_series, smolvlm_series, sail_series, valley_series, vita_series,
     ross_series, emu_series, ola_series, ursa_series, gemma_series,
-<<<<<<< HEAD
-    long_vita_series, ristretto_series, kimi_series, aguvis_series, flash_vl,
-    
-=======
     long_vita_series, ristretto_series, kimi_series, aguvis_series, hawkvl_series, flash_vl
->>>>>>> 264c8da2
 ]
 
 for grp in model_groups:
