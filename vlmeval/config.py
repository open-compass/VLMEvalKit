from vlmeval.vlm import *
from vlmeval.api import *
from functools import partial

PandaGPT_ROOT = None
MiniGPT4_ROOT = None
TransCore_ROOT = None
Yi_ROOT = None
OmniLMM_ROOT = None
Mini_Gemini_ROOT = None
VXVERSE_ROOT = None
VideoChat2_ROOT = None
VideoChatGPT_ROOT = None
PLLaVA_ROOT = None
RBDash_ROOT = None
VITA_ROOT = None
LLAVA_V1_7B_MODEL_PTH = "Please set your local path to LLaVA-7B-v1.1 here, the model weight is obtained by merging LLaVA delta weight based on vicuna-7b-v1.1 in https://github.com/haotian-liu/LLaVA/blob/main/docs/MODEL_ZOO.md with vicuna-7b-v1.1. "

video_models = {
    "Video-LLaVA-7B": partial(VideoLLaVA, model_path="LanguageBind/Video-LLaVA-7B"),
    "Video-LLaVA-7B-HF": partial(
        VideoLLaVA_HF, model_path="LanguageBind/Video-LLaVA-7B-hf"
    ),
    "VideoChat2-HD": partial(
        VideoChat2_HD,
        model_path="OpenGVLab/VideoChat2_HD_stage4_Mistral_7B",
        root=VideoChat2_ROOT,
        config_file="./vlmeval/vlm/video_llm/configs/videochat2_hd.json",
    ),
    "Chat-UniVi-7B": partial(Chatunivi, model_path="Chat-UniVi/Chat-UniVi"),
    "Chat-UniVi-7B-v1.5": partial(
        Chatunivi, model_path="Chat-UniVi/Chat-UniVi-7B-v1.5"
    ),
    "LLaMA-VID-7B": partial(
        LLaMAVID, model_path="YanweiLi/llama-vid-7b-full-224-video-fps-1"
    ),
    "Video-ChatGPT": partial(
        VideoChatGPT, model_path="MBZUAI/Video-ChatGPT-7B", dir_root=VideoChatGPT_ROOT
    ),
    "PLLaVA-7B": partial(PLLaVA, model_path="ermu2001/pllava-7b", dir_root=PLLaVA_ROOT),
    "PLLaVA-13B": partial(
        PLLaVA, model_path="ermu2001/pllava-13b", dir_root=PLLaVA_ROOT
    ),
    "PLLaVA-34B": partial(
        PLLaVA, model_path="ermu2001/pllava-34b", dir_root=PLLaVA_ROOT
    ),
}

ungrouped = {
    "AKI": partial(AKI, name="AKI", ckpt_pth="Sony/AKI-4B-phi-3.5-mini"),
    "TransCore_M": partial(TransCoreM, root=TransCore_ROOT),
    "PandaGPT_13B": partial(PandaGPT, name="PandaGPT_13B", root=PandaGPT_ROOT),
    "flamingov2": partial(
        OpenFlamingo,
        name="v2",
        mpt_pth="anas-awadalla/mpt-7b",
        ckpt_pth="openflamingo/OpenFlamingo-9B-vitl-mpt7b",
    ),
    "VisualGLM_6b": partial(VisualGLM, model_path="THUDM/visualglm-6b"),
    "mPLUG-Owl2": partial(mPLUG_Owl2, model_path="MAGAer13/mplug-owl2-llama2-7b"),
    "mPLUG-Owl3": partial(mPLUG_Owl3, model_path="mPLUG/mPLUG-Owl3-7B-240728"),
    "OmniLMM_12B": partial(
        OmniLMM12B, model_path="openbmb/OmniLMM-12B", root=OmniLMM_ROOT
    ),
    "MGM_7B": partial(
        Mini_Gemini, model_path="YanweiLi/MGM-7B-HD", root=Mini_Gemini_ROOT
    ),
    "Bunny-llama3-8B": partial(BunnyLLama3, model_path="BAAI/Bunny-v1_1-Llama-3-8B-V"),
    "VXVERSE": partial(VXVERSE, model_name="XVERSE-V-13B", root=VXVERSE_ROOT),
    "360VL-70B": partial(QH_360VL, model_path="qihoo360/360VL-70B"),
    "Llama-3-MixSenseV1_1": partial(
        LLama3Mixsense, model_path="Zero-Vision/Llama-3-MixSenseV1_1"
    ),
    "Parrot": partial(Parrot, model_path="AIDC-AI/Parrot-7B"),
    "OmChat": partial(OmChat, model_path="omlab/omchat-v2.0-13B-single-beta_hf"),
    "RBDash_72b": partial(
        RBDash, model_path="RBDash-Team/RBDash-v1.5", root=RBDash_ROOT
    ),
    "Pixtral-12B": partial(Pixtral, model_path="mistralai/Pixtral-12B-2409"),
    "Falcon2-VLM-11B": partial(Falcon2VLM, model_path="tiiuae/falcon-11B-vlm"),
}

o1_key = 'XXX'  # noqa: E501
o1_apis = {
    'o1': partial(
        GPT4V,
        model="o1-2024-12-17",
        key=o1_key,
        api_base='OFFICIAL', 
        temperature=0,
        img_detail='high',
        retry=10,
        verbose=False,
    ),
}

api_models = {
    # GPT
    "GPT4V": partial(
        GPT4V,
        model="gpt-4-1106-vision-preview",
        temperature=0,
        img_size=512,
        img_detail="low",
        retry=10,
        verbose=False,
    ),
    "GPT4V_HIGH": partial(
        GPT4V,
        model="gpt-4-1106-vision-preview",
        temperature=0,
        img_size=-1,
        img_detail="high",
        retry=10,
        verbose=False,
    ),
    "GPT4V_20240409": partial(
        GPT4V,
        model="gpt-4-turbo-2024-04-09",
        temperature=0,
        img_size=512,
        img_detail="low",
        retry=10,
        verbose=False,
    ),
    "GPT4V_20240409_HIGH": partial(
        GPT4V,
        model="gpt-4-turbo-2024-04-09",
        temperature=0,
        img_size=-1,
        img_detail="high",
        retry=10,
        verbose=False,
    ),
    "GPT4o": partial(
        GPT4V,
        model="gpt-4o-2024-05-13",
        temperature=0,
        img_size=512,
        img_detail="low",
        retry=10,
        verbose=False,
    ),
    "GPT4o_HIGH": partial(
        GPT4V,
        model="gpt-4o-2024-05-13",
        temperature=0,
        img_size=-1,
        img_detail="high",
        retry=10,
        verbose=False,
    ),
    "GPT4o_20240806": partial(
        GPT4V,
        model="gpt-4o-2024-08-06",
        temperature=0,
        img_size=-1,
        img_detail="high",
        retry=10,
        verbose=False,
    ),
    "GPT4o_20241120": partial(
        GPT4V,
        model="gpt-4o-2024-11-20",
        temperature=0,
        img_size=-1,
        img_detail="high",
        retry=10,
        verbose=False,
    ),
    "ChatGPT4o": partial(
        GPT4V,
        model="chatgpt-4o-latest",
        temperature=0,
        img_size=-1,
        img_detail="high",
        retry=10,
        verbose=False,
    ),
    "GPT4o_MINI": partial(
        GPT4V,
        model="gpt-4o-mini-2024-07-18",
        temperature=0,
        img_size=-1,
        img_detail="high",
        retry=10,
        verbose=False,
    ),
    "GPT4.5": partial(
        GPT4V, 
        model='gpt-4.5-preview-2025-02-27',
        temperature=0, 
        timeout=600,
        img_size=-1, 
        img_detail='high', 
        retry=10, 
        verbose=False,
    ),
    "gpt-4.1-2025-04-14": partial(
        GPT4V,
        model="gpt-4.1-2025-04-14",
        temperature=0,
        img_size=-1,
        img_detail="high",
        retry=10,
        verbose=False,
    ),
    "gpt-4.1-mini-2025-04-14": partial(
        GPT4V,
        model="gpt-4.1-mini-2025-04-14",
        temperature=0,
        img_size=-1,
        img_detail="high",
        retry=10,
        verbose=False,
    ),
    "gpt-4.1-nano-2025-04-14": partial(
        GPT4V,
        model="gpt-4.1-nano-2025-04-14",
        temperature=0,
        img_size=-1,
        img_detail="high",
        retry=10,
        verbose=False,
    ),
    # Gemini
    "GeminiPro1-0": partial(
        GeminiProVision, model="gemini-1.0-pro", temperature=0, retry=10
    ),  # now GeminiPro1-0 is only supported by vertex backend
    "GeminiPro1-5": partial(
        GeminiProVision, model="gemini-1.5-pro", temperature=0, retry=10
    ),
    "GeminiFlash1-5": partial(
        GeminiProVision, model="gemini-1.5-flash", temperature=0, retry=10
    ),
    "GeminiFlash2-0": partial(
        GeminiProVision, model="gemini-2.0-flash", temperature=0, retry=10
    ),
    "GeminiPro2-0": partial(
        GeminiProVision, model="gemini-2.0-pro-exp", temperature=0, retry=10
    ),
    "GeminiPro2-5": partial(
        GeminiProVision, model="gemini-2.5-pro-exp-03-25", temperature=0, retry=10
    ),
    "GeminiPro1-5-002": partial(
        GPT4V, model="gemini-1.5-pro-002", temperature=0, retry=10
    ),  # Internal Use Only
    "GeminiFlash1-5-002": partial(
        GPT4V, model="gemini-1.5-flash-002", temperature=0, retry=10
    ),  # Internal Use Only
    # Qwen-VL
    "QwenVLPlus": partial(QwenVLAPI, model="qwen-vl-plus", temperature=0, retry=10),
    "QwenVLMax": partial(QwenVLAPI, model="qwen-vl-max", temperature=0, retry=10),
    # Reka
    "RekaEdge": partial(Reka, model="reka-edge-20240208"),
    "RekaFlash": partial(Reka, model="reka-flash-20240226"),
    "RekaCore": partial(Reka, model="reka-core-20240415"),
    # Step1V
    "Step1V": partial(
        GPT4V,
        model="step-1v-32k",
        api_base="https://api.stepfun.com/v1/chat/completions",
        temperature=0,
        retry=10,
        img_size=-1,
        img_detail="high",
    ),
    "Step1.5V-mini": partial(
        GPT4V,
        model="step-1.5v-mini",
        api_base="https://api.stepfun.com/v1/chat/completions",
        temperature=0,
        retry=10,
        img_size=-1,
        img_detail="high",
    ),
    "Step1o": partial(
        GPT4V,
        model="step-1o-vision-32k",
        api_base="https://api.stepfun.com/v1/chat/completions",
        temperature=0,
        retry=10,
        img_size=-1,
        img_detail="high",
    ),
    # Yi-Vision
    "Yi-Vision": partial(
        GPT4V,
        model="yi-vision",
        api_base="https://api.lingyiwanwu.com/v1/chat/completions",
        temperature=0,
        retry=10,
    ),
    # Claude
    "Claude3V_Opus": partial(
        Claude3V, model="claude-3-opus-20240229", temperature=0, retry=10, verbose=False
    ),
    "Claude3V_Sonnet": partial(
        Claude3V,
        model="claude-3-sonnet-20240229",
        temperature=0,
        retry=10,
        verbose=False,
    ),
    "Claude3V_Haiku": partial(
        Claude3V,
        model="claude-3-haiku-20240307",
        temperature=0,
        retry=10,
        verbose=False,
    ),
    "Claude3-5V_Sonnet": partial(
        Claude3V,
        model="claude-3-5-sonnet-20240620",
        temperature=0,
        retry=10,
        verbose=False,
    ),
    "Claude3-5V_Sonnet_20241022": partial(
        Claude3V,
        model="claude-3-5-sonnet-20241022",
        temperature=0,
        retry=10,
        verbose=False,
    ),
    "Claude3-7V_Sonnet": partial(
        Claude3V,
        model="claude-3-7-sonnet-20250219",
        temperature=0,
        retry=10,
        verbose=False,
    ),
    # GLM4V
    "GLM4V": partial(GLMVisionAPI, model="glm4v-biz-eval", temperature=0, retry=10),
    "GLM4V_PLUS": partial(GLMVisionAPI, model="glm-4v-plus", temperature=0, retry=10),
    "GLM4V_PLUS_20250111": partial(
        GLMVisionAPI, model="glm-4v-plus-0111", temperature=0, retry=10
    ),
    # MiniMax abab
    "abab6.5s": partial(
        GPT4V,
        model="abab6.5s-chat",
        api_base="https://api.minimax.chat/v1/chat/completions",
        temperature=0,
        retry=10,
    ),
    "abab7-preview": partial(
        GPT4V,
        model="abab7-chat-preview",
        api_base="https://api.minimax.chat/v1/chat/completions",
        temperature=0,
        retry=10,
    ),
    # CongRong
    "CloudWalk": partial(CWWrapper, model="cw-congrong-v1.5", temperature=0, retry=10),
    # SenseChat-V
    "SenseChat-Vision": partial(
        SenseChatVisionAPI, model="SenseChat-Vision", temperature=0, retry=10
    ),
    "HunYuan-Vision": partial(
        HunyuanVision, model="hunyuan-vision", temperature=0, retry=10
    ),
    "HunYuan-Standard-Vision": partial(
        HunyuanVision, model="hunyuan-standard-vision", temperature=0, retry=10
    ),
    "BailingMM-Lite-1203": partial(
        bailingMMAPI, model="BailingMM-Lite-1203", temperature=0, retry=10
    ),
    "BailingMM-Pro-0120": partial(
        bailingMMAPI, model="BailingMM-Pro-0120", temperature=0, retry=10
    ),
    # BlueLM-V
    "BlueLM_V": partial(BlueLM_V_API, model="BlueLM-VL-v3.0", temperature=0, retry=10),
    # JiuTian-VL
    "JTVL": partial(JTVLChatAPI, model="jt-vl-chat", temperature=0, retry=10),
    "Taiyi": partial(TaiyiAPI, model="taiyi", temperature=0, retry=10),
    # TeleMM
    "TeleMM": partial(TeleMMAPI, model="TeleAI/TeleMM", temperature=0, retry=10),
    # lmdeploy api
    "lmdeploy": partial(
        LMDeployAPI,
        api_base="http://0.0.0.0:23333/v1/chat/completions",
        temperature=0,
        retry=10,
    ),
    "lmdeploy_internvl_78B_MPO": partial(
        LMDeployAPI,
        api_base="http://0.0.0.0:23333/v1/chat/completions",
        temperature=0,
        retry=10,
        timeout=100,
    ),
    "lmdeploy_qvq_72B_preview": partial(
        LMDeployAPI,
        api_base="http://0.0.0.0:23333/v1/chat/completions",
        temperature=0,
        retry=10,
        timeout=300,
    ),
    # Taichu-VL
    # "Taichu-VL-2B": partial(
    #     TaichuVLAPI,
    #     model="Taichu-VL-2B",
    #     url="https://platform.wair.ac.cn/api/v1/infer/10381/v1/chat/completions",
    # ),
    'Taichu-VLR-3B': partial(
        TaichuVLRAPI, 
        model='taichu_vlr_3b', 
        url="https://platform.wair.ac.cn/maas/v1/chat/completions"
    ),
    'Taichu-VLR-7B': partial(
        TaichuVLRAPI, 
        model='taichu_vlr_7b', 
        url="https://platform.wair.ac.cn/maas/v1/chat/completions"
    ),
    # doubao_vl
    "DoubaoVL": partial(
        DoubaoVL, model="Doubao-1.5-vision-pro", temperature=0, retry=10, verbose=False
    ),
    # Shopee MUG-U
    'MUG-U-7B': partial(
        MUGUAPI, 
        model='MUG-U', 
        temperature=0,  
        retry=10, 
        verbose=False, 
        timeout=300),
    # grok
    "grok-vision-beta": partial(
        GPT4V,
        model="grok-vision-beta",
        api_base="https://api.x.ai/v1/chat/completions",
        temperature=0,
        retry=10,
    ),
    "grok-2-vision-1212": partial(
        GPT4V,
        model="grok-2-vision",
        api_base="https://api.x.ai/v1/chat/completions",
        temperature=0,
        retry=10,
    ),
    # kimi
    "moonshot-v1-8k": partial(
        GPT4V,
        model="moonshot-v1-8k-vision-preview",
        api_base="https://api.moonshot.cn/v1/chat/completions",
        temperature=0,
        retry=10,
    ),
    "moonshot-v1-32k": partial(
        GPT4V,
        model="moonshot-v1-32k-vision-preview",
        api_base="https://api.moonshot.cn/v1/chat/completions",
        temperature=0,
        retry=10,
    ),
    "moonshot-v1-128k": partial(
        GPT4V,
        model="moonshot-v1-128k-vision-preview",
        api_base="https://api.moonshot.cn/v1/chat/completions",
        temperature=0,
        retry=10,
    ),
}

emu_series = {
    "emu2_chat": partial(Emu, model_path="BAAI/Emu2-Chat"),
    "emu3_chat": partial(Emu3_chat, model_path="BAAI/Emu3-Chat"),
    "emu3_gen": partial(Emu3_gen, model_path="BAAI/Emu3-Gen"),
}
mmalaya_series = {
    "MMAlaya": partial(MMAlaya, model_path="DataCanvas/MMAlaya"),
    "MMAlaya2": partial(MMAlaya2, model_path="DataCanvas/MMAlaya2"),
}

minicpm_series = {
    "MiniCPM-V": partial(MiniCPM_V, model_path="openbmb/MiniCPM-V"),
    "MiniCPM-V-2": partial(MiniCPM_V, model_path="openbmb/MiniCPM-V-2"),
    "MiniCPM-Llama3-V-2_5": partial(
        MiniCPM_Llama3_V, model_path="openbmb/MiniCPM-Llama3-V-2_5"
    ),
    "MiniCPM-V-2_6": partial(MiniCPM_V_2_6, model_path="openbmb/MiniCPM-V-2_6"),
    "MiniCPM-o-2_6": partial(MiniCPM_o_2_6, model_path="openbmb/MiniCPM-o-2_6"),
}

xtuner_series = {
    "llava-internlm2-7b": partial(
        LLaVA_XTuner,
        llm_path="internlm/internlm2-chat-7b",
        llava_path="xtuner/llava-internlm2-7b",
        visual_select_layer=-2,
        prompt_template="internlm2_chat",
    ),
    "llava-internlm2-20b": partial(
        LLaVA_XTuner,
        llm_path="internlm/internlm2-chat-20b",
        llava_path="xtuner/llava-internlm2-20b",
        visual_select_layer=-2,
        prompt_template="internlm2_chat",
    ),
    "llava-internlm-7b": partial(
        LLaVA_XTuner,
        llm_path="internlm/internlm-chat-7b",
        llava_path="xtuner/llava-internlm-7b",
        visual_select_layer=-2,
        prompt_template="internlm_chat",
    ),
    "llava-v1.5-7b-xtuner": partial(
        LLaVA_XTuner,
        llm_path="lmsys/vicuna-7b-v1.5",
        llava_path="xtuner/llava-v1.5-7b-xtuner",
        visual_select_layer=-2,
        prompt_template="vicuna",
    ),
    "llava-v1.5-13b-xtuner": partial(
        LLaVA_XTuner,
        llm_path="lmsys/vicuna-13b-v1.5",
        llava_path="xtuner/llava-v1.5-13b-xtuner",
        visual_select_layer=-2,
        prompt_template="vicuna",
    ),
    "llava-llama-3-8b": partial(
        LLaVA_XTuner,
        llm_path="xtuner/llava-llama-3-8b-v1_1",
        llava_path="xtuner/llava-llama-3-8b-v1_1",
        visual_select_layer=-2,
        prompt_template="llama3_chat",
    ),
}

qwen_series = {
    "qwen_base": partial(QwenVL, model_path="Qwen/Qwen-VL"),
    "qwen_chat": partial(QwenVLChat, model_path="Qwen/Qwen-VL-Chat"),
    "monkey": partial(Monkey, model_path="echo840/Monkey"),
    "monkey-chat": partial(MonkeyChat, model_path="echo840/Monkey-Chat"),
    "minimonkey": partial(MiniMonkey, model_path="mx262/MiniMonkey"),
}

llava_series = {
    "llava_v1.5_7b": partial(LLaVA, model_path="liuhaotian/llava-v1.5-7b"),
    "llava_v1.5_13b": partial(LLaVA, model_path="liuhaotian/llava-v1.5-13b"),
    "llava_v1_7b": partial(LLaVA, model_path=LLAVA_V1_7B_MODEL_PTH),
    "sharegpt4v_7b": partial(LLaVA, model_path="Lin-Chen/ShareGPT4V-7B"),
    "sharegpt4v_13b": partial(LLaVA, model_path="Lin-Chen/ShareGPT4V-13B"),
    "llava_next_vicuna_7b": partial(
        LLaVA_Next, model_path="llava-hf/llava-v1.6-vicuna-7b-hf"
    ),
    "llava_next_vicuna_13b": partial(
        LLaVA_Next, model_path="llava-hf/llava-v1.6-vicuna-13b-hf"
    ),
    "llava_next_mistral_7b": partial(
        LLaVA_Next, model_path="llava-hf/llava-v1.6-mistral-7b-hf"
    ),
    "llava_next_yi_34b": partial(LLaVA_Next, model_path="llava-hf/llava-v1.6-34b-hf"),
    "llava_next_llama3": partial(
        LLaVA_Next, model_path="llava-hf/llama3-llava-next-8b-hf"
    ),
    "llava_next_72b": partial(LLaVA_Next, model_path="llava-hf/llava-next-72b-hf"),
    "llava_next_110b": partial(LLaVA_Next, model_path="llava-hf/llava-next-110b-hf"),
    "llava_next_qwen_32b": partial(
        LLaVA_Next2, model_path="lmms-lab/llava-next-qwen-32b"
    ),
    "llava_next_interleave_7b": partial(
        LLaVA_Next, model_path="llava-hf/llava-interleave-qwen-7b-hf"
    ),
    "llava_next_interleave_7b_dpo": partial(
        LLaVA_Next, model_path="llava-hf/llava-interleave-qwen-7b-dpo-hf"
    ),
    "llava-onevision-qwen2-0.5b-ov-hf": partial(
        LLaVA_OneVision_HF, model_path="llava-hf/llava-onevision-qwen2-0.5b-ov-hf"
    ),
    "llava-onevision-qwen2-0.5b-si-hf": partial(
        LLaVA_OneVision_HF, model_path="llava-hf/llava-onevision-qwen2-0.5b-si-hf"
    ),
    "llava-onevision-qwen2-7b-ov-hf": partial(
        LLaVA_OneVision_HF, model_path="llava-hf/llava-onevision-qwen2-7b-ov-hf"
    ),
    "llava-onevision-qwen2-7b-si-hf": partial(
        LLaVA_OneVision_HF, model_path="llava-hf/llava-onevision-qwen2-7b-si-hf"
    ),
    "llava_onevision_qwen2_0.5b_si": partial(
        LLaVA_OneVision, model_path="lmms-lab/llava-onevision-qwen2-0.5b-si"
    ),
    "llava_onevision_qwen2_7b_si": partial(
        LLaVA_OneVision, model_path="lmms-lab/llava-onevision-qwen2-7b-si"
    ),
    "llava_onevision_qwen2_72b_si": partial(
        LLaVA_OneVision, model_path="lmms-lab/llava-onevision-qwen2-72b-si"
    ),
    "llava_onevision_qwen2_0.5b_ov": partial(
        LLaVA_OneVision, model_path="lmms-lab/llava-onevision-qwen2-0.5b-ov"
    ),
    "llava_onevision_qwen2_7b_ov": partial(
        LLaVA_OneVision, model_path="lmms-lab/llava-onevision-qwen2-7b-ov"
    ),
    "llava_onevision_qwen2_72b_ov": partial(
        LLaVA_OneVision, model_path="lmms-lab/llava-onevision-qwen2-72b-ov-sft"
    ),
    "Aquila-VL-2B": partial(LLaVA_OneVision, model_path="BAAI/Aquila-VL-2B-llava-qwen"),
    "llava_video_qwen2_7b": partial(
        LLaVA_OneVision, model_path="lmms-lab/LLaVA-Video-7B-Qwen2"
    ),
    "llava_video_qwen2_72b": partial(
        LLaVA_OneVision, model_path="lmms-lab/LLaVA-Video-72B-Qwen2"
    ),
    "varco-vision-hf": partial(
        LLaVA_OneVision_HF, model_path="NCSOFT/VARCO-VISION-14B-HF"
    ),
}

vita_series = {
    "vita": partial(VITA, model_path="VITA-MLLM/VITA", root=VITA_ROOT),
    "vita_qwen2": partial(VITAQwen2, model_path="VITA-MLLM/VITA-1.5", root=VITA_ROOT),
}

long_vita_series = {
    "Long-VITA-16K": partial(
        LongVITA, model_path="VITA-MLLM/Long-VITA-16K_HF", max_num_frame=128
    ),
    "Long-VITA-128K": partial(
        LongVITA, model_path="VITA-MLLM/Long-VITA-128K_HF", max_num_frame=256
    ),
    "Long-VITA-1M": partial(
        LongVITA, model_path="VITA-MLLM/Long-VITA-1M_HF", max_num_frame=256
    ),
}

internvl = {
    "InternVL-Chat-V1-1": partial(
        InternVLChat, model_path="OpenGVLab/InternVL-Chat-V1-1", version="V1.1"
    ),
    "InternVL-Chat-V1-2": partial(
        InternVLChat, model_path="OpenGVLab/InternVL-Chat-V1-2", version="V1.2"
    ),
    "InternVL-Chat-V1-2-Plus": partial(
        InternVLChat, model_path="OpenGVLab/InternVL-Chat-V1-2-Plus", version="V1.2"
    ),
    "InternVL-Chat-V1-5": partial(
        InternVLChat,
        model_path="OpenGVLab/InternVL-Chat-V1-5",
        version="V1.5",
    )
}

mini_internvl = {
    "Mini-InternVL-Chat-2B-V1-5": partial(
        InternVLChat, model_path="OpenGVLab/Mini-InternVL-Chat-2B-V1-5", version="V1.5"
    ),
    "Mini-InternVL-Chat-4B-V1-5": partial(
        InternVLChat, model_path="OpenGVLab/Mini-InternVL-Chat-4B-V1-5", version="V1.5"
    ),
}

internvl2 = {
    "InternVL2-1B": partial(
        InternVLChat, model_path="OpenGVLab/InternVL2-1B", version="V2.0"
    ),
    "InternVL2-2B": partial(
        InternVLChat, model_path="OpenGVLab/InternVL2-2B", version="V2.0"
    ),
    "InternVL2-4B": partial(
        InternVLChat, model_path="OpenGVLab/InternVL2-4B", version="V2.0"
    ),
    "InternVL2-8B": partial(
        InternVLChat, model_path="OpenGVLab/InternVL2-8B", version="V2.0"
    ),
    "InternVL2-26B": partial(
        InternVLChat, model_path="OpenGVLab/InternVL2-26B", version="V2.0"
    ),
    "InternVL2-40B": partial(
        InternVLChat, model_path="OpenGVLab/InternVL2-40B", version="V2.0"
    ),
    "InternVL2-76B": partial(
        InternVLChat, model_path="OpenGVLab/InternVL2-Llama3-76B", version="V2.0"
    ),
    "InternVL2-8B-MPO": partial(
        InternVLChat, model_path="OpenGVLab/InternVL2-8B-MPO", version="V2.0"
    ),
    "InternVL2-8B-MPO-CoT": partial(
        InternVLChat,
        model_path="OpenGVLab/InternVL2-8B-MPO",
        version="V2.0",
        use_mpo_prompt=True,
    ),
}

internvl2_5 = {
    "InternVL2_5-1B": partial(
        InternVLChat, model_path="OpenGVLab/InternVL2_5-1B", version="V2.0"
    ),
    "InternVL2_5-2B": partial(
        InternVLChat, model_path="OpenGVLab/InternVL2_5-2B", version="V2.0"
    ),
    "InternVL2_5-4B": partial(
        InternVLChat, model_path="OpenGVLab/InternVL2_5-4B", version="V2.0"
    ),
    "InternVL2_5-8B": partial(
        InternVLChat, model_path="OpenGVLab/InternVL2_5-8B", version="V2.0"
    ),
    "InternVL2_5-26B": partial(
        InternVLChat, model_path="OpenGVLab/InternVL2_5-26B", version="V2.0"
    ),
    "InternVL2_5-38B": partial(
        InternVLChat, model_path="OpenGVLab/InternVL2_5-38B", version="V2.0"
    ),
    "InternVL2_5-78B": partial(
        InternVLChat, model_path="OpenGVLab/InternVL2_5-78B", version="V2.0"
    ),
    # InternVL2.5 series with Best-of-N evaluation
    "InternVL2_5-8B-BoN-8": partial(
        InternVLChat, model_path="OpenGVLab/InternVL2_5-8B", version="V2.0",
        best_of_n=8, reward_model_path="OpenGVLab/VisualPRM-8B",
    ),
}

internvl2_5_mpo = {
    "InternVL2_5-1B-MPO": partial(
        InternVLChat,
        model_path="OpenGVLab/InternVL2_5-1B-MPO",
        version="V2.0",
        use_mpo_prompt=True,
    ),
    "InternVL2_5-2B-MPO": partial(
        InternVLChat,
        model_path="OpenGVLab/InternVL2_5-2B-MPO",
        version="V2.0",
        use_mpo_prompt=True,
    ),
    "InternVL2_5-4B-MPO": partial(
        InternVLChat,
        model_path="OpenGVLab/InternVL2_5-4B-MPO",
        version="V2.0",
        use_mpo_prompt=True,
    ),
    "InternVL2_5-8B-MPO": partial(
        InternVLChat,
        model_path="OpenGVLab/InternVL2_5-8B-MPO",
        version="V2.0",
        use_mpo_prompt=True,
    ),
    "InternVL2_5-26B-MPO": partial(
        InternVLChat,
        model_path="OpenGVLab/InternVL2_5-26B-MPO",
        version="V2.0",
        use_mpo_prompt=True,
    ),
    "InternVL2_5-38B-MPO": partial(
        InternVLChat,
        model_path="OpenGVLab/InternVL2_5-38B-MPO",
        version="V2.0",
        use_mpo_prompt=True,
    ),
    "InternVL2_5-78B-MPO": partial(
        InternVLChat,
        model_path="OpenGVLab/InternVL2_5-78B-MPO",
        version="V2.0",
        use_mpo_prompt=True,
    ),
}

internvl3 = {
    "InternVL3-1B": partial(
        InternVLChat, model_path="OpenGVLab/InternVL3-1B", version="V2.0"
    ),
    "InternVL3-2B": partial(
        InternVLChat, model_path="OpenGVLab/InternVL3-2B", version="V2.0"
    ),
    "InternVL3-8B": partial(
        InternVLChat, model_path="OpenGVLab/InternVL3-8B", version="V2.0"
    ),
    "InternVL3-9B": partial(
        InternVLChat, model_path="OpenGVLab/InternVL3-9B", version="V2.0"
    ),
    "InternVL3-14B": partial(
        InternVLChat, model_path="OpenGVLab/InternVL3-14B", version="V2.0"
    ),
    "InternVL3-38B": partial(
        InternVLChat, model_path="OpenGVLab/InternVL3-38B", version="V2.0"
    ),
    "InternVL3-78B": partial(
        InternVLChat, model_path="OpenGVLab/InternVL3-78B", version="V2.0"
    ),
}

sail_series = {
    "SAIL-VL-2B": partial(SailVL, model_path="BytedanceDouyinContent/SAIL-VL-2B"),
    "SAIL-VL-1.5-2B": partial(SailVL, model_path="BytedanceDouyinContent/SAIL-VL-1d5-2B", use_msac = True),
    "SAIL-VL-1.5-8B": partial(SailVL, model_path="BytedanceDouyinContent/SAIL-VL-1d5-8B", use_msac = True),
    "SAIL-VL-1.6-8B": partial(SailVL, model_path="BytedanceDouyinContent/SAIL-VL-1d6-8B", use_msac = True)
}

ristretto_series = {
    "Ristretto-3B": partial(Ristretto, model_path="LiAutoAD/Ristretto-3B"),
}

yivl_series = {
    "Yi_VL_6B": partial(Yi_VL, model_path="01-ai/Yi-VL-6B", root=Yi_ROOT),
    "Yi_VL_34B": partial(Yi_VL, model_path="01-ai/Yi-VL-34B", root=Yi_ROOT),
}

xcomposer_series = {
    "XComposer": partial(XComposer, model_path="internlm/internlm-xcomposer-vl-7b"),
    "sharecaptioner": partial(ShareCaptioner, model_path="Lin-Chen/ShareCaptioner"),
    "XComposer2": partial(XComposer2, model_path="internlm/internlm-xcomposer2-vl-7b"),
    "XComposer2_1.8b": partial(
        XComposer2, model_path="internlm/internlm-xcomposer2-vl-1_8b"
    ),
    "XComposer2_4KHD": partial(
        XComposer2_4KHD, model_path="internlm/internlm-xcomposer2-4khd-7b"
    ),
    "XComposer2d5": partial(
        XComposer2d5, model_path="internlm/internlm-xcomposer2d5-7b"
    ),
}

minigpt4_series = {
    "MiniGPT-4-v2": partial(MiniGPT4, mode="v2", root=MiniGPT4_ROOT),
    "MiniGPT-4-v1-7B": partial(MiniGPT4, mode="v1_7b", root=MiniGPT4_ROOT),
    "MiniGPT-4-v1-13B": partial(MiniGPT4, mode="v1_13b", root=MiniGPT4_ROOT),
}

idefics_series = {
    "idefics_9b_instruct": partial(
        IDEFICS, model_path="HuggingFaceM4/idefics-9b-instruct"
    ),
    "idefics_80b_instruct": partial(
        IDEFICS, model_path="HuggingFaceM4/idefics-80b-instruct"
    ),
    "idefics2_8b": partial(IDEFICS2, model_path="HuggingFaceM4/idefics2-8b"),
    # Idefics3 follows Idefics2 Pattern
    "Idefics3-8B-Llama3": partial(
        IDEFICS2, model_path="HuggingFaceM4/Idefics3-8B-Llama3"
    ),
}

smolvlm_series = {
    "SmolVLM-256M": partial(SmolVLM, model_path="HuggingFaceTB/SmolVLM-256M-Instruct"),
    "SmolVLM-500M": partial(SmolVLM, model_path="HuggingFaceTB/SmolVLM-500M-Instruct"),
    "SmolVLM": partial(SmolVLM, model_path="HuggingFaceTB/SmolVLM-Instruct"),
    "SmolVLM-DPO": partial(SmolVLM, model_path="HuggingFaceTB/SmolVLM-Instruct-DPO"),
    "SmolVLM-Synthetic": partial(SmolVLM, model_path="HuggingFaceTB/SmolVLM-Synthetic"),
    "SmolVLM2-256M": partial(
        SmolVLM2, model_path="HuggingFaceTB/SmolVLM2-256M-Video-Instruct"
    ),
    "SmolVLM2-500M": partial(
        SmolVLM2, model_path="HuggingFaceTB/SmolVLM2-500M-Video-Instruct"
    ),
    "SmolVLM2": partial(SmolVLM2, model_path="HuggingFaceTB/SmolVLM2-2.2B-Instruct"),
}

instructblip_series = {
    "instructblip_7b": partial(InstructBLIP, name="instructblip_7b"),
    "instructblip_13b": partial(InstructBLIP, name="instructblip_13b"),
}

deepseekvl_series = {
    "deepseek_vl_7b": partial(DeepSeekVL, model_path="deepseek-ai/deepseek-vl-7b-chat"),
    "deepseek_vl_1.3b": partial(
        DeepSeekVL, model_path="deepseek-ai/deepseek-vl-1.3b-chat"
    ),
}

deepseekvl2_series = {
    "deepseek_vl2_tiny": partial(
        DeepSeekVL2, model_path="deepseek-ai/deepseek-vl2-tiny"
    ),
    "deepseek_vl2_small": partial(
        DeepSeekVL2, model_path="deepseek-ai/deepseek-vl2-small"
    ),
    "deepseek_vl2": partial(DeepSeekVL2, model_path="deepseek-ai/deepseek-vl2"),
}

janus_series = {
    "Janus-1.3B": partial(Janus, model_path="deepseek-ai/Janus-1.3B"),
    "Janus-Pro-1B": partial(Janus, model_path="deepseek-ai/Janus-Pro-1B"),
    "Janus-Pro-7B": partial(Janus, model_path="deepseek-ai/Janus-Pro-7B"),
}

cogvlm_series = {
    "cogvlm-grounding-generalist": partial(
        CogVlm,
        model_path="THUDM/cogvlm-grounding-generalist-hf",
        tokenizer_name="lmsys/vicuna-7b-v1.5",
    ),
    "cogvlm-chat": partial(
        CogVlm, model_path="THUDM/cogvlm-chat-hf", tokenizer_name="lmsys/vicuna-7b-v1.5"
    ),
    "cogvlm2-llama3-chat-19B": partial(
        CogVlm, model_path="THUDM/cogvlm2-llama3-chat-19B"
    ),
    "glm-4v-9b": partial(GLM4v, model_path="THUDM/glm-4v-9b"),
}

wemm_series = {
    "WeMM": partial(WeMM, model_path="feipengma/WeMM"),
}

cambrian_series = {
    "cambrian_8b": partial(Cambrian, model_path="nyu-visionx/cambrian-8b"),
    "cambrian_13b": partial(Cambrian, model_path="nyu-visionx/cambrian-13b"),
    "cambrian_34b": partial(Cambrian, model_path="nyu-visionx/cambrian-34b"),
}

chameleon_series = {
    "chameleon_7b": partial(Chameleon, model_path="facebook/chameleon-7b"),
    "chameleon_30b": partial(Chameleon, model_path="facebook/chameleon-30b"),
}

vila_series = {
    "VILA1.5-3b": partial(VILA, model_path="Efficient-Large-Model/VILA1.5-3b"),
    "Llama-3-VILA1.5-8b": partial(
        VILA, model_path="Efficient-Large-Model/Llama-3-VILA1.5-8b"
    ),
    "VILA1.5-13b": partial(VILA, model_path="Efficient-Large-Model/VILA1.5-13b"),
    "VILA1.5-40b": partial(VILA, model_path="Efficient-Large-Model/VILA1.5-40b"),
}

ovis_series = {
    "Ovis1.5-Llama3-8B": partial(Ovis, model_path="AIDC-AI/Ovis1.5-Llama3-8B"),
    "Ovis1.5-Gemma2-9B": partial(Ovis, model_path="AIDC-AI/Ovis1.5-Gemma2-9B"),
    "Ovis1.6-Gemma2-9B": partial(Ovis1_6, model_path="AIDC-AI/Ovis1.6-Gemma2-9B"),
    "Ovis1.6-Llama3.2-3B": partial(Ovis1_6, model_path="AIDC-AI/Ovis1.6-Llama3.2-3B"),
    "Ovis1.6-Gemma2-27B": partial(
        Ovis1_6_Plus, model_path="AIDC-AI/Ovis1.6-Gemma2-27B"
    ),
    "Ovis2-1B": partial(Ovis2, model_path="AIDC-AI/Ovis2-1B"),
    "Ovis2-2B": partial(Ovis2, model_path="AIDC-AI/Ovis2-2B"),
    "Ovis2-4B": partial(Ovis2, model_path="AIDC-AI/Ovis2-4B"),
    "Ovis2-8B": partial(Ovis2, model_path="AIDC-AI/Ovis2-8B"),
    "Ovis2-16B": partial(Ovis2, model_path="AIDC-AI/Ovis2-16B"),
    "Ovis2-34B": partial(Ovis2, model_path="AIDC-AI/Ovis2-34B"),
}

mantis_series = {
    "Mantis-8B-siglip-llama3": partial(
        Mantis, model_path="TIGER-Lab/Mantis-8B-siglip-llama3"
    ),
    "Mantis-8B-clip-llama3": partial(
        Mantis, model_path="TIGER-Lab/Mantis-8B-clip-llama3"
    ),
    "Mantis-8B-Idefics2": partial(Mantis, model_path="TIGER-Lab/Mantis-8B-Idefics2"),
    "Mantis-8B-Fuyu": partial(Mantis, model_path="TIGER-Lab/Mantis-8B-Fuyu"),
}

phi3_series = {
    "Phi-3-Vision": partial(
        Phi3Vision, model_path="microsoft/Phi-3-vision-128k-instruct"
    ),
    "Phi-3.5-Vision": partial(
        Phi3_5Vision, model_path="microsoft/Phi-3.5-vision-instruct"
    ),
}

phi4_series = {
    'Phi-4-Vision': partial(Phi4Multimodal, model_path='microsoft/Phi-4-multimodal-instruct'),
}

xgen_mm_series = {
    "xgen-mm-phi3-interleave-r-v1.5": partial(
        XGenMM, model_path="Salesforce/xgen-mm-phi3-mini-instruct-interleave-r-v1.5"
    ),
    "xgen-mm-phi3-dpo-r-v1.5": partial(
        XGenMM, model_path="Salesforce/xgen-mm-phi3-mini-instruct-dpo-r-v1.5"
    ),
}

qwen2vl_series = {
    "Qwen-VL-Max-0809": partial(
        Qwen2VLAPI,
        model="qwen-vl-max-0809",
        min_pixels=1280 * 28 * 28,
        max_pixels=16384 * 28 * 28,
    ),
    "Qwen-VL-Plus-0809": partial(
        Qwen2VLAPI,
        model="qwen-vl-plus-0809",
        min_pixels=1280 * 28 * 28,
        max_pixels=16384 * 28 * 28,
    ),
    "QVQ-72B-Preview": partial(
        Qwen2VLChat,
        model_path="Qwen/QVQ-72B-Preview",
        min_pixels=1280 * 28 * 28,
        max_pixels=16384 * 28 * 28,
        system_prompt="You are a helpful and harmless assistant. You are Qwen developed by Alibaba. You should think step-by-step.",
        max_new_tokens=8192,
        post_process=False,
    ),
    "Qwen2-VL-72B-Instruct": partial(
        Qwen2VLChat,
        model_path="Qwen/Qwen2-VL-72B-Instruct",
        min_pixels=1280 * 28 * 28,
        max_pixels=16384 * 28 * 28,
    ),
    "Qwen2-VL-7B-Instruct": partial(
        Qwen2VLChat,
        model_path="Qwen/Qwen2-VL-7B-Instruct",
        min_pixels=1280 * 28 * 28,
        max_pixels=16384 * 28 * 28,
    ),
    "Qwen2-VL-7B-Instruct-AWQ": partial(
        Qwen2VLChat,
        model_path="Qwen/Qwen2-VL-7B-Instruct-AWQ",
        min_pixels=1280 * 28 * 28,
        max_pixels=16384 * 28 * 28,
    ),
    "Qwen2-VL-7B-Instruct-GPTQ-Int4": partial(
        Qwen2VLChat,
        model_path="Qwen/Qwen2-VL-7B-Instruct-GPTQ-Int4",
        min_pixels=1280 * 28 * 28,
        max_pixels=16384 * 28 * 28,
    ),
    "Qwen2-VL-7B-Instruct-GPTQ-Int8": partial(
        Qwen2VLChat,
        model_path="Qwen/Qwen2-VL-7B-Instruct-GPTQ-Int8",
        min_pixels=1280 * 28 * 28,
        max_pixels=16384 * 28 * 28,
    ),
    "Qwen2-VL-2B-Instruct": partial(
        Qwen2VLChat,
        model_path="Qwen/Qwen2-VL-2B-Instruct",
        min_pixels=1280 * 28 * 28,
        max_pixels=16384 * 28 * 28,
    ),
    "Qwen2-VL-2B-Instruct-AWQ": partial(
        Qwen2VLChat,
        model_path="Qwen/Qwen2-VL-2B-Instruct-AWQ",
        min_pixels=1280 * 28 * 28,
        max_pixels=16384 * 28 * 28,
    ),
    "Qwen2-VL-2B-Instruct-GPTQ-Int4": partial(
        Qwen2VLChat,
        model_path="Qwen/Qwen2-VL-2B-Instruct-GPTQ-Int4",
        min_pixels=1280 * 28 * 28,
        max_pixels=16384 * 28 * 28,
    ),
    "Qwen2-VL-2B-Instruct-GPTQ-Int8": partial(
        Qwen2VLChat,
        model_path="Qwen/Qwen2-VL-2B-Instruct-GPTQ-Int8",
        min_pixels=1280 * 28 * 28,
        max_pixels=16384 * 28 * 28,
    ),
    "XinYuan-VL-2B-Instruct": partial(
        Qwen2VLChat,
        model_path="Cylingo/Xinyuan-VL-2B",
        min_pixels=1280 * 28 * 28,
        max_pixels=16384 * 28 * 28,
    ),
    "Qwen2.5-VL-3B-Instruct": partial(
        Qwen2VLChat,
        model_path="Qwen/Qwen2.5-VL-3B-Instruct",
        min_pixels=1280 * 28 * 28,
        max_pixels=16384 * 28 * 28,
        use_custom_prompt=False,
    ),
    "Qwen2.5-VL-3B-Instruct-AWQ": partial(
        Qwen2VLChat,
        model_path="Qwen/Qwen2.5-VL-3B-Instruct-AWQ",
        min_pixels=1280 * 28 * 28,
        max_pixels=16384 * 28 * 28,
        use_custom_prompt=False,
    ),
    "Qwen2.5-VL-7B-Instruct": partial(
        Qwen2VLChat,
        model_path="Qwen/Qwen2.5-VL-7B-Instruct",
        min_pixels=1280 * 28 * 28,
        max_pixels=16384 * 28 * 28,
        use_custom_prompt=False,
    ),
    "Qwen2.5-VL-7B-Instruct-AWQ": partial(
        Qwen2VLChat,
        model_path="Qwen/Qwen2.5-VL-7B-Instruct-AWQ",
        min_pixels=1280 * 28 * 28,
        max_pixels=16384 * 28 * 28,
        use_custom_prompt=False,
    ),
    "Qwen2.5-VL-32B-Instruct": partial(
        Qwen2VLChat,
        model_path="Qwen/Qwen2.5-VL-32B-Instruct",
        min_pixels=1280 * 28 * 28,
        max_pixels=16384 * 28 * 28,
        use_custom_prompt=False,
    ),
    "Qwen2.5-VL-72B-Instruct": partial(
        Qwen2VLChat,
        model_path="Qwen/Qwen2.5-VL-72B-Instruct",
        min_pixels=1280 * 28 * 28,
        max_pixels=16384 * 28 * 28,
        use_custom_prompt=False,
    ),
    "Qwen2.5-VL-72B-Instruct-AWQ": partial(
        Qwen2VLChat,
        model_path="Qwen/Qwen2.5-VL-72B-Instruct-AWQ",
        min_pixels=1280 * 28 * 28,
        max_pixels=16384 * 28 * 28,
        use_custom_prompt=False,
    ),
    'VLM-R1': partial(
        VLMR1Chat, 
        model_path='omlab/VLM-R1-Qwen2.5VL-3B-Math-0305', 
        min_pixels=1280*28*28, 
        max_pixels=16384*28*28, 
<<<<<<< HEAD
        use_custom_prompt=False,
    ),
    "Qwen2.5-Omni-7B": partial(
        Qwen2VLChat,
        model_path="Qwen/Qwen2.5-Omni-7B",
        min_pixels=1280 * 28 * 28,
        max_pixels=16384 * 28 * 28,
        use_custom_prompt=False,
    ),

=======
        use_custom_prompt=False),
    'VLAA-Thinker-Qwen2.5VL-3B': partial(
        VLAAThinkerChat, 
        model_path='UCSC-VLAA/VLAA-Thinker-Qwen2.5VL-3B', 
        min_pixels=1280*28*28, 
        max_pixels=16384*28*28, 
        use_custom_prompt=False,
        post_process=True, # post processing for evaluation
        system_prompt=(''
                    "You are VL-Thinking🤔, a helpful assistant with excellent reasoning ability."
                    " A user asks you a question, and you should try to solve it."
                    " You should first think about the reasoning process in the mind and then provides the user with the answer."
                    " The reasoning process and answer are enclosed within <think> </think> and"
                    "<answer> </answer> tags, respectively, i.e., <think> reasoning process here </think>"
                    "<answer> answer here </answer>"
                ),
    ),
    'VLAA-Thinker-Qwen2.5VL-7B': partial(
        VLAAThinkerChat, 
        model_path='UCSC-VLAA/VLAA-Thinker-Qwen2.5VL-7B', 
        min_pixels=1280*28*28, 
        max_pixels=16384*28*28, 
        use_custom_prompt=False,
        post_process=True, # post processing for evaluation
        system_prompt=(''
                    "You are VL-Thinking🤔, a helpful assistant with excellent reasoning ability."
                    " A user asks you a question, and you should try to solve it."
                    " You should first think about the reasoning process in the mind and then provides the user with the answer."
                    " The reasoning process and answer are enclosed within <think> </think> and"
                    "<answer> </answer> tags, respectively, i.e., <think> reasoning process here </think>"
                    "<answer> answer here </answer>"
                ),
    ),
>>>>>>> ec096a01
}

slime_series = {
    "Slime-7B": partial(SliME, model_path="yifanzhang114/SliME-vicuna-7B"),
    "Slime-8B": partial(SliME, model_path="yifanzhang114/SliME-Llama3-8B"),
    "Slime-13B": partial(SliME, model_path="yifanzhang114/SliME-vicuna-13B"),
}

eagle_series = {
    "Eagle-X4-8B-Plus": partial(Eagle, model_path="NVEagle/Eagle-X4-8B-Plus"),
    "Eagle-X4-13B-Plus": partial(Eagle, model_path="NVEagle/Eagle-X4-13B-Plus"),
    "Eagle-X5-7B": partial(Eagle, model_path="NVEagle/Eagle-X5-7B"),
    "Eagle-X5-13B": partial(Eagle, model_path="NVEagle/Eagle-X5-13B"),
    "Eagle-X5-13B-Chat": partial(Eagle, model_path="NVEagle/Eagle-X5-13B-Chat"),
    "Eagle-X5-34B-Chat": partial(Eagle, model_path="NVEagle/Eagle-X5-34B-Chat"),
    "Eagle-X5-34B-Plus": partial(Eagle, model_path="NVEagle/Eagle-X5-34B-Plus"),
}

moondream_series = {
    "Moondream1": partial(Moondream1, model_path="vikhyatk/moondream1"),
    "Moondream2": partial(Moondream2, model_path="vikhyatk/moondream2"),
}

llama_series = {
    "Llama-3.2-11B-Vision-Instruct": partial(
        llama_vision, model_path="meta-llama/Llama-3.2-11B-Vision-Instruct"
    ),
    "LLaVA-CoT": partial(llama_vision, model_path="Xkev/Llama-3.2V-11B-cot"),
    "Llama-3.2-90B-Vision-Instruct": partial(
        llama_vision, model_path="meta-llama/Llama-3.2-90B-Vision-Instruct"
    ),
    "Llama-4-Scout-17B-16E-Instruct": partial(
        llama4, model_path="meta-llama/Llama-4-Scout-17B-16E-Instruct", use_vllm=True
    ),
}

molmo_series = {
    "molmoE-1B-0924": partial(molmo, model_path="allenai/MolmoE-1B-0924"),
    "molmo-7B-D-0924": partial(molmo, model_path="allenai/Molmo-7B-D-0924"),
    "molmo-7B-O-0924": partial(molmo, model_path="allenai/Molmo-7B-O-0924"),
    "molmo-72B-0924": partial(molmo, model_path="allenai/Molmo-72B-0924"),
}

kosmos_series = {
    "Kosmos2": partial(Kosmos2, model_path="microsoft/kosmos-2-patch14-224")
}

points_series = {
    "POINTS-Yi-1.5-9B-Chat": partial(
        POINTS, model_path="WePOINTS/POINTS-Yi-1-5-9B-Chat"
    ),
    "POINTS-Qwen-2.5-7B-Chat": partial(
        POINTS, model_path="WePOINTS/POINTS-Qwen-2-5-7B-Chat"
    ),
    "POINTSV15-Qwen-2.5-7B-Chat": partial(
        POINTSV15, model_path="WePOINTS/POINTS-1-5-Qwen-2-5-7B-Chat"
    ),
}

nvlm_series = {
    "NVLM": partial(NVLM, model_path="nvidia/NVLM-D-72B"),
}

vintern_series = {
    "Vintern-3B-beta": partial(VinternChat, model_path="5CD-AI/Vintern-3B-beta"),
    "Vintern-1B-v2": partial(VinternChat, model_path="5CD-AI/Vintern-1B-v2"),
}

aria_series = {"Aria": partial(Aria, model_path="rhymes-ai/Aria")}

h2ovl_series = {
    "h2ovl-mississippi-2b": partial(H2OVLChat, model_path="h2oai/h2ovl-mississippi-2b"),
    "h2ovl-mississippi-1b": partial(
        H2OVLChat, model_path="h2oai/h2ovl-mississippi-800m"
    ),
}

valley_series = {
    "valley_eagle": partial(
        ValleyEagleChat, model_path="bytedance-research/Valley-Eagle-7B"
    ),
}

ola_series = {
    "ola": partial(Ola, model_path="THUdyh/Ola-7b"),
}

ross_series = {
    "ross-qwen2-7b": partial(Ross, model_path="HaochenWang/ross-qwen2-7b"),
}

ursa_series = {"URSA-8B": partial(UrsaChat, model_path="URSA-MATH/URSA-8B")}

gemma_series = {
    "paligemma-3b-mix-448": partial(
        PaliGemma, model_path="google/paligemma-3b-mix-448"
    ),
    'Gemma3-4B': partial(Gemma3, model_path='google/gemma-3-4b-it'),
    'Gemma3-12B': partial(Gemma3, model_path='google/gemma-3-12b-it'),
    'Gemma3-27B': partial(Gemma3, model_path='google/gemma-3-27b-it')
}

kimi_series = {
    'Kimi-VL-A3B-Thinking': partial(KimiVL, model_path='moonshotai/Kimi-VL-A3B-Thinking'),
    'Kimi-VL-A3B-Instruct': partial(KimiVL, model_path='moonshotai/Kimi-VL-A3B-Instruct')
}

internvl_groups = [
    internvl, internvl2, internvl2_5, mini_internvl, internvl2_5_mpo, 
    internvl3,
]
internvl_series = {}
for group in internvl_groups:
    internvl_series.update(group)

supported_VLM = {}

model_groups = [
    ungrouped, o1_apis, api_models, xtuner_series, qwen_series, llava_series,
    internvl_series, yivl_series, xcomposer_series, minigpt4_series, 
    idefics_series, instructblip_series, deepseekvl_series, deepseekvl2_series, 
    janus_series, minicpm_series, cogvlm_series, wemm_series, cambrian_series, 
    chameleon_series, video_models, ovis_series, vila_series, mantis_series,
    mmalaya_series, phi3_series, phi4_series, xgen_mm_series, qwen2vl_series,
    slime_series, eagle_series, moondream_series, llama_series, molmo_series,
    kosmos_series, points_series, nvlm_series, vintern_series, h2ovl_series,
    aria_series, smolvlm_series, sail_series, valley_series, vita_series,
    ross_series, emu_series, ola_series, ursa_series, gemma_series,
    long_vita_series, ristretto_series, kimi_series
]

for grp in model_groups:
    supported_VLM.update(grp)<|MERGE_RESOLUTION|>--- conflicted
+++ resolved
@@ -1096,23 +1096,18 @@
         max_pixels=16384 * 28 * 28,
         use_custom_prompt=False,
     ),
+    "Qwen2.5-Omni-7B": partial(
+        Qwen2VLChat,
+        model_path="Qwen/Qwen2.5-Omni-7B",
+        min_pixels=1280 * 28 * 28,
+        max_pixels=16384 * 28 * 28,
+        use_custom_prompt=False,
+    ),
     'VLM-R1': partial(
         VLMR1Chat, 
         model_path='omlab/VLM-R1-Qwen2.5VL-3B-Math-0305', 
         min_pixels=1280*28*28, 
         max_pixels=16384*28*28, 
-<<<<<<< HEAD
-        use_custom_prompt=False,
-    ),
-    "Qwen2.5-Omni-7B": partial(
-        Qwen2VLChat,
-        model_path="Qwen/Qwen2.5-Omni-7B",
-        min_pixels=1280 * 28 * 28,
-        max_pixels=16384 * 28 * 28,
-        use_custom_prompt=False,
-    ),
-
-=======
         use_custom_prompt=False),
     'VLAA-Thinker-Qwen2.5VL-3B': partial(
         VLAAThinkerChat, 
@@ -1146,7 +1141,6 @@
                     "<answer> answer here </answer>"
                 ),
     ),
->>>>>>> ec096a01
 }
 
 slime_series = {
