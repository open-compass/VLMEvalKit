--- conflicted
+++ resolved
@@ -1782,13 +1782,8 @@
     aria_series, smolvlm_series, sail_series, valley_series, vita_series,
     ross_series, emu_series, ola_series, ursa_series, gemma_series,
     long_vita_series, ristretto_series, kimi_series, aguvis_series, hawkvl_series, 
-<<<<<<< HEAD
-    flash_vl, kimi_vllm_series, oryx_series, treevgr_series, varco_vision_series, qtunevl_series, xvl_series, thyme_series,logics_series, cosmos_series,
-    rbdashmm_api_series_lmdeploy
-=======
     flash_vl, kimi_vllm_series, oryx_series, treevgr_series, varco_vision_series, qtunevl_series, xvl_series, thyme_series, logics_series, 
-    cosmos_series, keye_series, qianfanvl_series
->>>>>>> d937c445
+    cosmos_series, keye_series, qianfanvl_series, rbdashmm_api_series_lmdeploy
 ]
 
 for grp in model_groups:
