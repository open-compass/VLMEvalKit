--- conflicted
+++ resolved
@@ -97,10 +97,6 @@
     # SenseChat-V
     'SenseChat-Vision': partial(SenseChatVisionAPI, model='SenseChat-Vision', temperature=0, retry=10),
     'HunYuan-Vision': partial(HunyuanVision, model='hunyuan-vision', temperature=0, retry=10),
-<<<<<<< HEAD
-    # lmdeploy api
-    'lmdeploy': partial(LMDeployAPI, api_base='http://0.0.0.0:23333/v1/chat/completions', temperature=0, retry=10),
-=======
     'bailingMM': partial(bailingMMAPI, model='bailingMM-mini', temperature=0, retry=10),
     # BlueLM-V
     "BlueLM_V": partial(BlueLM_V_API, model='BlueLM-VL-v3.0', temperature=0, retry=10),
@@ -108,8 +104,9 @@
     "JTVL": partial(JTVLChatAPI, model='jt-vl-chat', temperature=0, retry=10),
     "Taiyi": partial(TaiyiAPI, model='taiyi', temperature=0, retry=10),
     # TeleMM
-    'TeleMM': partial(TeleMMAPI, model='TeleAI/TeleMM', temperature=0, retry=10)
->>>>>>> dbda46ab
+    'TeleMM': partial(TeleMMAPI, model='TeleAI/TeleMM', temperature=0, retry=10),
+    # lmdeploy api
+    'lmdeploy': partial(LMDeployAPI, api_base='http://0.0.0.0:23333/v1/chat/completions', temperature=0, retry=10),
 }
 
 mmalaya_series = {
@@ -367,7 +364,7 @@
 }
 
 nvlm_series = {
-    'NVLM': partial(NVLM, model_path='nvidia/NVLM-D-72B'), 
+    'NVLM': partial(NVLM, model_path='nvidia/NVLM-D-72B'),
 }
 
 vintern_series = {
@@ -392,15 +389,10 @@
     xcomposer_series, minigpt4_series, idefics_series, instructblip_series,
     deepseekvl_series, janus_series, minicpm_series, cogvlm_series, wemm_series,
     cambrian_series, chameleon_series, video_models, ovis_series, vila_series,
-<<<<<<< HEAD
     mantis_series, mmalaya_series, phi3_series, xgen_mm_series, qwen2vl_series,
-    slime_series, eagle_series, moondream_series
-=======
-    mantis_series, mmalaya_series, phi3_series, xgen_mm_series, qwen2vl_series, 
     slime_series, eagle_series, moondream_series, llama_series, molmo_series,
     kosmos_series, points_series, nvlm_series, vintern_series, h2ovl_series, aria_series,
     smolvlm_series
->>>>>>> dbda46ab
 ]
 
 for grp in model_groups:
