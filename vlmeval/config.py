from vlmeval.vlm import *
from vlmeval.api import *
from functools import partial

PandaGPT_ROOT = None
MiniGPT4_ROOT = None
TransCore_ROOT = None
Yi_ROOT = None
OmniLMM_ROOT = None
Mini_Gemini_ROOT = None
VXVERSE_ROOT = None
VideoChat2_ROOT = None
VideoChatGPT_ROOT = None
PLLaVA_ROOT = None
RBDash_ROOT = None
VITA_ROOT = '/fs-computility/mllm1/shared/dhd/VITA'
LLAVA_V1_7B_MODEL_PTH = 'Please set your local path to LLaVA-7B-v1.1 here, the model weight is obtained by merging LLaVA delta weight based on vicuna-7b-v1.1 in https://github.com/haotian-liu/LLaVA/blob/main/docs/MODEL_ZOO.md with vicuna-7b-v1.1. '

video_models = {
    'Video-LLaVA-7B':partial(VideoLLaVA, model_path='LanguageBind/Video-LLaVA-7B'),
    'Video-LLaVA-7B-HF':partial(VideoLLaVA_HF, model_path='LanguageBind/Video-LLaVA-7B-hf'),
    'VideoChat2-HD':partial(VideoChat2_HD, model_path='OpenGVLab/VideoChat2_HD_stage4_Mistral_7B', root=VideoChat2_ROOT, config_file='./vlmeval/vlm/video_llm/configs/videochat2_hd.json'),
    'Chat-UniVi-7B': partial(Chatunivi, model_path="Chat-UniVi/Chat-UniVi"),
    'Chat-UniVi-7B-v1.5': partial(Chatunivi, model_path="Chat-UniVi/Chat-UniVi-7B-v1.5"),
    'LLaMA-VID-7B': partial(LLaMAVID, model_path='YanweiLi/llama-vid-7b-full-224-video-fps-1'),
    'Video-ChatGPT': partial(VideoChatGPT, model_path='MBZUAI/Video-ChatGPT-7B', dir_root=VideoChatGPT_ROOT),
    'PLLaVA-7B': partial(PLLaVA, model_path='ermu2001/pllava-7b', dir_root=PLLaVA_ROOT),
    'PLLaVA-13B': partial(PLLaVA, model_path='ermu2001/pllava-13b', dir_root=PLLaVA_ROOT),
    'PLLaVA-34B': partial(PLLaVA, model_path='ermu2001/pllava-34b', dir_root=PLLaVA_ROOT),
}

ungrouped = {
    'TransCore_M': partial(TransCoreM, root=TransCore_ROOT),
    'PandaGPT_13B': partial(PandaGPT, name='PandaGPT_13B', root=PandaGPT_ROOT),
    'flamingov2': partial(OpenFlamingo, name='v2', mpt_pth='anas-awadalla/mpt-7b', ckpt_pth='openflamingo/OpenFlamingo-9B-vitl-mpt7b'),
    'VisualGLM_6b': partial(VisualGLM, model_path='THUDM/visualglm-6b'),
    'mPLUG-Owl2': partial(mPLUG_Owl2, model_path='MAGAer13/mplug-owl2-llama2-7b'),
    'mPLUG-Owl3': partial(mPLUG_Owl3, model_path='mPLUG/mPLUG-Owl3-7B-240728'),
    'emu2_chat': partial(Emu, model_path='BAAI/Emu2-Chat'),
    'OmniLMM_12B': partial(OmniLMM12B, model_path='openbmb/OmniLMM-12B', root=OmniLMM_ROOT),
    'MGM_7B': partial(Mini_Gemini, model_path='YanweiLi/MGM-7B-HD', root=Mini_Gemini_ROOT),
    'Bunny-llama3-8B': partial(BunnyLLama3, model_path='BAAI/Bunny-v1_1-Llama-3-8B-V'),
    'VXVERSE': partial(VXVERSE, model_name='XVERSE-V-13B', root=VXVERSE_ROOT),
    'paligemma-3b-mix-448': partial(PaliGemma, model_path='google/paligemma-3b-mix-448'),
    '360VL-70B': partial(QH_360VL, model_path='qihoo360/360VL-70B'),
    'Llama-3-MixSenseV1_1': partial(LLama3Mixsense, model_path='Zero-Vision/Llama-3-MixSenseV1_1'),
    'Parrot': partial(Parrot, model_path='AIDC-AI/Parrot-7B'),
    'OmChat': partial(OmChat, model_path='omlab/omchat-v2.0-13B-single-beta_hf'),
    'RBDash_72b': partial(RBDash, model_path='RBDash-Team/RBDash-v1.5', root=RBDash_ROOT),
    'Pixtral-12B': partial(Pixtral, model_path='mistralai/Pixtral-12B-2409'),
    'Falcon2-VLM-11B': partial(Falcon2VLM, model_path='tiiuae/falcon-11B-vlm')
}

api_models = {
    # GPT
    'GPT4V': partial(GPT4V, model='gpt-4-1106-vision-preview', temperature=0, img_size=512, img_detail='low', retry=10, verbose=False),
    'GPT4V_HIGH': partial(GPT4V, model='gpt-4-1106-vision-preview', temperature=0, img_size=-1, img_detail='high', retry=10, verbose=False),
    'GPT4V_20240409': partial(GPT4V, model='gpt-4-turbo-2024-04-09', temperature=0, img_size=512, img_detail='low', retry=10, verbose=False),
    'GPT4V_20240409_HIGH': partial(GPT4V, model='gpt-4-turbo-2024-04-09', temperature=0, img_size=-1, img_detail='high', retry=10, verbose=False),
    'GPT4o': partial(GPT4V, model='gpt-4o-2024-05-13', temperature=0, img_size=512, img_detail='low', retry=10, verbose=False),
    'GPT4o_HIGH': partial(GPT4V, model='gpt-4o-2024-05-13', temperature=0, img_size=-1, img_detail='high', retry=10, verbose=False),
    'GPT4o_20240806': partial(GPT4V, model='gpt-4o-2024-08-06', temperature=0, img_size=-1, img_detail='high', retry=10, verbose=False),
    'GPT4o_20241120': partial(GPT4V, model='gpt-4o-2024-11-20', temperature=0, img_size=-1, img_detail='high', retry=10, verbose=False),
    'GPT4o_MINI': partial(GPT4V, model='gpt-4o-mini-2024-07-18', temperature=0, img_size=-1, img_detail='high', retry=10, verbose=False),
    # Gemini
    'GeminiPro1-0': partial(GeminiProVision, model='gemini-1.0-pro', temperature=0, retry=10),  # now GeminiPro1-0 is only supported by vertex backend
    'GeminiPro1-5': partial(GeminiProVision, model='gemini-1.5-pro', temperature=0, retry=10),
    'GeminiFlash1-5': partial(GeminiProVision, model='gemini-1.5-flash', temperature=0, retry=10),
    'GeminiFlash2-0': partial(GeminiProVision, model='gemini-2.0-flash-exp', temperature=0, retry=10),
    'GeminiPro1-5-002': partial(GPT4V, model='gemini-1.5-pro-002', temperature=0, retry=10),  # Internal Use Only
    'GeminiFlash1-5-002': partial(GPT4V, model='gemini-1.5-flash-002', temperature=0, retry=10),  # Internal Use Only
    # Qwen-VL
    'QwenVLPlus': partial(QwenVLAPI, model='qwen-vl-plus', temperature=0, retry=10),
    'QwenVLMax': partial(QwenVLAPI, model='qwen-vl-max', temperature=0, retry=10),
    # Reka
    'RekaEdge': partial(Reka, model='reka-edge-20240208'),
    'RekaFlash': partial(Reka, model='reka-flash-20240226'),
    'RekaCore': partial(Reka, model='reka-core-20240415'),
    # Step1V
    'Step1V': partial(GPT4V, model='step-1v-32k', api_base="https://api.stepfun.com/v1/chat/completions", temperature=0, retry=10, img_size=-1, img_detail='high'),
    'Step1.5V-mini': partial(GPT4V, model='step-1.5v-mini', api_base="https://api.stepfun.com/v1/chat/completions", temperature=0, retry=10, img_size=-1, img_detail='high'),
    # Yi-Vision
    'Yi-Vision': partial(GPT4V, model='yi-vision', api_base="https://api.lingyiwanwu.com/v1/chat/completions", temperature=0, retry=10),
    # Claude
    'Claude3V_Opus': partial(Claude3V, model='claude-3-opus-20240229', temperature=0, retry=10, verbose=False),
    'Claude3V_Sonnet': partial(Claude3V, model='claude-3-sonnet-20240229', temperature=0, retry=10, verbose=False),
    'Claude3V_Haiku': partial(Claude3V, model='claude-3-haiku-20240307', temperature=0, retry=10, verbose=False),
    'Claude3-5V_Sonnet': partial(Claude3V, model='claude-3-5-sonnet-20240620', temperature=0, retry=10, verbose=False),
    'Claude3-5V_Sonnet_20241022': partial(Claude3V, model='claude-3-5-sonnet-20241022', temperature=0, retry=10, verbose=False),
    # GLM4V
<<<<<<< HEAD
    'GLM4V_PLUS': partial(GLMVisionAPI, model='cogvlm-evaluation-241203', temperature=0, retry=10),
=======
    'GLM4V': partial(GLMVisionAPI, model='glm4v-biz-eval', temperature=0, retry=10),
    'GLM4V_PLUS': partial(GLMVisionAPI, model='cogvlm-evaluation-241203', temperature=0, retry=10),
    # MiniMax abab
    'abab6.5s': partial(GPT4V, model='abab6.5s-chat', api_base='https://api.minimax.chat/v1/chat/completions', temperature=0, retry=10),
    'abab7-preview': partial(GPT4V, model='abab7-chat-preview', api_base='https://api.minimax.chat/v1/chat/completions', temperature=0, retry=10),
>>>>>>> 621188c7
    # CongRong
    'CloudWalk': partial(CWWrapper, model='cw-congrong-v1.5', temperature=0, retry=10),
    # SenseChat-V
    'SenseChat-Vision': partial(SenseChatVisionAPI, model='SenseChat-Vision', temperature=0, retry=10),
    'HunYuan-Vision': partial(HunyuanVision, model='hunyuan-vision', temperature=0, retry=10),
    'HunYuan-Standard-Vision': partial(HunyuanVision, model='hunyuan-standard-vision', temperature=0, retry=10),
    'bailingMM': partial(bailingMMAPI, model='bailingMM-mini', temperature=0, retry=10),
    # BlueLM-V
    "BlueLM_V": partial(BlueLM_V_API, model='BlueLM-VL-v3.0', temperature=0, retry=10),
    # JiuTian-VL
    "JTVL": partial(JTVLChatAPI, model='jt-vl-chat', temperature=0, retry=10),
    "Taiyi": partial(TaiyiAPI, model='taiyi', temperature=0, retry=10),
    # TeleMM
    'TeleMM': partial(TeleMMAPI, model='TeleAI/TeleMM', temperature=0, retry=10),
    # lmdeploy api
    'lmdeploy': partial(LMDeployAPI, api_base='http://0.0.0.0:23333/v1/chat/completions', temperature=0, retry=10),
    # Taichu-VL
    'Taichu-VL-2B': partial(TaichuVLAPI, model='Taichu-VL-2B', url='https://platform.wair.ac.cn/api/v1/infer/10381/v1/chat/completions'),
}

mmalaya_series = {
    'MMAlaya': partial(MMAlaya, model_path='DataCanvas/MMAlaya'),
    'MMAlaya2': partial(MMAlaya2, model_path='DataCanvas/MMAlaya2'),
}

minicpm_series = {
    'MiniCPM-V': partial(MiniCPM_V, model_path='openbmb/MiniCPM-V'),
    'MiniCPM-V-2': partial(MiniCPM_V, model_path='openbmb/MiniCPM-V-2'),
    'MiniCPM-Llama3-V-2_5': partial(MiniCPM_Llama3_V, model_path='openbmb/MiniCPM-Llama3-V-2_5'),
    'MiniCPM-V-2_6': partial(MiniCPM_V_2_6, model_path='openbmb/MiniCPM-V-2_6'),
    'MiniCPM-o-2_6': partial(MiniCPM_o_2_6, model_path='openbmb/MiniCPM-o-2_6'),
}

xtuner_series = {
    'llava-internlm2-7b': partial(LLaVA_XTuner, llm_path='internlm/internlm2-chat-7b', llava_path='xtuner/llava-internlm2-7b', visual_select_layer=-2, prompt_template='internlm2_chat'),
    'llava-internlm2-20b': partial(LLaVA_XTuner, llm_path='internlm/internlm2-chat-20b', llava_path='xtuner/llava-internlm2-20b', visual_select_layer=-2, prompt_template='internlm2_chat'),
    'llava-internlm-7b': partial(LLaVA_XTuner, llm_path='internlm/internlm-chat-7b', llava_path='xtuner/llava-internlm-7b', visual_select_layer=-2, prompt_template='internlm_chat'),
    'llava-v1.5-7b-xtuner': partial(LLaVA_XTuner, llm_path='lmsys/vicuna-7b-v1.5', llava_path='xtuner/llava-v1.5-7b-xtuner', visual_select_layer=-2, prompt_template='vicuna'),
    'llava-v1.5-13b-xtuner': partial(LLaVA_XTuner, llm_path='lmsys/vicuna-13b-v1.5', llava_path='xtuner/llava-v1.5-13b-xtuner', visual_select_layer=-2, prompt_template='vicuna'),
    'llava-llama-3-8b': partial(LLaVA_XTuner, llm_path='xtuner/llava-llama-3-8b-v1_1', llava_path='xtuner/llava-llama-3-8b-v1_1', visual_select_layer=-2, prompt_template='llama3_chat'),
}

qwen_series = {
    'qwen_base': partial(QwenVL, model_path='Qwen/Qwen-VL'),
    'qwen_chat': partial(QwenVLChat, model_path='Qwen/Qwen-VL-Chat'),
    'monkey': partial(Monkey, model_path='echo840/Monkey'),
    'monkey-chat': partial(MonkeyChat, model_path='echo840/Monkey-Chat'),
    'minimonkey': partial(MiniMonkey, model_path='mx262/MiniMonkey')
}

llava_series = {
    'llava_v1.5_7b': partial(LLaVA, model_path='models/llava-v1.5-7b'),
    'llava_v1.5_13b': partial(LLaVA, model_path='liuhaotian/llava-v1.5-13b'),
    'llava_v1_7b': partial(LLaVA, model_path=LLAVA_V1_7B_MODEL_PTH),
    'sharegpt4v_7b': partial(LLaVA, model_path='Lin-Chen/ShareGPT4V-7B'),
    'sharegpt4v_13b': partial(LLaVA, model_path='Lin-Chen/ShareGPT4V-13B'),
    'llava_next_vicuna_7b': partial(LLaVA_Next, model_path='llava-hf/llava-v1.6-vicuna-7b-hf'),
    'llava_next_vicuna_13b': partial(LLaVA_Next, model_path='llava-hf/llava-v1.6-vicuna-13b-hf'),
    'llava_next_mistral_7b': partial(LLaVA_Next, model_path='llava-hf/llava-v1.6-mistral-7b-hf'),
    'llava_next_yi_34b': partial(LLaVA_Next, model_path='llava-hf/llava-v1.6-34b-hf'),
    'llava_next_llama3': partial(LLaVA_Next, model_path='llava-hf/llama3-llava-next-8b-hf'),
    'llava_next_72b': partial(LLaVA_Next, model_path='llava-hf/llava-next-72b-hf'),
    'llava_next_110b': partial(LLaVA_Next, model_path='llava-hf/llava-next-110b-hf'),
    'llava_next_qwen_32b': partial(LLaVA_Next2, model_path='lmms-lab/llava-next-qwen-32b'),
    'llava_next_interleave_7b': partial(LLaVA_Next, model_path='llava-hf/llava-interleave-qwen-7b-hf'),
    'llava_next_interleave_7b_dpo': partial(LLaVA_Next, model_path='llava-hf/llava-interleave-qwen-7b-dpo-hf'),
    'llava-onevision-qwen2-0.5b-ov-hf': partial(
        LLaVA_OneVision_HF, model_path='llava-hf/llava-onevision-qwen2-0.5b-ov-hf'
    ),
    'llava-onevision-qwen2-0.5b-si-hf': partial(
        LLaVA_OneVision_HF, model_path='llava-hf/llava-onevision-qwen2-0.5b-si-hf'
    ),
    'llava-onevision-qwen2-7b-ov-hf': partial(LLaVA_OneVision_HF, model_path='llava-hf/llava-onevision-qwen2-7b-ov-hf'),
    'llava-onevision-qwen2-7b-si-hf': partial(LLaVA_OneVision_HF, model_path='llava-hf/llava-onevision-qwen2-7b-si-hf'),
    'llava_onevision_qwen2_0.5b_si': partial(LLaVA_OneVision, model_path='lmms-lab/llava-onevision-qwen2-0.5b-si'),
    'llava_onevision_qwen2_7b_si': partial(LLaVA_OneVision, model_path='lmms-lab/llava-onevision-qwen2-7b-si'),
    'llava_onevision_qwen2_72b_si': partial(LLaVA_OneVision, model_path='lmms-lab/llava-onevision-qwen2-72b-si'),
    'llava_onevision_qwen2_0.5b_ov': partial(LLaVA_OneVision, model_path='lmms-lab/llava-onevision-qwen2-0.5b-ov'),
    'llava_onevision_qwen2_7b_ov': partial(LLaVA_OneVision, model_path='lmms-lab/llava-onevision-qwen2-7b-ov'),
    'llava_onevision_qwen2_72b_ov': partial(LLaVA_OneVision, model_path='lmms-lab/llava-onevision-qwen2-72b-ov-sft'),
    'Aquila-VL-2B': partial(LLaVA_OneVision, model_path='BAAI/Aquila-VL-2B-llava-qwen'),
    'llava_video_qwen2_7b': partial(LLaVA_OneVision, model_path='lmms-lab/LLaVA-Video-7B-Qwen2'),
    'llava_video_qwen2_72b': partial(LLaVA_OneVision, model_path='lmms-lab/LLaVA-Video-72B-Qwen2'),
    'varco-vision-hf': partial(LLaVA_OneVision_HF, model_path='NCSOFT/VARCO-VISION-14B-HF'),
}

vita_series = {
    'vita': partial(VITA, model_path='VITA-MLLM/VITA', root=VITA_ROOT),
    'vita_qwen2': partial(VITAQwen2, model_path='VITA-MLLM/VITA-1.5', root=VITA_ROOT),
}

internvl_series = {
    'InternVL-Chat-V1-1': partial(InternVLChat, model_path='OpenGVLab/InternVL-Chat-V1-1', version='V1.1'),
    'InternVL-Chat-V1-2': partial(InternVLChat, model_path='OpenGVLab/InternVL-Chat-V1-2', version='V1.2'),
    'InternVL-Chat-V1-2-Plus': partial(
        InternVLChat, model_path='OpenGVLab/InternVL-Chat-V1-2-Plus', version='V1.2'
    ),
    # InternVL1.5 series
    'InternVL-Chat-V1-5': partial(
        InternVLChat,
        model_path='OpenGVLab/InternVL-Chat-V1-5',
        version='V1.5',
    ),
    'Mini-InternVL-Chat-2B-V1-5': partial(
        InternVLChat, model_path='OpenGVLab/Mini-InternVL-Chat-2B-V1-5', version='V1.5'
    ),
    'Mini-InternVL-Chat-4B-V1-5': partial(
        InternVLChat, model_path='OpenGVLab/Mini-InternVL-Chat-4B-V1-5', version='V1.5'
    ),
    # InternVL2 series
    'InternVL2-1B': partial(InternVLChat, model_path='OpenGVLab/InternVL2-1B', version='V2.0'),
    'InternVL2-2B': partial(InternVLChat, model_path='OpenGVLab/InternVL2-2B', version='V2.0'),
    'InternVL2-4B': partial(InternVLChat, model_path='OpenGVLab/InternVL2-4B', version='V2.0'),
    'InternVL2-8B': partial(InternVLChat, model_path='OpenGVLab/InternVL2-8B', version='V2.0'),
    'InternVL2-26B': partial(InternVLChat, model_path='OpenGVLab/InternVL2-26B', version='V2.0'),
    'InternVL2-40B': partial(
        InternVLChat, model_path='OpenGVLab/InternVL2-40B', version='V2.0'
    ),
    'InternVL2-76B': partial(InternVLChat, model_path='OpenGVLab/InternVL2-Llama3-76B', version='V2.0'),
    # InternVL2 MPO series
    'InternVL2-8B-MPO': partial(InternVLChat, model_path='OpenGVLab/InternVL2-8B-MPO', version='V2.0'),
    'InternVL2-8B-MPO-CoT': partial(
        InternVLChat, model_path='OpenGVLab/InternVL2-8B-MPO', version='V2.0', use_mpo_prompt=True
    ),
    # InternVL2.5 series
    'InternVL2_5-1B': partial(InternVLChat, model_path='OpenGVLab/InternVL2_5-1B', version='V2.0'),
    'InternVL2_5-2B': partial(InternVLChat, model_path='OpenGVLab/InternVL2_5-2B', version='V2.0'),
    'InternVL2_5-4B': partial(InternVLChat, model_path='OpenGVLab/InternVL2_5-4B', version='V2.0'),
    'InternVL2_5-8B': partial(InternVLChat, model_path='OpenGVLab/InternVL2_5-8B', version='V2.0'),
    'InternVL2_5-26B': partial(InternVLChat, model_path='OpenGVLab/InternVL2_5-26B', version='V2.0'),
    'InternVL2_5-38B': partial(InternVLChat, model_path='OpenGVLab/InternVL2_5-38B', version='V2.0'),
    'InternVL2_5-78B': partial(InternVLChat, model_path='OpenGVLab/InternVL2_5-78B', version='V2.0'),
    # InternVL2.5-MPO series
    'InternVL2_5-1B-MPO': partial(
        InternVLChat, model_path='OpenGVLab/InternVL2_5-1B-MPO', version='V2.0', use_mpo_prompt=True
    ),
    'InternVL2_5-2B-MPO': partial(
        InternVLChat, model_path='OpenGVLab/InternVL2_5-2B-MPO', version='V2.0', use_mpo_prompt=True
    ),
    'InternVL2_5-4B-MPO': partial(
        InternVLChat, model_path='OpenGVLab/InternVL2_5-4B-MPO', version='V2.0', use_mpo_prompt=True
    ),
    'InternVL2_5-8B-MPO': partial(
        InternVLChat, model_path='OpenGVLab/InternVL2_5-8B-MPO', version='V2.0', use_mpo_prompt=True
    ),
    'InternVL2_5-26B-MPO': partial(
        InternVLChat, model_path='OpenGVLab/InternVL2_5-26B-MPO', version='V2.0', use_mpo_prompt=True
    ),
    'InternVL2_5-38B-MPO': partial(
        InternVLChat, model_path='OpenGVLab/InternVL2_5-38B-MPO', version='V2.0', use_mpo_prompt=True
    ),
    'InternVL2_5-78B-MPO': partial(
        InternVLChat, model_path='OpenGVLab/InternVL2_5-78B-MPO', version='V2.0', use_mpo_prompt=True
    ),
}

sail_series = {
    'SAIL-VL-2B': partial(SailVL, model_path='BytedanceDouyinContent/SAIL-VL-2B')
}

yivl_series = {
    'Yi_VL_6B': partial(Yi_VL, model_path='01-ai/Yi-VL-6B', root=Yi_ROOT),
    'Yi_VL_34B': partial(Yi_VL, model_path='01-ai/Yi-VL-34B', root=Yi_ROOT),
}

xcomposer_series = {
    'XComposer': partial(XComposer, model_path='internlm/internlm-xcomposer-vl-7b'),
    'sharecaptioner': partial(ShareCaptioner, model_path='Lin-Chen/ShareCaptioner'),
    'XComposer2': partial(XComposer2, model_path='internlm/internlm-xcomposer2-vl-7b'),
    'XComposer2_1.8b': partial(XComposer2, model_path='internlm/internlm-xcomposer2-vl-1_8b'),
    'XComposer2_4KHD': partial(XComposer2_4KHD, model_path='internlm/internlm-xcomposer2-4khd-7b'),
    'XComposer2d5': partial(XComposer2d5, model_path='internlm/internlm-xcomposer2d5-7b'),
}

minigpt4_series = {
    'MiniGPT-4-v2': partial(MiniGPT4, mode='v2', root=MiniGPT4_ROOT),
    'MiniGPT-4-v1-7B': partial(MiniGPT4, mode='v1_7b', root=MiniGPT4_ROOT),
    'MiniGPT-4-v1-13B': partial(MiniGPT4, mode='v1_13b', root=MiniGPT4_ROOT),
}

idefics_series = {
    'idefics_9b_instruct': partial(IDEFICS, model_path='HuggingFaceM4/idefics-9b-instruct'),
    'idefics_80b_instruct': partial(IDEFICS, model_path='HuggingFaceM4/idefics-80b-instruct'),
    'idefics2_8b': partial(IDEFICS2, model_path='HuggingFaceM4/idefics2-8b'),

    # Idefics3 follows Idefics2 Pattern
    'Idefics3-8B-Llama3': partial(IDEFICS2, model_path='HuggingFaceM4/Idefics3-8B-Llama3'),

}

smolvlm_series = {
    'SmolVLM': partial(SmolVLM, model_path='HuggingFaceTB/SmolVLM-Instruct'),
    'SmolVLM-DPO': partial(SmolVLM, model_path='HuggingFaceTB/SmolVLM-Instruct-DPO'),
    'SmolVLM-Synthetic': partial(SmolVLM, model_path='HuggingFaceTB/SmolVLM-Instruct'),
}

instructblip_series = {
    'instructblip_7b': partial(InstructBLIP, name='instructblip_7b'),
    'instructblip_13b': partial(InstructBLIP, name='instructblip_13b'),
}

deepseekvl_series = {
    'deepseek_vl_7b': partial(DeepSeekVL, model_path='deepseek-ai/deepseek-vl-7b-chat'),
    'deepseek_vl_1.3b': partial(DeepSeekVL, model_path='deepseek-ai/deepseek-vl-1.3b-chat'),
}

deepseekvl2_series = {
    'deepseek_vl2_tiny': partial(DeepSeekVL2, model_path='deepseek-ai/deepseek-vl2-tiny'),
    'deepseek_vl2_small': partial(DeepSeekVL2, model_path='deepseek-ai/deepseek-vl2-small'),
    'deepseek_vl2': partial(DeepSeekVL2, model_path='deepseek-ai/deepseek-vl2'),
}

janus_series = {
    'Janus-1.3B': partial(Janus, model_path='deepseek-ai/Janus-1.3B')
}

cogvlm_series = {
    'cogvlm-grounding-generalist': partial(CogVlm, model_path='THUDM/cogvlm-grounding-generalist-hf', tokenizer_name='lmsys/vicuna-7b-v1.5'),
    'cogvlm-chat': partial(CogVlm, model_path='THUDM/cogvlm-chat-hf', tokenizer_name='lmsys/vicuna-7b-v1.5'),
    'cogvlm2-llama3-chat-19B': partial(CogVlm, model_path='THUDM/cogvlm2-llama3-chat-19B'),
    'glm-4v-9b': partial(GLM4v, model_path='THUDM/glm-4v-9b')
}

wemm_series = {
    'WeMM': partial(WeMM, model_path='feipengma/WeMM'),
}

cambrian_series = {
    'cambrian_8b': partial(Cambrian, model_path='nyu-visionx/cambrian-8b'),
    'cambrian_13b': partial(Cambrian, model_path='nyu-visionx/cambrian-13b'),
    'cambrian_34b': partial(Cambrian, model_path='nyu-visionx/cambrian-34b'),
}

chameleon_series = {
    'chameleon_7b': partial(Chameleon, model_path='facebook/chameleon-7b'),
    'chameleon_30b': partial(Chameleon, model_path='facebook/chameleon-30b'),
}

vila_series = {
    'VILA1.5-3b': partial(VILA, model_path='Efficient-Large-Model/VILA1.5-3b'),
    'Llama-3-VILA1.5-8b': partial(VILA, model_path='Efficient-Large-Model/Llama-3-VILA1.5-8b'),
    'VILA1.5-13b': partial(VILA, model_path='Efficient-Large-Model/VILA1.5-13b'),
    'VILA1.5-40b': partial(VILA, model_path='Efficient-Large-Model/VILA1.5-40b'),
}

ovis_series = {
    'Ovis1.5-Llama3-8B': partial(Ovis, model_path='AIDC-AI/Ovis1.5-Llama3-8B'),
    'Ovis1.5-Gemma2-9B': partial(Ovis, model_path='AIDC-AI/Ovis1.5-Gemma2-9B'),
    'Ovis1.6-Gemma2-9B': partial(Ovis1_6, model_path='AIDC-AI/Ovis1.6-Gemma2-9B'),
    'Ovis1.6-Llama3.2-3B': partial(Ovis1_6, model_path='AIDC-AI/Ovis1.6-Llama3.2-3B'),
    'Ovis1.6-Gemma2-27B': partial(Ovis1_6_Plus, model_path='AIDC-AI/Ovis1.6-Gemma2-27B')
}

mantis_series = {
    'Mantis-8B-siglip-llama3': partial(Mantis, model_path='TIGER-Lab/Mantis-8B-siglip-llama3'),
    'Mantis-8B-clip-llama3': partial(Mantis, model_path='TIGER-Lab/Mantis-8B-clip-llama3'),
    'Mantis-8B-Idefics2': partial(Mantis, model_path='TIGER-Lab/Mantis-8B-Idefics2'),
    'Mantis-8B-Fuyu': partial(Mantis, model_path='TIGER-Lab/Mantis-8B-Fuyu')
}

phi3_series = {
    'Phi-3-Vision': partial(Phi3Vision, model_path='microsoft/Phi-3-vision-128k-instruct'),
    'Phi-3.5-Vision': partial(Phi3_5Vision, model_path='microsoft/Phi-3.5-vision-instruct')
}

xgen_mm_series = {
    'xgen-mm-phi3-interleave-r-v1.5': partial(XGenMM, model_path='Salesforce/xgen-mm-phi3-mini-instruct-interleave-r-v1.5'),
    'xgen-mm-phi3-dpo-r-v1.5': partial(XGenMM, model_path='Salesforce/xgen-mm-phi3-mini-instruct-dpo-r-v1.5'),
}

qwen2vl_series = {
    'Qwen-VL-Max-0809': partial(Qwen2VLAPI, model='qwen-vl-max-0809', min_pixels=1280*28*28, max_pixels=16384*28*28),
    'Qwen-VL-Plus-0809': partial(Qwen2VLAPI, model='qwen-vl-plus-0809', min_pixels=1280*28*28, max_pixels=16384*28*28),
    'QVQ-72B-Preview': partial(Qwen2VLChat, model_path='Qwen/QVQ-72B-Preview', min_pixels=1280*28*28, max_pixels=16384*28*28, system_prompt='You are a helpful and harmless assistant. You are Qwen developed by Alibaba. You should think step-by-step.', max_new_tokens=8192, post_process=False),
    'Qwen2-VL-72B-Instruct': partial(Qwen2VLChat, model_path='Qwen/Qwen2-VL-72B-Instruct', min_pixels=1280*28*28, max_pixels=16384*28*28),
    'Qwen2-VL-7B-Instruct': partial(Qwen2VLChat, model_path='Qwen/Qwen2-VL-7B-Instruct', min_pixels=1280*28*28, max_pixels=16384*28*28),
    'Qwen2-VL-7B-Instruct-AWQ': partial(Qwen2VLChat, model_path='Qwen/Qwen2-VL-7B-Instruct-AWQ', min_pixels=1280*28*28, max_pixels=16384*28*28),
    'Qwen2-VL-7B-Instruct-GPTQ-Int4': partial(Qwen2VLChat, model_path='Qwen/Qwen2-VL-7B-Instruct-GPTQ-Int4', min_pixels=1280*28*28, max_pixels=16384*28*28),
    'Qwen2-VL-7B-Instruct-GPTQ-Int8': partial(Qwen2VLChat, model_path='Qwen/Qwen2-VL-7B-Instruct-GPTQ-Int8', min_pixels=1280*28*28, max_pixels=16384*28*28),
    'Qwen2-VL-2B-Instruct': partial(Qwen2VLChat, model_path='Qwen/Qwen2-VL-2B-Instruct', min_pixels=1280*28*28, max_pixels=16384*28*28),
    'Qwen2-VL-2B-Instruct-AWQ': partial(Qwen2VLChat, model_path='Qwen/Qwen2-VL-2B-Instruct-AWQ', min_pixels=1280*28*28, max_pixels=16384*28*28),
    'Qwen2-VL-2B-Instruct-GPTQ-Int4': partial(Qwen2VLChat, model_path='Qwen/Qwen2-VL-2B-Instruct-GPTQ-Int4', min_pixels=1280*28*28, max_pixels=16384*28*28),
    'Qwen2-VL-2B-Instruct-GPTQ-Int8': partial(Qwen2VLChat, model_path='Qwen/Qwen2-VL-2B-Instruct-GPTQ-Int8', min_pixels=1280*28*28, max_pixels=16384*28*28),
    'XinYuan-VL-2B-Instruct': partial(Qwen2VLChat, model_path='Cylingo/Xinyuan-VL-2B', min_pixels=1280*28*28, max_pixels=16384*28*28),
}

slime_series = {
    'Slime-7B': partial(SliME, model_path='yifanzhang114/SliME-vicuna-7B'),
    'Slime-8B': partial(SliME, model_path='yifanzhang114/SliME-Llama3-8B'),
    'Slime-13B': partial(SliME, model_path='yifanzhang114/SliME-vicuna-13B'),
}

eagle_series={
    'Eagle-X4-8B-Plus': partial(Eagle, model_path='NVEagle/Eagle-X4-8B-Plus'),
    'Eagle-X4-13B-Plus': partial(Eagle, model_path='NVEagle/Eagle-X4-13B-Plus'),
    'Eagle-X5-7B': partial(Eagle, model_path='NVEagle/Eagle-X5-7B'),
    'Eagle-X5-13B': partial(Eagle, model_path='NVEagle/Eagle-X5-13B'),
    'Eagle-X5-13B-Chat': partial(Eagle, model_path='NVEagle/Eagle-X5-13B-Chat'),
    'Eagle-X5-34B-Chat': partial(Eagle, model_path='NVEagle/Eagle-X5-34B-Chat'),
    'Eagle-X5-34B-Plus': partial(Eagle, model_path='NVEagle/Eagle-X5-34B-Plus'),
}

moondream_series={
    'Moondream1': partial(Moondream1, model_path='vikhyatk/moondream1'),
    'Moondream2': partial(Moondream2, model_path='vikhyatk/moondream2'),
}

llama_series={
    'Llama-3.2-11B-Vision-Instruct': partial(llama_vision, model_path='meta-llama/Llama-3.2-11B-Vision-Instruct'),
    'LLaVA-CoT': partial(llama_vision, model_path='Xkev/Llama-3.2V-11B-cot'),
    'Llama-3.2-90B-Vision-Instruct': partial(llama_vision, model_path='meta-llama/Llama-3.2-90B-Vision-Instruct'),
}

molmo_series={
    'molmoE-1B-0924': partial(molmo, model_path='allenai/MolmoE-1B-0924'),
    'molmo-7B-D-0924': partial(molmo, model_path='allenai/Molmo-7B-D-0924'),
    'molmo-7B-O-0924': partial(molmo, model_path='allenai/Molmo-7B-O-0924'),
    'molmo-72B-0924': partial(molmo, model_path='allenai/Molmo-72B-0924'),
}

kosmos_series={
    'Kosmos2': partial(Kosmos2, model_path='microsoft/kosmos-2-patch14-224')
}

points_series = {
    'POINTS-Yi-1.5-9B-Chat': partial(POINTS, model_path='WePOINTS/POINTS-Yi-1-5-9B-Chat'),
    'POINTS-Qwen-2.5-7B-Chat': partial(POINTS, model_path='WePOINTS/POINTS-Qwen-2-5-7B-Chat'),
    'POINTSV15-Qwen-2.5-7B-Chat': partial(POINTSV15, model_path='WePOINTS/POINTS-1-5-Qwen-2-5-7B-Chat'),

}

nvlm_series = {
    'NVLM': partial(NVLM, model_path='nvidia/NVLM-D-72B'),
}

vintern_series = {
    'Vintern-3B-beta': partial(VinternChat, model_path='5CD-AI/Vintern-3B-beta'),
    'Vintern-1B-v2': partial(VinternChat, model_path='5CD-AI/Vintern-1B-v2'),
}

aria_series = {
    "Aria": partial(Aria, model_path='rhymes-ai/Aria')
}

h2ovl_series = {
    'h2ovl-mississippi-2b': partial(H2OVLChat, model_path='h2oai/h2ovl-mississippi-2b'),
    'h2ovl-mississippi-1b': partial(H2OVLChat, model_path='h2oai/h2ovl-mississippi-800m'),
}

valley_series = {
    'valley_eagle': partial(ValleyEagleChat, model_path='bytedance-research/Valley-Eagle-7B'),
}

ross_series = {
    'ross-qwen2-7b': partial(Ross, model_path='HaochenWang/ross-qwen2-7b'),
}

supported_VLM = {}

model_groups = [
    ungrouped, api_models,
    xtuner_series, qwen_series, llava_series, internvl_series, yivl_series,
    xcomposer_series, minigpt4_series, idefics_series, instructblip_series,
    deepseekvl_series, deepseekvl2_series, janus_series, minicpm_series, cogvlm_series, wemm_series,
    cambrian_series, chameleon_series, video_models, ovis_series, vila_series,
    mantis_series, mmalaya_series, phi3_series, xgen_mm_series, qwen2vl_series,
    slime_series, eagle_series, moondream_series, llama_series, molmo_series,
    kosmos_series, points_series, nvlm_series, vintern_series, h2ovl_series, aria_series,
    smolvlm_series, sail_series, valley_series, vita_series, ross_series
]

for grp in model_groups:
    supported_VLM.update(grp)<|MERGE_RESOLUTION|>--- conflicted
+++ resolved
@@ -88,15 +88,11 @@
     'Claude3-5V_Sonnet': partial(Claude3V, model='claude-3-5-sonnet-20240620', temperature=0, retry=10, verbose=False),
     'Claude3-5V_Sonnet_20241022': partial(Claude3V, model='claude-3-5-sonnet-20241022', temperature=0, retry=10, verbose=False),
     # GLM4V
-<<<<<<< HEAD
-    'GLM4V_PLUS': partial(GLMVisionAPI, model='cogvlm-evaluation-241203', temperature=0, retry=10),
-=======
     'GLM4V': partial(GLMVisionAPI, model='glm4v-biz-eval', temperature=0, retry=10),
     'GLM4V_PLUS': partial(GLMVisionAPI, model='cogvlm-evaluation-241203', temperature=0, retry=10),
     # MiniMax abab
     'abab6.5s': partial(GPT4V, model='abab6.5s-chat', api_base='https://api.minimax.chat/v1/chat/completions', temperature=0, retry=10),
     'abab7-preview': partial(GPT4V, model='abab7-chat-preview', api_base='https://api.minimax.chat/v1/chat/completions', temperature=0, retry=10),
->>>>>>> 621188c7
     # CongRong
     'CloudWalk': partial(CWWrapper, model='cw-congrong-v1.5', temperature=0, retry=10),
     # SenseChat-V
