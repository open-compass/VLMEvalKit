from vlmeval.vlm import *
from vlmeval.api import *
from functools import partial

PandaGPT_ROOT = None
MiniGPT4_ROOT = None
TransCore_ROOT = None
Yi_ROOT = None
OmniLMM_ROOT = None
Mini_Gemini_ROOT = None
VXVERSE_ROOT = None
VideoChat2_ROOT = None
VideoChatGPT_ROOT = None
PLLaVA_ROOT = None
RBDash_ROOT = None
VITA_ROOT = None
LLAVA_V1_7B_MODEL_PTH = 'Please set your local path to LLaVA-7B-v1.1 here, the model weight is obtained by merging LLaVA delta weight based on vicuna-7b-v1.1 in https://github.com/haotian-liu/LLaVA/blob/main/docs/MODEL_ZOO.md with vicuna-7b-v1.1. '

video_models = {
    'Video-LLaVA-7B':partial(VideoLLaVA, model_path='LanguageBind/Video-LLaVA-7B'),
    'Video-LLaVA-7B-HF':partial(VideoLLaVA_HF, model_path='LanguageBind/Video-LLaVA-7B-hf'),
    'VideoChat2-HD':partial(VideoChat2_HD, model_path='OpenGVLab/VideoChat2_HD_stage4_Mistral_7B', root=VideoChat2_ROOT, config_file='./vlmeval/vlm/video_llm/configs/videochat2_hd.json'),
    'Chat-UniVi-7B': partial(Chatunivi, model_path="Chat-UniVi/Chat-UniVi"),
    'Chat-UniVi-7B-v1.5': partial(Chatunivi, model_path="Chat-UniVi/Chat-UniVi-7B-v1.5"),
    'LLaMA-VID-7B': partial(LLaMAVID, model_path='YanweiLi/llama-vid-7b-full-224-video-fps-1'),
    'Video-ChatGPT': partial(VideoChatGPT, model_path='MBZUAI/Video-ChatGPT-7B', dir_root=VideoChatGPT_ROOT),
    'PLLaVA-7B': partial(PLLaVA, model_path='ermu2001/pllava-7b', dir_root=PLLaVA_ROOT),
    'PLLaVA-13B': partial(PLLaVA, model_path='ermu2001/pllava-13b', dir_root=PLLaVA_ROOT),
    'PLLaVA-34B': partial(PLLaVA, model_path='ermu2001/pllava-34b', dir_root=PLLaVA_ROOT),
}

ungrouped = {
    'TransCore_M': partial(TransCoreM, root=TransCore_ROOT),
    'PandaGPT_13B': partial(PandaGPT, name='PandaGPT_13B', root=PandaGPT_ROOT),
    'flamingov2': partial(OpenFlamingo, name='v2', mpt_pth='anas-awadalla/mpt-7b', ckpt_pth='openflamingo/OpenFlamingo-9B-vitl-mpt7b'),
    'VisualGLM_6b': partial(VisualGLM, model_path='THUDM/visualglm-6b'),
    'mPLUG-Owl2': partial(mPLUG_Owl2, model_path='MAGAer13/mplug-owl2-llama2-7b'),
    'mPLUG-Owl3': partial(mPLUG_Owl3, model_path='mPLUG/mPLUG-Owl3-7B-240728'),
    'emu2_chat': partial(Emu, model_path='BAAI/Emu2-Chat'),
    'OmniLMM_12B': partial(OmniLMM12B, model_path='openbmb/OmniLMM-12B', root=OmniLMM_ROOT),
    'MGM_7B': partial(Mini_Gemini, model_path='YanweiLi/MGM-7B-HD', root=Mini_Gemini_ROOT),
    'Bunny-llama3-8B': partial(BunnyLLama3, model_path='BAAI/Bunny-v1_1-Llama-3-8B-V'),
    'VXVERSE': partial(VXVERSE, model_name='XVERSE-V-13B', root=VXVERSE_ROOT),
    'paligemma-3b-mix-448': partial(PaliGemma, model_path='google/paligemma-3b-mix-448'),
    '360VL-70B': partial(QH_360VL, model_path='qihoo360/360VL-70B'),
    'Llama-3-MixSenseV1_1': partial(LLama3Mixsense, model_path='Zero-Vision/Llama-3-MixSenseV1_1'),
    'Parrot': partial(Parrot, model_path='AIDC-AI/Parrot-7B'),
    'OmChat': partial(OmChat, model_path='omlab/omchat-v2.0-13B-single-beta_hf'),
    'RBDash_72b': partial(RBDash, model_path='RBDash-Team/RBDash-v1.5', root=RBDash_ROOT),
    'Pixtral-12B': partial(Pixtral, model_path='mistralai/Pixtral-12B-2409'),
    'Falcon2-VLM-11B': partial(Falcon2VLM, model_path='tiiuae/falcon-11B-vlm')
}

api_models = {
    # GPT
    'GPT4V': partial(GPT4V, model='gpt-4-1106-vision-preview', temperature=0, img_size=512, img_detail='low', retry=10, verbose=False),
    'GPT4V_HIGH': partial(GPT4V, model='gpt-4-1106-vision-preview', temperature=0, img_size=-1, img_detail='high', retry=10, verbose=False),
    'GPT4V_20240409': partial(GPT4V, model='gpt-4-turbo-2024-04-09', temperature=0, img_size=512, img_detail='low', retry=10, verbose=False),
    'GPT4V_20240409_HIGH': partial(GPT4V, model='gpt-4-turbo-2024-04-09', temperature=0, img_size=-1, img_detail='high', retry=10, verbose=False),
    'GPT4o': partial(GPT4V, model='gpt-4o-2024-05-13', temperature=0, img_size=512, img_detail='low', retry=10, verbose=False),
    'GPT4o_HIGH': partial(GPT4V, model='gpt-4o-2024-05-13', temperature=0, img_size=-1, img_detail='high', retry=10, verbose=False),
    'GPT4o_20240806': partial(GPT4V, model='gpt-4o-2024-08-06', temperature=0, img_size=-1, img_detail='high', retry=10, verbose=False),
    'GPT4o_20241120': partial(GPT4V, model='gpt-4o-2024-11-20', temperature=0, img_size=-1, img_detail='high', retry=10, verbose=False),
    'GPT4o_MINI': partial(GPT4V, model='gpt-4o-mini-2024-07-18', temperature=0, img_size=-1, img_detail='high', retry=10, verbose=False),
    # Gemini
    'GeminiPro1-0': partial(GeminiProVision, model='gemini-1.0-pro', temperature=0, retry=10),  # now GeminiPro1-0 is only supported by vertex backend
    'GeminiPro1-5': partial(GeminiProVision, model='gemini-1.5-pro', temperature=0, retry=10),
    'GeminiFlash1-5': partial(GeminiProVision, model='gemini-1.5-flash', temperature=0, retry=10),
    'GeminiFlash2-0': partial(GeminiProVision, model='gemini-2.0-flash-exp', temperature=0, retry=10),
    'GeminiPro1-5-002': partial(GPT4V, model='gemini-1.5-pro-002', temperature=0, retry=10),  # Internal Use Only
    'GeminiFlash1-5-002': partial(GPT4V, model='gemini-1.5-flash-002', temperature=0, retry=10),  # Internal Use Only
    # Qwen-VL
    'QwenVLPlus': partial(QwenVLAPI, model='qwen-vl-plus', temperature=0, retry=10),
    'QwenVLMax': partial(QwenVLAPI, model='qwen-vl-max', temperature=0, retry=10),
    # Reka
    'RekaEdge': partial(Reka, model='reka-edge-20240208'),
    'RekaFlash': partial(Reka, model='reka-flash-20240226'),
    'RekaCore': partial(Reka, model='reka-core-20240415'),
    # Step1V
    'Step1V': partial(GPT4V, model='step-1v-32k', api_base="https://api.stepfun.com/v1/chat/completions", temperature=0, retry=10, img_size=-1, img_detail='high'),
    'Step1.5V-mini': partial(GPT4V, model='step-1.5v-mini', api_base="https://api.stepfun.com/v1/chat/completions", temperature=0, retry=10, img_size=-1, img_detail='high'),
    # Yi-Vision
    'Yi-Vision': partial(GPT4V, model='yi-vision', api_base="https://api.lingyiwanwu.com/v1/chat/completions", temperature=0, retry=10),
    # Claude
    'Claude3V_Opus': partial(Claude3V, model='claude-3-opus-20240229', temperature=0, retry=10, verbose=False),
    'Claude3V_Sonnet': partial(Claude3V, model='claude-3-sonnet-20240229', temperature=0, retry=10, verbose=False),
    'Claude3V_Haiku': partial(Claude3V, model='claude-3-haiku-20240307', temperature=0, retry=10, verbose=False),
    'Claude3-5V_Sonnet': partial(Claude3V, model='claude-3-5-sonnet-20240620', temperature=0, retry=10, verbose=False),
    'Claude3-5V_Sonnet_20241022': partial(Claude3V, model='claude-3-5-sonnet-20241022', temperature=0, retry=10, verbose=False),
    # GLM4V
    'GLM4V': partial(GLMVisionAPI, model='glm4v-biz-eval', temperature=0, retry=10),
    'GLM4V_PLUS': partial(GLMVisionAPI, model='cogvlm-evaluation-241203', temperature=0, retry=10),
    # MiniMax abab
    'abab6.5s': partial(GPT4V, model='abab6.5s-chat', api_base='https://api.minimax.chat/v1/chat/completions', temperature=0, retry=10),
    'abab7-preview': partial(GPT4V, model='abab7-chat-preview', api_base='https://api.minimax.chat/v1/chat/completions', temperature=0, retry=10),
    # CongRong
    'CloudWalk': partial(CWWrapper, model='cw-congrong-v1.5', temperature=0, retry=10),
    # SenseChat-V
    'SenseChat-Vision': partial(SenseChatVisionAPI, model='SenseChat-Vision', temperature=0, retry=10),
    'HunYuan-Vision': partial(HunyuanVision, model='hunyuan-vision', temperature=0, retry=10),
    'bailingMM': partial(bailingMMAPI, model='bailingMM-mini', temperature=0, retry=10),
    # BlueLM-V
    "BlueLM_V": partial(BlueLM_V_API, model='BlueLM-VL-v3.0', temperature=0, retry=10),
    # JiuTian-VL
    "JTVL": partial(JTVLChatAPI, model='jt-vl-chat', temperature=0, retry=10),
    "Taiyi": partial(TaiyiAPI, model='taiyi', temperature=0, retry=10),
    # TeleMM
    'TeleMM': partial(TeleMMAPI, model='TeleAI/TeleMM', temperature=0, retry=10),
    # lmdeploy api
    'lmdeploy': partial(LMDeployAPI, api_base='http://0.0.0.0:23333/v1/chat/completions', temperature=0, retry=10),
    # Taichu-VL
    'Taichu-VL-2B': partial(TaichuVLAPI, model='Taichu-VL-2B', url='https://platform.wair.ac.cn/api/v1/infer/10381/v1/chat/completions'),
}

mmalaya_series = {
    'MMAlaya': partial(MMAlaya, model_path='DataCanvas/MMAlaya'),
    'MMAlaya2': partial(MMAlaya2, model_path='DataCanvas/MMAlaya2'),
}

minicpm_series = {
    'MiniCPM-V': partial(MiniCPM_V, model_path='openbmb/MiniCPM-V'),
    'MiniCPM-V-2': partial(MiniCPM_V, model_path='openbmb/MiniCPM-V-2'),
    'MiniCPM-Llama3-V-2_5': partial(MiniCPM_Llama3_V, model_path='openbmb/MiniCPM-Llama3-V-2_5'),
    'MiniCPM-V-2_6': partial(MiniCPM_V_2_6, model_path='openbmb/MiniCPM-V-2_6'),
}

xtuner_series = {
    'llava-internlm2-7b': partial(LLaVA_XTuner, llm_path='internlm/internlm2-chat-7b', llava_path='xtuner/llava-internlm2-7b', visual_select_layer=-2, prompt_template='internlm2_chat'),
    'llava-internlm2-20b': partial(LLaVA_XTuner, llm_path='internlm/internlm2-chat-20b', llava_path='xtuner/llava-internlm2-20b', visual_select_layer=-2, prompt_template='internlm2_chat'),
    'llava-internlm-7b': partial(LLaVA_XTuner, llm_path='internlm/internlm-chat-7b', llava_path='xtuner/llava-internlm-7b', visual_select_layer=-2, prompt_template='internlm_chat'),
    'llava-v1.5-7b-xtuner': partial(LLaVA_XTuner, llm_path='lmsys/vicuna-7b-v1.5', llava_path='xtuner/llava-v1.5-7b-xtuner', visual_select_layer=-2, prompt_template='vicuna'),
    'llava-v1.5-13b-xtuner': partial(LLaVA_XTuner, llm_path='lmsys/vicuna-13b-v1.5', llava_path='xtuner/llava-v1.5-13b-xtuner', visual_select_layer=-2, prompt_template='vicuna'),
    'llava-llama-3-8b': partial(LLaVA_XTuner, llm_path='xtuner/llava-llama-3-8b-v1_1', llava_path='xtuner/llava-llama-3-8b-v1_1', visual_select_layer=-2, prompt_template='llama3_chat'),
}

qwen_series = {
    'qwen_base': partial(QwenVL, model_path='Qwen/Qwen-VL'),
    'qwen_chat': partial(QwenVLChat, model_path='Qwen/Qwen-VL-Chat'),
    'monkey': partial(Monkey, model_path='echo840/Monkey'),
    'monkey-chat': partial(MonkeyChat, model_path='echo840/Monkey-Chat'),
    'minimonkey': partial(MiniMonkey, model_path='mx262/MiniMonkey')
}

llava_series = {
    'llava_v1.5_7b': partial(LLaVA, model_path='models/llava-v1.5-7b'),
    'llava_v1.5_13b': partial(LLaVA, model_path='liuhaotian/llava-v1.5-13b'),
    'llava_v1_7b': partial(LLaVA, model_path=LLAVA_V1_7B_MODEL_PTH),
    'sharegpt4v_7b': partial(LLaVA, model_path='Lin-Chen/ShareGPT4V-7B'),
    'sharegpt4v_13b': partial(LLaVA, model_path='Lin-Chen/ShareGPT4V-13B'),
    'llava_next_vicuna_7b': partial(LLaVA_Next, model_path='llava-hf/llava-v1.6-vicuna-7b-hf'),
    'llava_next_vicuna_13b': partial(LLaVA_Next, model_path='llava-hf/llava-v1.6-vicuna-13b-hf'),
    'llava_next_mistral_7b': partial(LLaVA_Next, model_path='llava-hf/llava-v1.6-mistral-7b-hf'),
    'llava_next_yi_34b': partial(LLaVA_Next, model_path='llava-hf/llava-v1.6-34b-hf'),
    'llava_next_llama3': partial(LLaVA_Next, model_path='llava-hf/llama3-llava-next-8b-hf'),
    'llava_next_72b': partial(LLaVA_Next, model_path='llava-hf/llava-next-72b-hf'),
    'llava_next_110b': partial(LLaVA_Next, model_path='llava-hf/llava-next-110b-hf'),
    'llava_next_qwen_32b': partial(LLaVA_Next2, model_path='lmms-lab/llava-next-qwen-32b'),
    'llava_next_interleave_7b': partial(LLaVA_Next, model_path='llava-hf/llava-interleave-qwen-7b-hf'),
    'llava_next_interleave_7b_dpo': partial(LLaVA_Next, model_path='llava-hf/llava-interleave-qwen-7b-dpo-hf'),
    'llava-onevision-qwen2-0.5b-ov-hf': partial(LLaVA_OneVision_HF, model_path='llava-hf/llava-onevision-qwen2-0.5b-ov-hf'),
    'llava-onevision-qwen2-0.5b-si-hf': partial(LLaVA_OneVision_HF, model_path='llava-hf/llava-onevision-qwen2-0.5b-si-hf'),
    'llava-onevision-qwen2-7b-ov-hf': partial(LLaVA_OneVision_HF, model_path='llava-hf/llava-onevision-qwen2-7b-ov-hf'),
    'llava-onevision-qwen2-7b-si-hf': partial(LLaVA_OneVision_HF, model_path='llava-hf/llava-onevision-qwen2-7b-si-hf'),
    'llava_onevision_qwen2_0.5b_si': partial(LLaVA_OneVision, model_path='lmms-lab/llava-onevision-qwen2-0.5b-si'),
    'llava_onevision_qwen2_7b_si': partial(LLaVA_OneVision, model_path='lmms-lab/llava-onevision-qwen2-7b-si'),
    'llava_onevision_qwen2_72b_si': partial(LLaVA_OneVision, model_path='lmms-lab/llava-onevision-qwen2-72b-si'),
    'llava_onevision_qwen2_0.5b_ov': partial(LLaVA_OneVision, model_path='lmms-lab/llava-onevision-qwen2-0.5b-ov'),
    'llava_onevision_qwen2_7b_ov': partial(LLaVA_OneVision, model_path='lmms-lab/llava-onevision-qwen2-7b-ov'),
    'llava_onevision_qwen2_72b_ov': partial(LLaVA_OneVision, model_path='lmms-lab/llava-onevision-qwen2-72b-ov-sft'),
    'Aquila-VL-2B': partial(LLaVA_OneVision, model_path='BAAI/Aquila-VL-2B-llava-qwen'),
    'llava_video_qwen2_7b':partial(LLaVA_OneVision, model_path='lmms-lab/LLaVA-Video-7B-Qwen2'),
    'llava_video_qwen2_72b':partial(LLaVA_OneVision, model_path='lmms-lab/LLaVA-Video-72B-Qwen2'),
    'varco-vision-hf':partial(LLaVA_OneVision_HF, model_path='NCSOFT/VARCO-VISION-14B-HF'),
}

vita_series = {
    'vita': partial(VITA, model_path='VITA-MLLM/VITA', root=VITA_ROOT),
    'vita_qwen2': partial(VITAQwen2, model_path='VITA-MLLM/VITA-1.5', root=VITA_ROOT),
}

internvl_series = {
    'InternVL-Chat-V1-1': partial(InternVLChat, model_path='OpenGVLab/InternVL-Chat-V1-1', version='V1.1'),
    'InternVL-Chat-V1-2': partial(InternVLChat, model_path='OpenGVLab/InternVL-Chat-V1-2', version='V1.2'),
<<<<<<< HEAD
    'InternVL-Chat-V1-2-Plus': partial(
        InternVLChat, model_path='OpenGVLab/InternVL-Chat-V1-2-Plus', version='V1.2'
    ),
    'InternVL-Chat-V1-5': partial(
        InternVLChat,
        model_path='/mnt/hwfile/opencompass/dhd/hub/models--OpenGVLab--InternVL-Chat-V1-5/snapshots/59ef538d26ac27398d7bc13cab28dae24297fd41',
        version='V1.5',
    ),
    'Mini-InternVL-Chat-2B-V1-5': partial(
        InternVLChat, model_path='OpenGVLab/Mini-InternVL-Chat-2B-V1-5', version='V1.5'
    ),
    'Mini-InternVL-Chat-4B-V1-5': partial(
        InternVLChat, model_path='OpenGVLab/Mini-InternVL-Chat-4B-V1-5', version='V1.5'
    ),
=======
    'InternVL-Chat-V1-2-Plus': partial(InternVLChat, model_path='OpenGVLab/InternVL-Chat-V1-2-Plus', version='V1.2'),
    # InternVL1.5 series
    'InternVL-Chat-V1-5': partial(InternVLChat, model_path='OpenGVLab/InternVL-Chat-V1-5', version='V1.5'),
    'Mini-InternVL-Chat-2B-V1-5': partial(InternVLChat, model_path='OpenGVLab/Mini-InternVL-Chat-2B-V1-5', version='V1.5'),
    'Mini-InternVL-Chat-4B-V1-5': partial(InternVLChat, model_path='OpenGVLab/Mini-InternVL-Chat-4B-V1-5', version='V1.5'),
>>>>>>> be12656a
    # InternVL2 series
    'InternVL2-1B': partial(InternVLChat, model_path='OpenGVLab/InternVL2-1B', version='V2.0'),
    'InternVL2-2B': partial(InternVLChat, model_path='OpenGVLab/InternVL2-2B', version='V2.0'),
    'InternVL2-4B': partial(InternVLChat, model_path='OpenGVLab/InternVL2-4B', version='V2.0'),
    'InternVL2-8B': partial(InternVLChat, model_path='OpenGVLab/InternVL2-8B', version='V2.0'),
    'InternVL2-26B': partial(InternVLChat, model_path='OpenGVLab/InternVL2-26B', version='V2.0'),
<<<<<<< HEAD
    'InternVL2-40B': partial(
        InternVLChat, model_path='OpenGVLab/InternVL2-40B', version='V2.0', load_in_8bit=True
    ),
=======
    'InternVL2-40B': partial(InternVLChat, model_path='OpenGVLab/InternVL2-40B', version='V2.0'),
>>>>>>> be12656a
    'InternVL2-76B': partial(InternVLChat, model_path='OpenGVLab/InternVL2-Llama3-76B', version='V2.0'),
    # InternVL2 MPO series
    'InternVL2-8B-MPO': partial(InternVLChat, model_path='OpenGVLab/InternVL2-8B-MPO', version='V2.0'),
    'InternVL2-8B-MPO-CoT': partial(InternVLChat, model_path='OpenGVLab/InternVL2-8B-MPO', version='V2.0', use_mpo_prompt=True),
    # InternVL2.5 series
    'InternVL2_5-1B': partial(InternVLChat, model_path='OpenGVLab/InternVL2_5-1B', version='V2.0'),
    'InternVL2_5-2B': partial(InternVLChat, model_path='OpenGVLab/InternVL2_5-2B', version='V2.0'),
    'InternVL2_5-4B': partial(InternVLChat, model_path='OpenGVLab/InternVL2_5-4B', version='V2.0'),
    'InternVL2_5-8B': partial(InternVLChat, model_path='OpenGVLab/InternVL2_5-8B', version='V2.0'),
    'InternVL2_5-26B': partial(InternVLChat, model_path='OpenGVLab/InternVL2_5-26B', version='V2.0'),
    'InternVL2_5-38B': partial(InternVLChat, model_path='OpenGVLab/InternVL2_5-38B', version='V2.0'),
    'InternVL2_5-78B': partial(InternVLChat, model_path='OpenGVLab/InternVL2_5-78B', version='V2.0'),
    # InternVL2.5-MPO series
    'InternVL2_5-1B-MPO': partial(InternVLChat, model_path='OpenGVLab/InternVL2_5-1B-MPO', version='V2.0', use_mpo_prompt=True),
    'InternVL2_5-2B-MPO': partial(InternVLChat, model_path='OpenGVLab/InternVL2_5-2B-MPO', version='V2.0', use_mpo_prompt=True),
    'InternVL2_5-4B-MPO': partial(InternVLChat, model_path='OpenGVLab/InternVL2_5-4B-MPO', version='V2.0', use_mpo_prompt=True),
    'InternVL2_5-8B-MPO': partial(InternVLChat, model_path='OpenGVLab/InternVL2_5-8B-MPO', version='V2.0', use_mpo_prompt=True),
    'InternVL2_5-26B-MPO': partial(InternVLChat, model_path='OpenGVLab/InternVL2_5-26B-MPO', version='V2.0', use_mpo_prompt=True),
    'InternVL2_5-38B-MPO': partial(InternVLChat, model_path='OpenGVLab/InternVL2_5-38B-MPO', version='V2.0', use_mpo_prompt=True),
    'InternVL2_5-78B-MPO': partial(InternVLChat, model_path='OpenGVLab/InternVL2_5-78B-MPO', version='V2.0', use_mpo_prompt=True),
}

sail_series = {
    'SAIL-VL-2B': partial(SailVL, model_path='BytedanceDouyinContent/SAIL-VL-2B')
}

yivl_series = {
    'Yi_VL_6B': partial(Yi_VL, model_path='01-ai/Yi-VL-6B', root=Yi_ROOT),
    'Yi_VL_34B': partial(Yi_VL, model_path='01-ai/Yi-VL-34B', root=Yi_ROOT),
}

xcomposer_series = {
    'XComposer': partial(XComposer, model_path='internlm/internlm-xcomposer-vl-7b'),
    'sharecaptioner': partial(ShareCaptioner, model_path='Lin-Chen/ShareCaptioner'),
    'XComposer2': partial(XComposer2, model_path='internlm/internlm-xcomposer2-vl-7b'),
    'XComposer2_1.8b': partial(XComposer2, model_path='internlm/internlm-xcomposer2-vl-1_8b'),
    'XComposer2_4KHD': partial(XComposer2_4KHD, model_path='internlm/internlm-xcomposer2-4khd-7b'),
    'XComposer2d5': partial(XComposer2d5, model_path='internlm/internlm-xcomposer2d5-7b'),
}

minigpt4_series = {
    'MiniGPT-4-v2': partial(MiniGPT4, mode='v2', root=MiniGPT4_ROOT),
    'MiniGPT-4-v1-7B': partial(MiniGPT4, mode='v1_7b', root=MiniGPT4_ROOT),
    'MiniGPT-4-v1-13B': partial(MiniGPT4, mode='v1_13b', root=MiniGPT4_ROOT),
}

idefics_series = {
    'idefics_9b_instruct': partial(IDEFICS, model_path='HuggingFaceM4/idefics-9b-instruct'),
    'idefics_80b_instruct': partial(IDEFICS, model_path='HuggingFaceM4/idefics-80b-instruct'),
    'idefics2_8b': partial(IDEFICS2, model_path='HuggingFaceM4/idefics2-8b'),

    # Idefics3 follows Idefics2 Pattern
    'Idefics3-8B-Llama3': partial(IDEFICS2, model_path='HuggingFaceM4/Idefics3-8B-Llama3'),

}

smolvlm_series = {
    'SmolVLM': partial(SmolVLM, model_path='HuggingFaceTB/SmolVLM-Instruct'),
    'SmolVLM-DPO': partial(SmolVLM, model_path='HuggingFaceTB/SmolVLM-Instruct-DPO'),
    'SmolVLM-Synthetic': partial(SmolVLM, model_path='HuggingFaceTB/SmolVLM-Instruct'),
}

instructblip_series = {
    'instructblip_7b': partial(InstructBLIP, name='instructblip_7b'),
    'instructblip_13b': partial(InstructBLIP, name='instructblip_13b'),
}

deepseekvl_series = {
    'deepseek_vl_7b': partial(DeepSeekVL, model_path='deepseek-ai/deepseek-vl-7b-chat'),
    'deepseek_vl_1.3b': partial(DeepSeekVL, model_path='deepseek-ai/deepseek-vl-1.3b-chat'),
}

deepseekvl2_series = {
    'deepseek_vl2_tiny': partial(DeepSeekVL2, model_path='deepseek-ai/deepseek-vl2-tiny'),
    'deepseek_vl2_small': partial(DeepSeekVL2, model_path='deepseek-ai/deepseek-vl2-small'),
    'deepseek_vl2': partial(DeepSeekVL2, model_path='deepseek-ai/deepseek-vl2'),
}

janus_series = {
    'Janus-1.3B': partial(Janus, model_path='deepseek-ai/Janus-1.3B')
}

cogvlm_series = {
    'cogvlm-grounding-generalist': partial(CogVlm, model_path='THUDM/cogvlm-grounding-generalist-hf', tokenizer_name='lmsys/vicuna-7b-v1.5'),
    'cogvlm-chat': partial(CogVlm, model_path='THUDM/cogvlm-chat-hf', tokenizer_name='lmsys/vicuna-7b-v1.5'),
    'cogvlm2-llama3-chat-19B': partial(CogVlm, model_path='THUDM/cogvlm2-llama3-chat-19B'),
    'glm-4v-9b': partial(GLM4v, model_path='THUDM/glm-4v-9b')
}

wemm_series = {
    'WeMM': partial(WeMM, model_path='feipengma/WeMM'),
}

cambrian_series = {
    'cambrian_8b': partial(Cambrian, model_path='nyu-visionx/cambrian-8b'),
    'cambrian_13b': partial(Cambrian, model_path='nyu-visionx/cambrian-13b'),
    'cambrian_34b': partial(Cambrian, model_path='nyu-visionx/cambrian-34b'),
}

chameleon_series = {
    'chameleon_7b': partial(Chameleon, model_path='facebook/chameleon-7b'),
    'chameleon_30b': partial(Chameleon, model_path='facebook/chameleon-30b'),
}

vila_series = {
    'VILA1.5-3b': partial(VILA, model_path='Efficient-Large-Model/VILA1.5-3b'),
    'Llama-3-VILA1.5-8b': partial(VILA, model_path='Efficient-Large-Model/Llama-3-VILA1.5-8b'),
    'VILA1.5-13b': partial(VILA, model_path='Efficient-Large-Model/VILA1.5-13b'),
    'VILA1.5-40b': partial(VILA, model_path='Efficient-Large-Model/VILA1.5-40b'),
}

ovis_series = {
    'Ovis1.5-Llama3-8B': partial(Ovis, model_path='AIDC-AI/Ovis1.5-Llama3-8B'),
    'Ovis1.5-Gemma2-9B': partial(Ovis, model_path='AIDC-AI/Ovis1.5-Gemma2-9B'),
    'Ovis1.6-Gemma2-9B': partial(Ovis1_6, model_path='AIDC-AI/Ovis1.6-Gemma2-9B'),
    'Ovis1.6-Llama3.2-3B': partial(Ovis1_6, model_path='AIDC-AI/Ovis1.6-Llama3.2-3B'),
    'Ovis1.6-Gemma2-27B': partial(Ovis1_6_Plus, model_path='AIDC-AI/Ovis1.6-Gemma2-27B')
}

mantis_series = {
    'Mantis-8B-siglip-llama3': partial(Mantis, model_path='TIGER-Lab/Mantis-8B-siglip-llama3'),
    'Mantis-8B-clip-llama3': partial(Mantis, model_path='TIGER-Lab/Mantis-8B-clip-llama3'),
    'Mantis-8B-Idefics2': partial(Mantis, model_path='TIGER-Lab/Mantis-8B-Idefics2'),
    'Mantis-8B-Fuyu': partial(Mantis, model_path='TIGER-Lab/Mantis-8B-Fuyu')
}

phi3_series = {
    'Phi-3-Vision': partial(Phi3Vision, model_path='microsoft/Phi-3-vision-128k-instruct'),
    'Phi-3.5-Vision': partial(Phi3_5Vision, model_path='microsoft/Phi-3.5-vision-instruct')
}

xgen_mm_series = {
    'xgen-mm-phi3-interleave-r-v1.5': partial(XGenMM, model_path='Salesforce/xgen-mm-phi3-mini-instruct-interleave-r-v1.5'),
    'xgen-mm-phi3-dpo-r-v1.5': partial(XGenMM, model_path='Salesforce/xgen-mm-phi3-mini-instruct-dpo-r-v1.5'),
}

qwen2vl_series = {
    'Qwen-VL-Max-0809': partial(Qwen2VLAPI, model='qwen-vl-max-0809', min_pixels=1280*28*28, max_pixels=16384*28*28),
    'Qwen-VL-Plus-0809': partial(Qwen2VLAPI, model='qwen-vl-plus-0809', min_pixels=1280*28*28, max_pixels=16384*28*28),
    'Qwen2-VL-72B-Instruct': partial(Qwen2VLChat, model_path='Qwen/Qwen2-VL-72B-Instruct', min_pixels=1280*28*28, max_pixels=16384*28*28),
    'Qwen2-VL-7B-Instruct': partial(Qwen2VLChat, model_path='Qwen/Qwen2-VL-7B-Instruct', min_pixels=1280*28*28, max_pixels=16384*28*28),
    'Qwen2-VL-7B-Instruct-AWQ': partial(Qwen2VLChat, model_path='Qwen/Qwen2-VL-7B-Instruct-AWQ', min_pixels=1280*28*28, max_pixels=16384*28*28),
    'Qwen2-VL-7B-Instruct-GPTQ-Int4': partial(Qwen2VLChat, model_path='Qwen/Qwen2-VL-7B-Instruct-GPTQ-Int4', min_pixels=1280*28*28, max_pixels=16384*28*28),
    'Qwen2-VL-7B-Instruct-GPTQ-Int8': partial(Qwen2VLChat, model_path='Qwen/Qwen2-VL-7B-Instruct-GPTQ-Int8', min_pixels=1280*28*28, max_pixels=16384*28*28),
    'Qwen2-VL-2B-Instruct': partial(Qwen2VLChat, model_path='Qwen/Qwen2-VL-2B-Instruct', min_pixels=1280*28*28, max_pixels=16384*28*28),
    'Qwen2-VL-2B-Instruct-AWQ': partial(Qwen2VLChat, model_path='Qwen/Qwen2-VL-2B-Instruct-AWQ', min_pixels=1280*28*28, max_pixels=16384*28*28),
    'Qwen2-VL-2B-Instruct-GPTQ-Int4': partial(Qwen2VLChat, model_path='Qwen/Qwen2-VL-2B-Instruct-GPTQ-Int4', min_pixels=1280*28*28, max_pixels=16384*28*28),
    'Qwen2-VL-2B-Instruct-GPTQ-Int8': partial(Qwen2VLChat, model_path='Qwen/Qwen2-VL-2B-Instruct-GPTQ-Int8', min_pixels=1280*28*28, max_pixels=16384*28*28),
    'XinYuan-VL-2B-Instruct': partial(Qwen2VLChat, model_path='Cylingo/Xinyuan-VL-2B', min_pixels=1280*28*28, max_pixels=16384*28*28),
}

slime_series = {
    'Slime-7B': partial(SliME, model_path='yifanzhang114/SliME-vicuna-7B'),
    'Slime-8B': partial(SliME, model_path='yifanzhang114/SliME-Llama3-8B'),
    'Slime-13B': partial(SliME, model_path='yifanzhang114/SliME-vicuna-13B'),
}

eagle_series={
    'Eagle-X4-8B-Plus': partial(Eagle, model_path='NVEagle/Eagle-X4-8B-Plus'),
    'Eagle-X4-13B-Plus': partial(Eagle, model_path='NVEagle/Eagle-X4-13B-Plus'),
    'Eagle-X5-7B': partial(Eagle, model_path='NVEagle/Eagle-X5-7B'),
    'Eagle-X5-13B': partial(Eagle, model_path='NVEagle/Eagle-X5-13B'),
    'Eagle-X5-13B-Chat': partial(Eagle, model_path='NVEagle/Eagle-X5-13B-Chat'),
    'Eagle-X5-34B-Chat': partial(Eagle, model_path='NVEagle/Eagle-X5-34B-Chat'),
    'Eagle-X5-34B-Plus': partial(Eagle, model_path='NVEagle/Eagle-X5-34B-Plus'),
}

moondream_series={
    'Moondream1': partial(Moondream1, model_path='vikhyatk/moondream1'),
    'Moondream2': partial(Moondream2, model_path='vikhyatk/moondream2'),
}

llama_series={
    'Llama-3.2-11B-Vision-Instruct': partial(llama_vision, model_path='meta-llama/Llama-3.2-11B-Vision-Instruct'),
    'LLaVA-CoT': partial(llama_vision, model_path='Xkev/Llama-3.2V-11B-cot'),
    'Llama-3.2-90B-Vision-Instruct': partial(llama_vision, model_path='meta-llama/Llama-3.2-90B-Vision-Instruct'),
}

molmo_series={
    'molmoE-1B-0924': partial(molmo, model_path='allenai/MolmoE-1B-0924'),
    'molmo-7B-D-0924': partial(molmo, model_path='allenai/Molmo-7B-D-0924'),
    'molmo-7B-O-0924': partial(molmo, model_path='allenai/Molmo-7B-O-0924'),
    'molmo-72B-0924': partial(molmo, model_path='allenai/Molmo-72B-0924'),
}

kosmos_series={
    'Kosmos2': partial(Kosmos2, model_path='microsoft/kosmos-2-patch14-224')
}

points_series = {
    'POINTS-Yi-1.5-9B-Chat': partial(POINTS, model_path='WePOINTS/POINTS-Yi-1-5-9B-Chat'),
    'POINTS-Qwen-2.5-7B-Chat': partial(POINTS, model_path='WePOINTS/POINTS-Qwen-2-5-7B-Chat'),
    'POINTSV15-Qwen-2.5-7B-Chat': partial(POINTSV15, model_path='WePOINTS/POINTS-1-5-Qwen-2-5-7B-Chat'),

}

nvlm_series = {
    'NVLM': partial(NVLM, model_path='nvidia/NVLM-D-72B'),
}

vintern_series = {
    'Vintern-3B-beta': partial(VinternChat, model_path='5CD-AI/Vintern-3B-beta'),
    'Vintern-1B-v2': partial(VinternChat, model_path='5CD-AI/Vintern-1B-v2'),
}

aria_series = {
    "Aria": partial(Aria, model_path='rhymes-ai/Aria')
}

h2ovl_series = {
    'h2ovl-mississippi-2b': partial(H2OVLChat, model_path='h2oai/h2ovl-mississippi-2b'),
    'h2ovl-mississippi-1b': partial(H2OVLChat, model_path='h2oai/h2ovl-mississippi-800m'),
}

valley_series = {
    'valley_eagle': partial(ValleyEagleChat, model_path='bytedance-research/Valley-Eagle-7B'),
}

supported_VLM = {}

model_groups = [
    ungrouped, api_models,
    xtuner_series, qwen_series, llava_series, internvl_series, yivl_series,
    xcomposer_series, minigpt4_series, idefics_series, instructblip_series,
    deepseekvl_series, deepseekvl2_series, janus_series, minicpm_series, cogvlm_series, wemm_series,
    cambrian_series, chameleon_series, video_models, ovis_series, vila_series,
    mantis_series, mmalaya_series, phi3_series, xgen_mm_series, qwen2vl_series,
    slime_series, eagle_series, moondream_series, llama_series, molmo_series,
    kosmos_series, points_series, nvlm_series, vintern_series, h2ovl_series, aria_series,
    smolvlm_series, sail_series, valley_series, vita_series
]

for grp in model_groups:
    supported_VLM.update(grp)<|MERGE_RESOLUTION|>--- conflicted
+++ resolved
@@ -181,10 +181,10 @@
 internvl_series = {
     'InternVL-Chat-V1-1': partial(InternVLChat, model_path='OpenGVLab/InternVL-Chat-V1-1', version='V1.1'),
     'InternVL-Chat-V1-2': partial(InternVLChat, model_path='OpenGVLab/InternVL-Chat-V1-2', version='V1.2'),
-<<<<<<< HEAD
     'InternVL-Chat-V1-2-Plus': partial(
         InternVLChat, model_path='OpenGVLab/InternVL-Chat-V1-2-Plus', version='V1.2'
     ),
+    # InternVL1.5 series
     'InternVL-Chat-V1-5': partial(
         InternVLChat,
         model_path='/mnt/hwfile/opencompass/dhd/hub/models--OpenGVLab--InternVL-Chat-V1-5/snapshots/59ef538d26ac27398d7bc13cab28dae24297fd41',
@@ -196,26 +196,15 @@
     'Mini-InternVL-Chat-4B-V1-5': partial(
         InternVLChat, model_path='OpenGVLab/Mini-InternVL-Chat-4B-V1-5', version='V1.5'
     ),
-=======
-    'InternVL-Chat-V1-2-Plus': partial(InternVLChat, model_path='OpenGVLab/InternVL-Chat-V1-2-Plus', version='V1.2'),
-    # InternVL1.5 series
-    'InternVL-Chat-V1-5': partial(InternVLChat, model_path='OpenGVLab/InternVL-Chat-V1-5', version='V1.5'),
-    'Mini-InternVL-Chat-2B-V1-5': partial(InternVLChat, model_path='OpenGVLab/Mini-InternVL-Chat-2B-V1-5', version='V1.5'),
-    'Mini-InternVL-Chat-4B-V1-5': partial(InternVLChat, model_path='OpenGVLab/Mini-InternVL-Chat-4B-V1-5', version='V1.5'),
->>>>>>> be12656a
     # InternVL2 series
     'InternVL2-1B': partial(InternVLChat, model_path='OpenGVLab/InternVL2-1B', version='V2.0'),
     'InternVL2-2B': partial(InternVLChat, model_path='OpenGVLab/InternVL2-2B', version='V2.0'),
     'InternVL2-4B': partial(InternVLChat, model_path='OpenGVLab/InternVL2-4B', version='V2.0'),
     'InternVL2-8B': partial(InternVLChat, model_path='OpenGVLab/InternVL2-8B', version='V2.0'),
     'InternVL2-26B': partial(InternVLChat, model_path='OpenGVLab/InternVL2-26B', version='V2.0'),
-<<<<<<< HEAD
     'InternVL2-40B': partial(
-        InternVLChat, model_path='OpenGVLab/InternVL2-40B', version='V2.0', load_in_8bit=True
+        InternVLChat, model_path='OpenGVLab/InternVL2-40B', version='V2.0'
     ),
-=======
-    'InternVL2-40B': partial(InternVLChat, model_path='OpenGVLab/InternVL2-40B', version='V2.0'),
->>>>>>> be12656a
     'InternVL2-76B': partial(InternVLChat, model_path='OpenGVLab/InternVL2-Llama3-76B', version='V2.0'),
     # InternVL2 MPO series
     'InternVL2-8B-MPO': partial(InternVLChat, model_path='OpenGVLab/InternVL2-8B-MPO', version='V2.0'),
