from vlmeval.vlm import *
from vlmeval.api import *
from functools import partial

PandaGPT_ROOT = None
MiniGPT4_ROOT = None
TransCore_ROOT = None
Yi_ROOT = None
OmniLMM_ROOT = None
Mini_Gemini_ROOT = None
VXVERSE_ROOT = None
VideoChat2_ROOT = None
VideoChatGPT_ROOT = None
PLLaVA_ROOT = None
RBDash_ROOT = None
VITA_ROOT = '/fs-computility/mllm1/shared/dhd/VITA'
LLAVA_V1_7B_MODEL_PTH = 'Please set your local path to LLaVA-7B-v1.1 here, the model weight is obtained by merging LLaVA delta weight based on vicuna-7b-v1.1 in https://github.com/haotian-liu/LLaVA/blob/main/docs/MODEL_ZOO.md with vicuna-7b-v1.1. '

video_models = {
    'Video-LLaVA-7B':partial(VideoLLaVA, model_path='LanguageBind/Video-LLaVA-7B'),
    'Video-LLaVA-7B-HF':partial(VideoLLaVA_HF, model_path='LanguageBind/Video-LLaVA-7B-hf'),
    'VideoChat2-HD':partial(VideoChat2_HD, model_path='OpenGVLab/VideoChat2_HD_stage4_Mistral_7B', root=VideoChat2_ROOT, config_file='./vlmeval/vlm/video_llm/configs/videochat2_hd.json'),
    'Chat-UniVi-7B': partial(Chatunivi, model_path="Chat-UniVi/Chat-UniVi"),
    'Chat-UniVi-7B-v1.5': partial(Chatunivi, model_path="Chat-UniVi/Chat-UniVi-7B-v1.5"),
    'LLaMA-VID-7B': partial(LLaMAVID, model_path='YanweiLi/llama-vid-7b-full-224-video-fps-1'),
    'Video-ChatGPT': partial(VideoChatGPT, model_path='MBZUAI/Video-ChatGPT-7B', dir_root=VideoChatGPT_ROOT),
    'PLLaVA-7B': partial(PLLaVA, model_path='ermu2001/pllava-7b', dir_root=PLLaVA_ROOT),
    'PLLaVA-13B': partial(PLLaVA, model_path='ermu2001/pllava-13b', dir_root=PLLaVA_ROOT),
    'PLLaVA-34B': partial(PLLaVA, model_path='ermu2001/pllava-34b', dir_root=PLLaVA_ROOT),
}

ungrouped = {
    'TransCore_M': partial(TransCoreM, root=TransCore_ROOT),
    'PandaGPT_13B': partial(PandaGPT, name='PandaGPT_13B', root=PandaGPT_ROOT),
    'flamingov2': partial(OpenFlamingo, name='v2', mpt_pth='anas-awadalla/mpt-7b', ckpt_pth='openflamingo/OpenFlamingo-9B-vitl-mpt7b'),
    'VisualGLM_6b': partial(VisualGLM, model_path='THUDM/visualglm-6b'),
    'mPLUG-Owl2': partial(mPLUG_Owl2, model_path='MAGAer13/mplug-owl2-llama2-7b'),
    'mPLUG-Owl3': partial(mPLUG_Owl3, model_path='mPLUG/mPLUG-Owl3-7B-240728'),
    'emu2_chat': partial(Emu, model_path='BAAI/Emu2-Chat'),
    'OmniLMM_12B': partial(OmniLMM12B, model_path='openbmb/OmniLMM-12B', root=OmniLMM_ROOT),
    'MGM_7B': partial(Mini_Gemini, model_path='YanweiLi/MGM-7B-HD', root=Mini_Gemini_ROOT),
    'Bunny-llama3-8B': partial(BunnyLLama3, model_path='BAAI/Bunny-v1_1-Llama-3-8B-V'),
    'VXVERSE': partial(VXVERSE, model_name='XVERSE-V-13B', root=VXVERSE_ROOT),
    'paligemma-3b-mix-448': partial(PaliGemma, model_path='google/paligemma-3b-mix-448'),
    '360VL-70B': partial(QH_360VL, model_path='qihoo360/360VL-70B'),
    'Llama-3-MixSenseV1_1': partial(LLama3Mixsense, model_path='Zero-Vision/Llama-3-MixSenseV1_1'),
    'Parrot': partial(Parrot, model_path='AIDC-AI/Parrot-7B'),
    'OmChat': partial(OmChat, model_path='omlab/omchat-v2.0-13B-single-beta_hf'),
    'RBDash_72b': partial(RBDash, model_path='RBDash-Team/RBDash-v1.5', root=RBDash_ROOT),
    'Pixtral-12B': partial(Pixtral, model_path='mistralai/Pixtral-12B-2409'),
    'Falcon2-VLM-11B': partial(Falcon2VLM, model_path='tiiuae/falcon-11B-vlm')
}

api_models = {
    # GPT
    'GPT4V': partial(GPT4V, model='gpt-4-1106-vision-preview', temperature=0, img_size=512, img_detail='low', retry=10, verbose=False),
    'GPT4V_HIGH': partial(GPT4V, model='gpt-4-1106-vision-preview', temperature=0, img_size=-1, img_detail='high', retry=10, verbose=False),
    'GPT4V_20240409': partial(GPT4V, model='gpt-4-turbo-2024-04-09', temperature=0, img_size=512, img_detail='low', retry=10, verbose=False),
    'GPT4V_20240409_HIGH': partial(GPT4V, model='gpt-4-turbo-2024-04-09', temperature=0, img_size=-1, img_detail='high', retry=10, verbose=False),
    'GPT4o': partial(GPT4V, model='gpt-4o-2024-05-13', temperature=0, img_size=512, img_detail='low', retry=10, verbose=False),
    'GPT4o_HIGH': partial(GPT4V, model='gpt-4o-2024-05-13', temperature=0, img_size=-1, img_detail='high', retry=10, verbose=False),
    'GPT4o_20240806': partial(GPT4V, model='gpt-4o-2024-08-06', temperature=0, img_size=-1, img_detail='high', retry=10, verbose=False),
    'GPT4o_20241120': partial(GPT4V, model='gpt-4o-2024-11-20', temperature=0, img_size=-1, img_detail='high', retry=10, verbose=False),
    'GPT4o_MINI': partial(GPT4V, model='gpt-4o-mini-2024-07-18', temperature=0, img_size=-1, img_detail='high', retry=10, verbose=False),
    # Gemini
    'GeminiPro1-0': partial(GeminiProVision, model='gemini-1.0-pro', temperature=0, retry=10),  # now GeminiPro1-0 is only supported by vertex backend
    'GeminiPro1-5': partial(GeminiProVision, model='gemini-1.5-pro', temperature=0, retry=10),
    'GeminiFlash1-5': partial(GeminiProVision, model='gemini-1.5-flash', temperature=0, retry=10),
    'GeminiFlash2-0': partial(GeminiProVision, model='gemini-2.0-flash-exp', temperature=0, retry=10),
    'GeminiPro1-5-002': partial(GPT4V, model='gemini-1.5-pro-002', temperature=0, retry=10),  # Internal Use Only
    'GeminiFlash1-5-002': partial(GPT4V, model='gemini-1.5-flash-002', temperature=0, retry=10),  # Internal Use Only
    # Qwen-VL
    'QwenVLPlus': partial(QwenVLAPI, model='qwen-vl-plus', temperature=0, retry=10),
    'QwenVLMax': partial(QwenVLAPI, model='qwen-vl-max', temperature=0, retry=10),
    # Reka
    'RekaEdge': partial(Reka, model='reka-edge-20240208'),
    'RekaFlash': partial(Reka, model='reka-flash-20240226'),
    'RekaCore': partial(Reka, model='reka-core-20240415'),
    # Step1V
    'Step1V': partial(GPT4V, model='step-1v-32k', api_base="https://api.stepfun.com/v1/chat/completions", temperature=0, retry=10, img_size=-1, img_detail='high'),
    'Step1.5V-mini': partial(GPT4V, model='step-1.5v-mini', api_base="https://api.stepfun.com/v1/chat/completions", temperature=0, retry=10, img_size=-1, img_detail='high'),
    # Yi-Vision
    'Yi-Vision': partial(GPT4V, model='yi-vision', api_base="https://api.lingyiwanwu.com/v1/chat/completions", temperature=0, retry=10),
    # Claude
    'Claude3V_Opus': partial(Claude3V, model='claude-3-opus-20240229', temperature=0, retry=10, verbose=False),
    'Claude3V_Sonnet': partial(Claude3V, model='claude-3-sonnet-20240229', temperature=0, retry=10, verbose=False),
    'Claude3V_Haiku': partial(Claude3V, model='claude-3-haiku-20240307', temperature=0, retry=10, verbose=False),
    'Claude3-5V_Sonnet': partial(Claude3V, model='claude-3-5-sonnet-20240620', temperature=0, retry=10, verbose=False),
    'Claude3-5V_Sonnet_20241022': partial(Claude3V, model='claude-3-5-sonnet-20241022', temperature=0, retry=10, verbose=False),
    # GLM4V
    'GLM4V': partial(GLMVisionAPI, model='glm4v-biz-eval', temperature=0, retry=10),
    'GLM4V_PLUS': partial(GLMVisionAPI, model='cogvlm-evaluation-241203', temperature=0, retry=10),
    # MiniMax abab
    'abab6.5s': partial(GPT4V, model='abab6.5s-chat', api_base='https://api.minimax.chat/v1/chat/completions', temperature=0, retry=10),
    'abab7-preview': partial(GPT4V, model='abab7-chat-preview', api_base='https://api.minimax.chat/v1/chat/completions', temperature=0, retry=10),
    # CongRong
    'CloudWalk': partial(CWWrapper, model='cw-congrong-v1.5', temperature=0, retry=10),
    # SenseChat-V
    'SenseChat-Vision': partial(SenseChatVisionAPI, model='SenseChat-Vision', temperature=0, retry=10),
    'HunYuan-Vision': partial(HunyuanVision, model='hunyuan-vision', temperature=0, retry=10),
    'HunYuan-Standard-Vision': partial(HunyuanVision, model='hunyuan-standard-vision', temperature=0, retry=10),
    'bailingMM': partial(bailingMMAPI, model='bailingMM-mini', temperature=0, retry=10),
    # BlueLM-V
    "BlueLM_V": partial(BlueLM_V_API, model='BlueLM-VL-v3.0', temperature=0, retry=10),
    # JiuTian-VL
    "JTVL": partial(JTVLChatAPI, model='jt-vl-chat', temperature=0, retry=10),
    "Taiyi": partial(TaiyiAPI, model='taiyi', temperature=0, retry=10),
    # TeleMM
    'TeleMM': partial(TeleMMAPI, model='TeleAI/TeleMM', temperature=0, retry=10),
    # lmdeploy api
    'lmdeploy': partial(LMDeployAPI, api_base='http://0.0.0.0:23333/v1/chat/completions', temperature=0, retry=10),
    # Taichu-VL
    'Taichu-VL-2B': partial(TaichuVLAPI, model='Taichu-VL-2B', url='https://platform.wair.ac.cn/api/v1/infer/10381/v1/chat/completions'),
}

mmalaya_series = {
    'MMAlaya': partial(MMAlaya, model_path='DataCanvas/MMAlaya'),
    'MMAlaya2': partial(MMAlaya2, model_path='DataCanvas/MMAlaya2'),
}

minicpm_series = {
    'MiniCPM-V': partial(MiniCPM_V, model_path='openbmb/MiniCPM-V'),
    'MiniCPM-V-2': partial(MiniCPM_V, model_path='openbmb/MiniCPM-V-2'),
    'MiniCPM-Llama3-V-2_5': partial(MiniCPM_Llama3_V, model_path='openbmb/MiniCPM-Llama3-V-2_5'),
    'MiniCPM-V-2_6': partial(MiniCPM_V_2_6, model_path='openbmb/MiniCPM-V-2_6'),
}

xtuner_series = {
    'llava-internlm2-7b': partial(LLaVA_XTuner, llm_path='internlm/internlm2-chat-7b', llava_path='xtuner/llava-internlm2-7b', visual_select_layer=-2, prompt_template='internlm2_chat'),
    'llava-internlm2-20b': partial(LLaVA_XTuner, llm_path='internlm/internlm2-chat-20b', llava_path='xtuner/llava-internlm2-20b', visual_select_layer=-2, prompt_template='internlm2_chat'),
    'llava-internlm-7b': partial(LLaVA_XTuner, llm_path='internlm/internlm-chat-7b', llava_path='xtuner/llava-internlm-7b', visual_select_layer=-2, prompt_template='internlm_chat'),
    'llava-v1.5-7b-xtuner': partial(LLaVA_XTuner, llm_path='lmsys/vicuna-7b-v1.5', llava_path='xtuner/llava-v1.5-7b-xtuner', visual_select_layer=-2, prompt_template='vicuna'),
    'llava-v1.5-13b-xtuner': partial(LLaVA_XTuner, llm_path='lmsys/vicuna-13b-v1.5', llava_path='xtuner/llava-v1.5-13b-xtuner', visual_select_layer=-2, prompt_template='vicuna'),
    'llava-llama-3-8b': partial(LLaVA_XTuner, llm_path='xtuner/llava-llama-3-8b-v1_1', llava_path='xtuner/llava-llama-3-8b-v1_1', visual_select_layer=-2, prompt_template='llama3_chat'),
}

qwen_series = {
    'qwen_base': partial(QwenVL, model_path='Qwen/Qwen-VL'),
    'qwen_chat': partial(QwenVLChat, model_path='Qwen/Qwen-VL-Chat'),
    'monkey': partial(Monkey, model_path='echo840/Monkey'),
    'monkey-chat': partial(MonkeyChat, model_path='echo840/Monkey-Chat'),
    'minimonkey': partial(MiniMonkey, model_path='mx262/MiniMonkey')
}

llava_series = {
    'llava_v1.5_7b': partial(LLaVA, model_path='models/llava-v1.5-7b'),
    'llava_v1.5_13b': partial(LLaVA, model_path='liuhaotian/llava-v1.5-13b'),
    'llava_v1_7b': partial(LLaVA, model_path=LLAVA_V1_7B_MODEL_PTH),
    'sharegpt4v_7b': partial(LLaVA, model_path='Lin-Chen/ShareGPT4V-7B'),
    'sharegpt4v_13b': partial(LLaVA, model_path='Lin-Chen/ShareGPT4V-13B'),
    'llava_next_vicuna_7b': partial(LLaVA_Next, model_path='llava-hf/llava-v1.6-vicuna-7b-hf'),
    'llava_next_vicuna_13b': partial(LLaVA_Next, model_path='llava-hf/llava-v1.6-vicuna-13b-hf'),
    'llava_next_mistral_7b': partial(LLaVA_Next, model_path='llava-hf/llava-v1.6-mistral-7b-hf'),
    'llava_next_yi_34b': partial(LLaVA_Next, model_path='llava-hf/llava-v1.6-34b-hf'),
    'llava_next_llama3': partial(LLaVA_Next, model_path='llava-hf/llama3-llava-next-8b-hf'),
    'llava_next_72b': partial(LLaVA_Next, model_path='llava-hf/llava-next-72b-hf'),
    'llava_next_110b': partial(LLaVA_Next, model_path='llava-hf/llava-next-110b-hf'),
    'llava_next_qwen_32b': partial(LLaVA_Next2, model_path='lmms-lab/llava-next-qwen-32b'),
    'llava_next_interleave_7b': partial(LLaVA_Next, model_path='llava-hf/llava-interleave-qwen-7b-hf'),
    'llava_next_interleave_7b_dpo': partial(LLaVA_Next, model_path='llava-hf/llava-interleave-qwen-7b-dpo-hf'),
    'llava-onevision-qwen2-0.5b-ov-hf': partial(
        LLaVA_OneVision_HF, model_path='llava-hf/llava-onevision-qwen2-0.5b-ov-hf'
    ),
    'llava-onevision-qwen2-0.5b-si-hf': partial(
        LLaVA_OneVision_HF, model_path='llava-hf/llava-onevision-qwen2-0.5b-si-hf'
    ),
    'llava-onevision-qwen2-7b-ov-hf': partial(LLaVA_OneVision_HF, model_path='llava-hf/llava-onevision-qwen2-7b-ov-hf'),
    'llava-onevision-qwen2-7b-si-hf': partial(LLaVA_OneVision_HF, model_path='llava-hf/llava-onevision-qwen2-7b-si-hf'),
    'llava_onevision_qwen2_0.5b_si': partial(LLaVA_OneVision, model_path='lmms-lab/llava-onevision-qwen2-0.5b-si'),
    'llava_onevision_qwen2_7b_si': partial(LLaVA_OneVision, model_path='lmms-lab/llava-onevision-qwen2-7b-si'),
    'llava_onevision_qwen2_72b_si': partial(LLaVA_OneVision, model_path='lmms-lab/llava-onevision-qwen2-72b-si'),
    'llava_onevision_qwen2_0.5b_ov': partial(LLaVA_OneVision, model_path='lmms-lab/llava-onevision-qwen2-0.5b-ov'),
    'llava_onevision_qwen2_7b_ov': partial(LLaVA_OneVision, model_path='lmms-lab/llava-onevision-qwen2-7b-ov'),
    'llava_onevision_qwen2_72b_ov': partial(LLaVA_OneVision, model_path='lmms-lab/llava-onevision-qwen2-72b-ov-sft'),
    'Aquila-VL-2B': partial(LLaVA_OneVision, model_path='BAAI/Aquila-VL-2B-llava-qwen'),
    'llava_video_qwen2_7b': partial(LLaVA_OneVision, model_path='lmms-lab/LLaVA-Video-7B-Qwen2'),
    'llava_video_qwen2_72b': partial(LLaVA_OneVision, model_path='lmms-lab/LLaVA-Video-72B-Qwen2'),
    'varco-vision-hf': partial(LLaVA_OneVision_HF, model_path='NCSOFT/VARCO-VISION-14B-HF'),
}

vita_series = {
    'vita': partial(VITA, model_path='VITA-MLLM/VITA', root=VITA_ROOT),
    'vita_qwen2': partial(VITAQwen2, model_path='VITA-MLLM/VITA-1.5', root=VITA_ROOT),
}

internvl_series = {
    'InternVL-Chat-V1-1': partial(InternVLChat, model_path='OpenGVLab/InternVL-Chat-V1-1', version='V1.1'),
    'InternVL-Chat-V1-2': partial(InternVLChat, model_path='OpenGVLab/InternVL-Chat-V1-2', version='V1.2'),
    'InternVL-Chat-V1-2-Plus': partial(
        InternVLChat, model_path='OpenGVLab/InternVL-Chat-V1-2-Plus', version='V1.2'
    ),
    # InternVL1.5 series
    'InternVL-Chat-V1-5': partial(
        InternVLChat,
<<<<<<< HEAD
        model_path='OpenGVLab/InternVL-Chat-V1-5',
=======
        model_path='/mnt/hwfile/opencompass/dhd/hub/models--OpenGVLab--InternVL-Chat-V1-5/snapshots/59ef538d26ac27398d7bc13cab28dae24297fd41',
>>>>>>> 21453dca
        version='V1.5',
    ),
    'Mini-InternVL-Chat-2B-V1-5': partial(
        InternVLChat, model_path='OpenGVLab/Mini-InternVL-Chat-2B-V1-5', version='V1.5'
    ),
    'Mini-InternVL-Chat-4B-V1-5': partial(
        InternVLChat, model_path='OpenGVLab/Mini-InternVL-Chat-4B-V1-5', version='V1.5'
    ),
    # InternVL2 series
    'InternVL2-1B': partial(InternVLChat, model_path='OpenGVLab/InternVL2-1B', version='V2.0'),
    'InternVL2-2B': partial(InternVLChat, model_path='OpenGVLab/InternVL2-2B', version='V2.0'),
    'InternVL2-4B': partial(InternVLChat, model_path='OpenGVLab/InternVL2-4B', version='V2.0'),
    'InternVL2-8B': partial(InternVLChat, model_path='OpenGVLab/InternVL2-8B', version='V2.0'),
    'InternVL2-26B': partial(InternVLChat, model_path='OpenGVLab/InternVL2-26B', version='V2.0'),
    'InternVL2-40B': partial(
        InternVLChat, model_path='OpenGVLab/InternVL2-40B', version='V2.0'
    ),
    'InternVL2-76B': partial(InternVLChat, model_path='OpenGVLab/InternVL2-Llama3-76B', version='V2.0'),
    # InternVL2 MPO series
    'InternVL2-8B-MPO': partial(InternVLChat, model_path='OpenGVLab/InternVL2-8B-MPO', version='V2.0'),
    'InternVL2-8B-MPO-CoT': partial(
        InternVLChat, model_path='OpenGVLab/InternVL2-8B-MPO', version='V2.0', use_mpo_prompt=True
    ),
    # InternVL2.5 series
    'InternVL2_5-1B': partial(InternVLChat, model_path='OpenGVLab/InternVL2_5-1B', version='V2.0'),
    'InternVL2_5-2B': partial(InternVLChat, model_path='OpenGVLab/InternVL2_5-2B', version='V2.0'),
    'InternVL2_5-4B': partial(InternVLChat, model_path='OpenGVLab/InternVL2_5-4B', version='V2.0'),
    'InternVL2_5-8B': partial(InternVLChat, model_path='OpenGVLab/InternVL2_5-8B', version='V2.0'),
    'InternVL2_5-26B': partial(InternVLChat, model_path='OpenGVLab/InternVL2_5-26B', version='V2.0'),
    'InternVL2_5-38B': partial(InternVLChat, model_path='OpenGVLab/InternVL2_5-38B', version='V2.0'),
    'InternVL2_5-78B': partial(InternVLChat, model_path='OpenGVLab/InternVL2_5-78B', version='V2.0'),
    # InternVL2.5-MPO series
    'InternVL2_5-1B-MPO': partial(
        InternVLChat, model_path='OpenGVLab/InternVL2_5-1B-MPO', version='V2.0', use_mpo_prompt=True
    ),
    'InternVL2_5-2B-MPO': partial(
        InternVLChat, model_path='OpenGVLab/InternVL2_5-2B-MPO', version='V2.0', use_mpo_prompt=True
    ),
    'InternVL2_5-4B-MPO': partial(
        InternVLChat, model_path='OpenGVLab/InternVL2_5-4B-MPO', version='V2.0', use_mpo_prompt=True
    ),
    'InternVL2_5-8B-MPO': partial(
        InternVLChat, model_path='OpenGVLab/InternVL2_5-8B-MPO', version='V2.0', use_mpo_prompt=True
    ),
    'InternVL2_5-26B-MPO': partial(
        InternVLChat, model_path='OpenGVLab/InternVL2_5-26B-MPO', version='V2.0', use_mpo_prompt=True
    ),
    'InternVL2_5-38B-MPO': partial(
        InternVLChat, model_path='OpenGVLab/InternVL2_5-38B-MPO', version='V2.0', use_mpo_prompt=True
    ),
    'InternVL2_5-78B-MPO': partial(
        InternVLChat, model_path='OpenGVLab/InternVL2_5-78B-MPO', version='V2.0', use_mpo_prompt=True
    ),
}

sail_series = {
    'SAIL-VL-2B': partial(SailVL, model_path='BytedanceDouyinContent/SAIL-VL-2B')
}

yivl_series = {
    'Yi_VL_6B': partial(Yi_VL, model_path='01-ai/Yi-VL-6B', root=Yi_ROOT),
    'Yi_VL_34B': partial(Yi_VL, model_path='01-ai/Yi-VL-34B', root=Yi_ROOT),
}

xcomposer_series = {
    'XComposer': partial(XComposer, model_path='internlm/internlm-xcomposer-vl-7b'),
    'sharecaptioner': partial(ShareCaptioner, model_path='Lin-Chen/ShareCaptioner'),
    'XComposer2': partial(XComposer2, model_path='internlm/internlm-xcomposer2-vl-7b'),
    'XComposer2_1.8b': partial(XComposer2, model_path='internlm/internlm-xcomposer2-vl-1_8b'),
    'XComposer2_4KHD': partial(XComposer2_4KHD, model_path='internlm/internlm-xcomposer2-4khd-7b'),
    'XComposer2d5': partial(XComposer2d5, model_path='internlm/internlm-xcomposer2d5-7b'),
}

minigpt4_series = {
    'MiniGPT-4-v2': partial(MiniGPT4, mode='v2', root=MiniGPT4_ROOT),
    'MiniGPT-4-v1-7B': partial(MiniGPT4, mode='v1_7b', root=MiniGPT4_ROOT),
    'MiniGPT-4-v1-13B': partial(MiniGPT4, mode='v1_13b', root=MiniGPT4_ROOT),
}

idefics_series = {
    'idefics_9b_instruct': partial(IDEFICS, model_path='HuggingFaceM4/idefics-9b-instruct'),
    'idefics_80b_instruct': partial(IDEFICS, model_path='HuggingFaceM4/idefics-80b-instruct'),
    'idefics2_8b': partial(IDEFICS2, model_path='HuggingFaceM4/idefics2-8b'),

    # Idefics3 follows Idefics2 Pattern
    'Idefics3-8B-Llama3': partial(IDEFICS2, model_path='HuggingFaceM4/Idefics3-8B-Llama3'),

}

smolvlm_series = {
    'SmolVLM': partial(SmolVLM, model_path='HuggingFaceTB/SmolVLM-Instruct'),
    'SmolVLM-DPO': partial(SmolVLM, model_path='HuggingFaceTB/SmolVLM-Instruct-DPO'),
    'SmolVLM-Synthetic': partial(SmolVLM, model_path='HuggingFaceTB/SmolVLM-Instruct'),
}

instructblip_series = {
    'instructblip_7b': partial(InstructBLIP, name='instructblip_7b'),
    'instructblip_13b': partial(InstructBLIP, name='instructblip_13b'),
}

deepseekvl_series = {
    'deepseek_vl_7b': partial(DeepSeekVL, model_path='deepseek-ai/deepseek-vl-7b-chat'),
    'deepseek_vl_1.3b': partial(DeepSeekVL, model_path='deepseek-ai/deepseek-vl-1.3b-chat'),
}

deepseekvl2_series = {
    'deepseek_vl2_tiny': partial(DeepSeekVL2, model_path='deepseek-ai/deepseek-vl2-tiny'),
    'deepseek_vl2_small': partial(DeepSeekVL2, model_path='deepseek-ai/deepseek-vl2-small'),
    'deepseek_vl2': partial(DeepSeekVL2, model_path='deepseek-ai/deepseek-vl2'),
}

janus_series = {
    'Janus-1.3B': partial(Janus, model_path='deepseek-ai/Janus-1.3B')
}

cogvlm_series = {
    'cogvlm-grounding-generalist': partial(CogVlm, model_path='THUDM/cogvlm-grounding-generalist-hf', tokenizer_name='lmsys/vicuna-7b-v1.5'),
    'cogvlm-chat': partial(CogVlm, model_path='THUDM/cogvlm-chat-hf', tokenizer_name='lmsys/vicuna-7b-v1.5'),
    'cogvlm2-llama3-chat-19B': partial(CogVlm, model_path='THUDM/cogvlm2-llama3-chat-19B'),
    'glm-4v-9b': partial(GLM4v, model_path='THUDM/glm-4v-9b')
}

wemm_series = {
    'WeMM': partial(WeMM, model_path='feipengma/WeMM'),
}

cambrian_series = {
    'cambrian_8b': partial(Cambrian, model_path='nyu-visionx/cambrian-8b'),
    'cambrian_13b': partial(Cambrian, model_path='nyu-visionx/cambrian-13b'),
    'cambrian_34b': partial(Cambrian, model_path='nyu-visionx/cambrian-34b'),
}

chameleon_series = {
    'chameleon_7b': partial(Chameleon, model_path='facebook/chameleon-7b'),
    'chameleon_30b': partial(Chameleon, model_path='facebook/chameleon-30b'),
}

vila_series = {
    'VILA1.5-3b': partial(VILA, model_path='Efficient-Large-Model/VILA1.5-3b'),
    'Llama-3-VILA1.5-8b': partial(VILA, model_path='Efficient-Large-Model/Llama-3-VILA1.5-8b'),
    'VILA1.5-13b': partial(VILA, model_path='Efficient-Large-Model/VILA1.5-13b'),
    'VILA1.5-40b': partial(VILA, model_path='Efficient-Large-Model/VILA1.5-40b'),
}

ovis_series = {
    'Ovis1.5-Llama3-8B': partial(Ovis, model_path='AIDC-AI/Ovis1.5-Llama3-8B'),
    'Ovis1.5-Gemma2-9B': partial(Ovis, model_path='AIDC-AI/Ovis1.5-Gemma2-9B'),
    'Ovis1.6-Gemma2-9B': partial(Ovis1_6, model_path='AIDC-AI/Ovis1.6-Gemma2-9B'),
    'Ovis1.6-Llama3.2-3B': partial(Ovis1_6, model_path='AIDC-AI/Ovis1.6-Llama3.2-3B'),
    'Ovis1.6-Gemma2-27B': partial(Ovis1_6_Plus, model_path='AIDC-AI/Ovis1.6-Gemma2-27B')
}

mantis_series = {
    'Mantis-8B-siglip-llama3': partial(Mantis, model_path='TIGER-Lab/Mantis-8B-siglip-llama3'),
    'Mantis-8B-clip-llama3': partial(Mantis, model_path='TIGER-Lab/Mantis-8B-clip-llama3'),
    'Mantis-8B-Idefics2': partial(Mantis, model_path='TIGER-Lab/Mantis-8B-Idefics2'),
    'Mantis-8B-Fuyu': partial(Mantis, model_path='TIGER-Lab/Mantis-8B-Fuyu')
}

phi3_series = {
    'Phi-3-Vision': partial(Phi3Vision, model_path='microsoft/Phi-3-vision-128k-instruct'),
    'Phi-3.5-Vision': partial(Phi3_5Vision, model_path='microsoft/Phi-3.5-vision-instruct')
}

xgen_mm_series = {
    'xgen-mm-phi3-interleave-r-v1.5': partial(XGenMM, model_path='Salesforce/xgen-mm-phi3-mini-instruct-interleave-r-v1.5'),
    'xgen-mm-phi3-dpo-r-v1.5': partial(XGenMM, model_path='Salesforce/xgen-mm-phi3-mini-instruct-dpo-r-v1.5'),
}

qwen2vl_series = {
    'Qwen-VL-Max-0809': partial(Qwen2VLAPI, model='qwen-vl-max-0809', min_pixels=1280*28*28, max_pixels=16384*28*28),
    'Qwen-VL-Plus-0809': partial(Qwen2VLAPI, model='qwen-vl-plus-0809', min_pixels=1280*28*28, max_pixels=16384*28*28),
    'QVQ-72B-Preview': partial(Qwen2VLChat, model_path='Qwen/QVQ-72B-Preview', min_pixels=1280*28*28, max_pixels=16384*28*28, system_prompt='You are a helpful and harmless assistant. You are Qwen developed by Alibaba. You should think step-by-step.', max_new_tokens=8192, post_process=False),
    'Qwen2-VL-72B-Instruct': partial(Qwen2VLChat, model_path='Qwen/Qwen2-VL-72B-Instruct', min_pixels=1280*28*28, max_pixels=16384*28*28),
    'Qwen2-VL-7B-Instruct': partial(Qwen2VLChat, model_path='Qwen/Qwen2-VL-7B-Instruct', min_pixels=1280*28*28, max_pixels=16384*28*28),
    'Qwen2-VL-7B-Instruct-AWQ': partial(Qwen2VLChat, model_path='Qwen/Qwen2-VL-7B-Instruct-AWQ', min_pixels=1280*28*28, max_pixels=16384*28*28),
    'Qwen2-VL-7B-Instruct-GPTQ-Int4': partial(Qwen2VLChat, model_path='Qwen/Qwen2-VL-7B-Instruct-GPTQ-Int4', min_pixels=1280*28*28, max_pixels=16384*28*28),
    'Qwen2-VL-7B-Instruct-GPTQ-Int8': partial(Qwen2VLChat, model_path='Qwen/Qwen2-VL-7B-Instruct-GPTQ-Int8', min_pixels=1280*28*28, max_pixels=16384*28*28),
    'Qwen2-VL-2B-Instruct': partial(Qwen2VLChat, model_path='Qwen/Qwen2-VL-2B-Instruct', min_pixels=1280*28*28, max_pixels=16384*28*28),
    'Qwen2-VL-2B-Instruct-AWQ': partial(Qwen2VLChat, model_path='Qwen/Qwen2-VL-2B-Instruct-AWQ', min_pixels=1280*28*28, max_pixels=16384*28*28),
    'Qwen2-VL-2B-Instruct-GPTQ-Int4': partial(Qwen2VLChat, model_path='Qwen/Qwen2-VL-2B-Instruct-GPTQ-Int4', min_pixels=1280*28*28, max_pixels=16384*28*28),
    'Qwen2-VL-2B-Instruct-GPTQ-Int8': partial(Qwen2VLChat, model_path='Qwen/Qwen2-VL-2B-Instruct-GPTQ-Int8', min_pixels=1280*28*28, max_pixels=16384*28*28),
    'XinYuan-VL-2B-Instruct': partial(Qwen2VLChat, model_path='Cylingo/Xinyuan-VL-2B', min_pixels=1280*28*28, max_pixels=16384*28*28),
}

slime_series = {
    'Slime-7B': partial(SliME, model_path='yifanzhang114/SliME-vicuna-7B'),
    'Slime-8B': partial(SliME, model_path='yifanzhang114/SliME-Llama3-8B'),
    'Slime-13B': partial(SliME, model_path='yifanzhang114/SliME-vicuna-13B'),
}

eagle_series={
    'Eagle-X4-8B-Plus': partial(Eagle, model_path='NVEagle/Eagle-X4-8B-Plus'),
    'Eagle-X4-13B-Plus': partial(Eagle, model_path='NVEagle/Eagle-X4-13B-Plus'),
    'Eagle-X5-7B': partial(Eagle, model_path='NVEagle/Eagle-X5-7B'),
    'Eagle-X5-13B': partial(Eagle, model_path='NVEagle/Eagle-X5-13B'),
    'Eagle-X5-13B-Chat': partial(Eagle, model_path='NVEagle/Eagle-X5-13B-Chat'),
    'Eagle-X5-34B-Chat': partial(Eagle, model_path='NVEagle/Eagle-X5-34B-Chat'),
    'Eagle-X5-34B-Plus': partial(Eagle, model_path='NVEagle/Eagle-X5-34B-Plus'),
}

moondream_series={
    'Moondream1': partial(Moondream1, model_path='vikhyatk/moondream1'),
    'Moondream2': partial(Moondream2, model_path='vikhyatk/moondream2'),
}

llama_series={
    'Llama-3.2-11B-Vision-Instruct': partial(llama_vision, model_path='meta-llama/Llama-3.2-11B-Vision-Instruct'),
    'LLaVA-CoT': partial(llama_vision, model_path='Xkev/Llama-3.2V-11B-cot'),
    'Llama-3.2-90B-Vision-Instruct': partial(llama_vision, model_path='meta-llama/Llama-3.2-90B-Vision-Instruct'),
}

molmo_series={
    'molmoE-1B-0924': partial(molmo, model_path='allenai/MolmoE-1B-0924'),
    'molmo-7B-D-0924': partial(molmo, model_path='allenai/Molmo-7B-D-0924'),
    'molmo-7B-O-0924': partial(molmo, model_path='allenai/Molmo-7B-O-0924'),
    'molmo-72B-0924': partial(molmo, model_path='allenai/Molmo-72B-0924'),
}

kosmos_series={
    'Kosmos2': partial(Kosmos2, model_path='microsoft/kosmos-2-patch14-224')
}

points_series = {
    'POINTS-Yi-1.5-9B-Chat': partial(POINTS, model_path='WePOINTS/POINTS-Yi-1-5-9B-Chat'),
    'POINTS-Qwen-2.5-7B-Chat': partial(POINTS, model_path='WePOINTS/POINTS-Qwen-2-5-7B-Chat'),
    'POINTSV15-Qwen-2.5-7B-Chat': partial(POINTSV15, model_path='WePOINTS/POINTS-1-5-Qwen-2-5-7B-Chat'),

}

nvlm_series = {
    'NVLM': partial(NVLM, model_path='nvidia/NVLM-D-72B'),
}

vintern_series = {
    'Vintern-3B-beta': partial(VinternChat, model_path='5CD-AI/Vintern-3B-beta'),
    'Vintern-1B-v2': partial(VinternChat, model_path='5CD-AI/Vintern-1B-v2'),
}

aria_series = {
    "Aria": partial(Aria, model_path='rhymes-ai/Aria')
}

h2ovl_series = {
    'h2ovl-mississippi-2b': partial(H2OVLChat, model_path='h2oai/h2ovl-mississippi-2b'),
    'h2ovl-mississippi-1b': partial(H2OVLChat, model_path='h2oai/h2ovl-mississippi-800m'),
}

valley_series = {
    'valley_eagle': partial(ValleyEagleChat, model_path='bytedance-research/Valley-Eagle-7B'),
}

ross_series = {
    'ross-qwen2-7b': partial(Ross, model_path='HaochenWang/ross-qwen2-7b'),
}

supported_VLM = {}

model_groups = [
    ungrouped, api_models,
    xtuner_series, qwen_series, llava_series, internvl_series, yivl_series,
    xcomposer_series, minigpt4_series, idefics_series, instructblip_series,
    deepseekvl_series, deepseekvl2_series, janus_series, minicpm_series, cogvlm_series, wemm_series,
    cambrian_series, chameleon_series, video_models, ovis_series, vila_series,
    mantis_series, mmalaya_series, phi3_series, xgen_mm_series, qwen2vl_series,
    slime_series, eagle_series, moondream_series, llama_series, molmo_series,
    kosmos_series, points_series, nvlm_series, vintern_series, h2ovl_series, aria_series,
    smolvlm_series, sail_series, valley_series, vita_series, ross_series
]

for grp in model_groups:
    supported_VLM.update(grp)<|MERGE_RESOLUTION|>--- conflicted
+++ resolved
@@ -192,11 +192,7 @@
     # InternVL1.5 series
     'InternVL-Chat-V1-5': partial(
         InternVLChat,
-<<<<<<< HEAD
         model_path='OpenGVLab/InternVL-Chat-V1-5',
-=======
-        model_path='/mnt/hwfile/opencompass/dhd/hub/models--OpenGVLab--InternVL-Chat-V1-5/snapshots/59ef538d26ac27398d7bc13cab28dae24297fd41',
->>>>>>> 21453dca
         version='V1.5',
     ),
     'Mini-InternVL-Chat-2B-V1-5': partial(
