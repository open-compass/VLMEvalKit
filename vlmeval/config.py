--- conflicted
+++ resolved
@@ -35,13 +35,8 @@
     'GPT4V_HIGH': partial(GPT4V, model='gpt-4-1106-vision-preview', temperature=0, img_size=-1, img_detail='high', retry=10),
     'GPT4V_20240409': partial(GPT4V, model='gpt-4-turbo-2024-04-09', temperature=0, img_size=512, img_detail='low', retry=10),
     'GPT4V_20240409_HIGH': partial(GPT4V, model='gpt-4-turbo-2024-04-09', temperature=0, img_size=-1, img_detail='high', retry=10),
-<<<<<<< HEAD
-    'GPT4o': partial(GPT4V, model='gpt-4o', temperature=0, img_size=512, img_detail='low', retry=10),
-    'GPT4o_HIGH': partial(GPT4V, model='gpt-4o', temperature=0, img_size=-1, img_detail='high', retry=10),
-=======
     'GPT4o': partial(GPT4V, model='gpt-4o-2024-05-13', temperature=0, img_size=512, img_detail='low', retry=10),
     'GPT4o_HIGH': partial(GPT4V, model='gpt-4o-2024-05-13', temperature=0, img_size=-1, img_detail='high', retry=10),
->>>>>>> dee2a3c7
     # Gemini-V
     'GeminiProVision': partial(GeminiProVision, temperature=0, retry=10),
     # Qwen-VL Series
