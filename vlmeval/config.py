from vlmeval.vlm import *
from vlmeval.api import *
from functools import partial

PandaGPT_ROOT = None
MiniGPT4_ROOT = None
TransCore_ROOT = None
Yi_ROOT = None
OmniLMM_ROOT = None
Mini_Gemini_ROOT = None
VXVERSE_ROOT = None
VideoChat2_ROOT = None
VideoChatGPT_ROOT = None
PLLaVA_ROOT = None
RBDash_ROOT = None
VITA_ROOT = '/fs-computility/mllm1/shared/dhd/VITA'
LLAVA_V1_7B_MODEL_PTH = 'Please set your local path to LLaVA-7B-v1.1 here, the model weight is obtained by merging LLaVA delta weight based on vicuna-7b-v1.1 in https://github.com/haotian-liu/LLaVA/blob/main/docs/MODEL_ZOO.md with vicuna-7b-v1.1. '

video_models = {
    'Video-LLaVA-7B':partial(VideoLLaVA, model_path='LanguageBind/Video-LLaVA-7B'),
    'Video-LLaVA-7B-HF':partial(VideoLLaVA_HF, model_path='LanguageBind/Video-LLaVA-7B-hf'),
    'VideoChat2-HD':partial(VideoChat2_HD, model_path='OpenGVLab/VideoChat2_HD_stage4_Mistral_7B', root=VideoChat2_ROOT, config_file='./vlmeval/vlm/video_llm/configs/videochat2_hd.json'),
    'Chat-UniVi-7B': partial(Chatunivi, model_path="Chat-UniVi/Chat-UniVi"),
    'Chat-UniVi-7B-v1.5': partial(Chatunivi, model_path="Chat-UniVi/Chat-UniVi-7B-v1.5"),
    'LLaMA-VID-7B': partial(LLaMAVID, model_path='YanweiLi/llama-vid-7b-full-224-video-fps-1'),
    'Video-ChatGPT': partial(VideoChatGPT, model_path='MBZUAI/Video-ChatGPT-7B', dir_root=VideoChatGPT_ROOT),
    'PLLaVA-7B': partial(PLLaVA, model_path='ermu2001/pllava-7b', dir_root=PLLaVA_ROOT),
    'PLLaVA-13B': partial(PLLaVA, model_path='ermu2001/pllava-13b', dir_root=PLLaVA_ROOT),
    'PLLaVA-34B': partial(PLLaVA, model_path='ermu2001/pllava-34b', dir_root=PLLaVA_ROOT),
}

ungrouped = {
    'TransCore_M': partial(TransCoreM, root=TransCore_ROOT),
    'PandaGPT_13B': partial(PandaGPT, name='PandaGPT_13B', root=PandaGPT_ROOT),
    'flamingov2': partial(OpenFlamingo, name='v2', mpt_pth='anas-awadalla/mpt-7b', ckpt_pth='openflamingo/OpenFlamingo-9B-vitl-mpt7b'),
    'VisualGLM_6b': partial(VisualGLM, model_path='THUDM/visualglm-6b'),
    'mPLUG-Owl2': partial(mPLUG_Owl2, model_path='MAGAer13/mplug-owl2-llama2-7b'),
    'mPLUG-Owl3': partial(mPLUG_Owl3, model_path='mPLUG/mPLUG-Owl3-7B-240728'),
    'OmniLMM_12B': partial(OmniLMM12B, model_path='openbmb/OmniLMM-12B', root=OmniLMM_ROOT),
    'MGM_7B': partial(Mini_Gemini, model_path='YanweiLi/MGM-7B-HD', root=Mini_Gemini_ROOT),
    'Bunny-llama3-8B': partial(BunnyLLama3, model_path='BAAI/Bunny-v1_1-Llama-3-8B-V'),
    'VXVERSE': partial(VXVERSE, model_name='XVERSE-V-13B', root=VXVERSE_ROOT),
    'paligemma-3b-mix-448': partial(PaliGemma, model_path='google/paligemma-3b-mix-448'),
    '360VL-70B': partial(QH_360VL, model_path='qihoo360/360VL-70B'),
    'Llama-3-MixSenseV1_1': partial(LLama3Mixsense, model_path='Zero-Vision/Llama-3-MixSenseV1_1'),
    'Parrot': partial(Parrot, model_path='AIDC-AI/Parrot-7B'),
    'OmChat': partial(OmChat, model_path='omlab/omchat-v2.0-13B-single-beta_hf'),
    'RBDash_72b': partial(RBDash, model_path='RBDash-Team/RBDash-v1.5', root=RBDash_ROOT),
    'Pixtral-12B': partial(Pixtral, model_path='mistralai/Pixtral-12B-2409'),
    'Falcon2-VLM-11B': partial(Falcon2VLM, model_path='tiiuae/falcon-11B-vlm')
}

api_models = {
    # GPT
    'GPT4V': partial(GPT4V, model='gpt-4-1106-vision-preview', temperature=0, img_size=512, img_detail='low', retry=10, verbose=False),
    'GPT4V_HIGH': partial(GPT4V, model='gpt-4-1106-vision-preview', temperature=0, img_size=-1, img_detail='high', retry=10, verbose=False),
    'GPT4V_20240409': partial(GPT4V, model='gpt-4-turbo-2024-04-09', temperature=0, img_size=512, img_detail='low', retry=10, verbose=False),
    'GPT4V_20240409_HIGH': partial(GPT4V, model='gpt-4-turbo-2024-04-09', temperature=0, img_size=-1, img_detail='high', retry=10, verbose=False),
    'GPT4o': partial(GPT4V, model='gpt-4o-2024-05-13', temperature=0, img_size=512, img_detail='low', retry=10, verbose=False),
    'GPT4o_HIGH': partial(GPT4V, model='gpt-4o-2024-05-13', temperature=0, img_size=-1, img_detail='high', retry=10, verbose=False),
    'GPT4o_20240806': partial(GPT4V, model='gpt-4o-2024-08-06', temperature=0, img_size=-1, img_detail='high', retry=10, verbose=False),
    'GPT4o_20241120': partial(GPT4V, model='gpt-4o-2024-11-20', temperature=0, img_size=-1, img_detail='high', retry=10, verbose=False),
    'GPT4o_MINI': partial(GPT4V, model='gpt-4o-mini-2024-07-18', temperature=0, img_size=-1, img_detail='high', retry=10, verbose=False),
    # Gemini
    'GeminiPro1-0': partial(GeminiProVision, model='gemini-1.0-pro', temperature=0, retry=10),  # now GeminiPro1-0 is only supported by vertex backend
    'GeminiPro1-5': partial(GeminiProVision, model='gemini-1.5-pro', temperature=0, retry=10),
    'GeminiFlash1-5': partial(GeminiProVision, model='gemini-1.5-flash', temperature=0, retry=10),
    'GeminiFlash2-0': partial(GeminiProVision, model='gemini-2.0-flash-exp', temperature=0, retry=10),
    'GeminiPro1-5-002': partial(GPT4V, model='gemini-1.5-pro-002', temperature=0, retry=10),  # Internal Use Only
    'GeminiFlash1-5-002': partial(GPT4V, model='gemini-1.5-flash-002', temperature=0, retry=10),  # Internal Use Only
    # Qwen-VL
    'QwenVLPlus': partial(QwenVLAPI, model='qwen-vl-plus', temperature=0, retry=10),
    'QwenVLMax': partial(QwenVLAPI, model='qwen-vl-max', temperature=0, retry=10),
    # Reka
    'RekaEdge': partial(Reka, model='reka-edge-20240208'),
    'RekaFlash': partial(Reka, model='reka-flash-20240226'),
    'RekaCore': partial(Reka, model='reka-core-20240415'),
    # Step1V
    'Step1V': partial(GPT4V, model='step-1v-32k', api_base="https://api.stepfun.com/v1/chat/completions", temperature=0, retry=10, img_size=-1, img_detail='high'),
    'Step1.5V-mini': partial(GPT4V, model='step-1.5v-mini', api_base="https://api.stepfun.com/v1/chat/completions", temperature=0, retry=10, img_size=-1, img_detail='high'),
    # Yi-Vision
    'Yi-Vision': partial(GPT4V, model='yi-vision', api_base="https://api.lingyiwanwu.com/v1/chat/completions", temperature=0, retry=10),
    # Claude
    'Claude3V_Opus': partial(Claude3V, model='claude-3-opus-20240229', temperature=0, retry=10, verbose=False),
    'Claude3V_Sonnet': partial(Claude3V, model='claude-3-sonnet-20240229', temperature=0, retry=10, verbose=False),
    'Claude3V_Haiku': partial(Claude3V, model='claude-3-haiku-20240307', temperature=0, retry=10, verbose=False),
    'Claude3-5V_Sonnet': partial(Claude3V, model='claude-3-5-sonnet-20240620', temperature=0, retry=10, verbose=False),
    'Claude3-5V_Sonnet_20241022': partial(Claude3V, model='claude-3-5-sonnet-20241022', temperature=0, retry=10, verbose=False),
    # GLM4V
    'GLM4V': partial(GLMVisionAPI, model='glm4v-biz-eval', temperature=0, retry=10),
    'GLM4V_PLUS': partial(GLMVisionAPI, model='glm-4v-plus', temperature=0, retry=10),
    'GLM4V_PLUS_20250111': partial(GLMVisionAPI, model='glm-4v-plus-0111', temperature=0, retry=10),
    # MiniMax abab
    'abab6.5s': partial(GPT4V, model='abab6.5s-chat', api_base='https://api.minimax.chat/v1/chat/completions', temperature=0, retry=10),
    'abab7-preview': partial(GPT4V, model='abab7-chat-preview', api_base='https://api.minimax.chat/v1/chat/completions', temperature=0, retry=10),
    # CongRong
    'CloudWalk': partial(CWWrapper, model='cw-congrong-v1.5', temperature=0, retry=10),
    # SenseChat-V
    'SenseChat-Vision': partial(SenseChatVisionAPI, model='SenseChat-Vision', temperature=0, retry=10),
    'HunYuan-Vision': partial(HunyuanVision, model='hunyuan-vision', temperature=0, retry=10),
    'HunYuan-Standard-Vision': partial(HunyuanVision, model='hunyuan-standard-vision', temperature=0, retry=10),
    'BailingMM-Lite-1203': partial(bailingMMAPI, model='BailingMM-Lite-1203', temperature=0, retry=10),
    'BailingMM-Pro-0120': partial(bailingMMAPI, model='BailingMM-Pro-0120', temperature=0, retry=10),
    # BlueLM-V
    "BlueLM_V": partial(BlueLM_V_API, model='BlueLM-VL-v3.0', temperature=0, retry=10),
    # JiuTian-VL
    "JTVL": partial(JTVLChatAPI, model='jt-vl-chat', temperature=0, retry=10),
    "Taiyi": partial(TaiyiAPI, model='taiyi', temperature=0, retry=10),
    # TeleMM
    'TeleMM': partial(TeleMMAPI, model='TeleAI/TeleMM', temperature=0, retry=10),
    # lmdeploy api
    'lmdeploy': partial(LMDeployAPI, api_base='http://0.0.0.0:23333/v1/chat/completions', temperature=0, retry=10),
    'lmdeploy_internvl_78B_MPO': partial(LMDeployAPI, api_base='http://0.0.0.0:23333/v1/chat/completions', temperature=0, retry=10, timeout=100),
    'lmdeploy_qvq_72B_preview': partial(LMDeployAPI, api_base='http://0.0.0.0:23333/v1/chat/completions', temperature=0, retry=10, timeout=300),
    # Taichu-VL
    'Taichu-VL-2B': partial(TaichuVLAPI, model='Taichu-VL-2B', url='https://platform.wair.ac.cn/api/v1/infer/10381/v1/chat/completions'),
    #doubao_vl
    'DoubaoVL': partial(DoubaoVL, model='Doubao-1.5-vision-pro', temperature=0,  retry=10, verbose=False),
}

emu_series = {
    'emu2_chat': partial(Emu, model_path='BAAI/Emu2-Chat'),
    'emu3_chat': partial(Emu3_chat, model_path='BAAI/Emu3-Chat'),
    'emu3_gen': partial(Emu3_gen, model_path='BAAI/Emu3-Gen')
}
mmalaya_series = {
    'MMAlaya': partial(MMAlaya, model_path='DataCanvas/MMAlaya'),
    'MMAlaya2': partial(MMAlaya2, model_path='DataCanvas/MMAlaya2'),
}

minicpm_series = {
    'MiniCPM-V': partial(MiniCPM_V, model_path='openbmb/MiniCPM-V'),
    'MiniCPM-V-2': partial(MiniCPM_V, model_path='openbmb/MiniCPM-V-2'),
    'MiniCPM-Llama3-V-2_5': partial(MiniCPM_Llama3_V, model_path='openbmb/MiniCPM-Llama3-V-2_5'),
    'MiniCPM-V-2_6': partial(MiniCPM_V_2_6, model_path='openbmb/MiniCPM-V-2_6'),
    'MiniCPM-o-2_6': partial(MiniCPM_o_2_6, model_path='openbmb/MiniCPM-o-2_6'),
}

xtuner_series = {
    'llava-internlm2-7b': partial(LLaVA_XTuner, llm_path='internlm/internlm2-chat-7b', llava_path='xtuner/llava-internlm2-7b', visual_select_layer=-2, prompt_template='internlm2_chat'),
    'llava-internlm2-20b': partial(LLaVA_XTuner, llm_path='internlm/internlm2-chat-20b', llava_path='xtuner/llava-internlm2-20b', visual_select_layer=-2, prompt_template='internlm2_chat'),
    'llava-internlm-7b': partial(LLaVA_XTuner, llm_path='internlm/internlm-chat-7b', llava_path='xtuner/llava-internlm-7b', visual_select_layer=-2, prompt_template='internlm_chat'),
    'llava-v1.5-7b-xtuner': partial(LLaVA_XTuner, llm_path='lmsys/vicuna-7b-v1.5', llava_path='xtuner/llava-v1.5-7b-xtuner', visual_select_layer=-2, prompt_template='vicuna'),
    'llava-v1.5-13b-xtuner': partial(LLaVA_XTuner, llm_path='lmsys/vicuna-13b-v1.5', llava_path='xtuner/llava-v1.5-13b-xtuner', visual_select_layer=-2, prompt_template='vicuna'),
    'llava-llama-3-8b': partial(LLaVA_XTuner, llm_path='xtuner/llava-llama-3-8b-v1_1', llava_path='xtuner/llava-llama-3-8b-v1_1', visual_select_layer=-2, prompt_template='llama3_chat'),
}

qwen_series = {
    'qwen_base': partial(QwenVL, model_path='Qwen/Qwen-VL'),
    'qwen_chat': partial(QwenVLChat, model_path='Qwen/Qwen-VL-Chat'),
    'monkey': partial(Monkey, model_path='echo840/Monkey'),
    'monkey-chat': partial(MonkeyChat, model_path='echo840/Monkey-Chat'),
    'minimonkey': partial(MiniMonkey, model_path='mx262/MiniMonkey')
}

llava_series = {
    'llava_v1.5_7b': partial(LLaVA, model_path='models/llava-v1.5-7b'),
    'llava_v1.5_13b': partial(LLaVA, model_path='liuhaotian/llava-v1.5-13b'),
    'llava_v1_7b': partial(LLaVA, model_path=LLAVA_V1_7B_MODEL_PTH),
    'sharegpt4v_7b': partial(LLaVA, model_path='Lin-Chen/ShareGPT4V-7B'),
    'sharegpt4v_13b': partial(LLaVA, model_path='Lin-Chen/ShareGPT4V-13B'),
    'llava_next_vicuna_7b': partial(LLaVA_Next, model_path='llava-hf/llava-v1.6-vicuna-7b-hf'),
    'llava_next_vicuna_13b': partial(LLaVA_Next, model_path='llava-hf/llava-v1.6-vicuna-13b-hf'),
    'llava_next_mistral_7b': partial(LLaVA_Next, model_path='llava-hf/llava-v1.6-mistral-7b-hf'),
    'llava_next_yi_34b': partial(LLaVA_Next, model_path='llava-hf/llava-v1.6-34b-hf'),
    'llava_next_llama3': partial(LLaVA_Next, model_path='llava-hf/llama3-llava-next-8b-hf'),
    'llava_next_72b': partial(LLaVA_Next, model_path='llava-hf/llava-next-72b-hf'),
    'llava_next_110b': partial(LLaVA_Next, model_path='llava-hf/llava-next-110b-hf'),
    'llava_next_qwen_32b': partial(LLaVA_Next2, model_path='lmms-lab/llava-next-qwen-32b'),
    'llava_next_interleave_7b': partial(LLaVA_Next, model_path='llava-hf/llava-interleave-qwen-7b-hf'),
    'llava_next_interleave_7b_dpo': partial(LLaVA_Next, model_path='llava-hf/llava-interleave-qwen-7b-dpo-hf'),
    'llava-onevision-qwen2-0.5b-ov-hf': partial(
        LLaVA_OneVision_HF, model_path='llava-hf/llava-onevision-qwen2-0.5b-ov-hf'
    ),
    'llava-onevision-qwen2-0.5b-si-hf': partial(
        LLaVA_OneVision_HF, model_path='llava-hf/llava-onevision-qwen2-0.5b-si-hf'
    ),
    'llava-onevision-qwen2-7b-ov-hf': partial(LLaVA_OneVision_HF, model_path='llava-hf/llava-onevision-qwen2-7b-ov-hf'),
    'llava-onevision-qwen2-7b-si-hf': partial(LLaVA_OneVision_HF, model_path='llava-hf/llava-onevision-qwen2-7b-si-hf'),
    'llava_onevision_qwen2_0.5b_si': partial(LLaVA_OneVision, model_path='lmms-lab/llava-onevision-qwen2-0.5b-si'),
    'llava_onevision_qwen2_7b_si': partial(LLaVA_OneVision, model_path='lmms-lab/llava-onevision-qwen2-7b-si'),
    'llava_onevision_qwen2_72b_si': partial(LLaVA_OneVision, model_path='lmms-lab/llava-onevision-qwen2-72b-si'),
    'llava_onevision_qwen2_0.5b_ov': partial(LLaVA_OneVision, model_path='lmms-lab/llava-onevision-qwen2-0.5b-ov'),
    'llava_onevision_qwen2_7b_ov': partial(LLaVA_OneVision, model_path='lmms-lab/llava-onevision-qwen2-7b-ov'),
    'llava_onevision_qwen2_72b_ov': partial(LLaVA_OneVision, model_path='lmms-lab/llava-onevision-qwen2-72b-ov-sft'),
    'Aquila-VL-2B': partial(LLaVA_OneVision, model_path='BAAI/Aquila-VL-2B-llava-qwen'),
    'llava_video_qwen2_7b': partial(LLaVA_OneVision, model_path='lmms-lab/LLaVA-Video-7B-Qwen2'),
    'llava_video_qwen2_72b': partial(LLaVA_OneVision, model_path='lmms-lab/LLaVA-Video-72B-Qwen2'),
    'varco-vision-hf': partial(LLaVA_OneVision_HF, model_path='NCSOFT/VARCO-VISION-14B-HF'),
}

vita_series = {
    'vita': partial(VITA, model_path='VITA-MLLM/VITA', root=VITA_ROOT),
    'vita_qwen2': partial(VITAQwen2, model_path='VITA-MLLM/VITA-1.5', root=VITA_ROOT),
}

internvl_series = {
    'InternVL-Chat-V1-1': partial(InternVLChat, model_path='OpenGVLab/InternVL-Chat-V1-1', version='V1.1'),
    'InternVL-Chat-V1-2': partial(InternVLChat, model_path='OpenGVLab/InternVL-Chat-V1-2', version='V1.2'),
    'InternVL-Chat-V1-2-Plus': partial(
        InternVLChat, model_path='OpenGVLab/InternVL-Chat-V1-2-Plus', version='V1.2'
    ),
    # InternVL1.5 series
    'InternVL-Chat-V1-5': partial(
        InternVLChat,
        model_path='OpenGVLab/InternVL-Chat-V1-5',
        version='V1.5',
    ),
    'Mini-InternVL-Chat-2B-V1-5': partial(
        InternVLChat, model_path='OpenGVLab/Mini-InternVL-Chat-2B-V1-5', version='V1.5'
    ),
    'Mini-InternVL-Chat-4B-V1-5': partial(
        InternVLChat, model_path='OpenGVLab/Mini-InternVL-Chat-4B-V1-5', version='V1.5'
    ),
    # InternVL2 series
    'InternVL2-1B': partial(InternVLChat, model_path='OpenGVLab/InternVL2-1B', version='V2.0'),
    'InternVL2-2B': partial(InternVLChat, model_path='OpenGVLab/InternVL2-2B', version='V2.0'),
    'InternVL2-4B': partial(InternVLChat, model_path='OpenGVLab/InternVL2-4B', version='V2.0'),
    'InternVL2-8B': partial(InternVLChat, model_path='OpenGVLab/InternVL2-8B', version='V2.0'),
    'InternVL2-26B': partial(InternVLChat, model_path='OpenGVLab/InternVL2-26B', version='V2.0'),
    'InternVL2-40B': partial(
        InternVLChat, model_path='OpenGVLab/InternVL2-40B', version='V2.0'
    ),
    'InternVL2-76B': partial(InternVLChat, model_path='OpenGVLab/InternVL2-Llama3-76B', version='V2.0'),
    # InternVL2 MPO series
    'InternVL2-8B-MPO': partial(InternVLChat, model_path='OpenGVLab/InternVL2-8B-MPO', version='V2.0'),
    'InternVL2-8B-MPO-CoT': partial(
        InternVLChat, model_path='OpenGVLab/InternVL2-8B-MPO', version='V2.0', use_mpo_prompt=True
    ),
    # InternVL2.5 series
    'InternVL2_5-1B': partial(InternVLChat, model_path='OpenGVLab/InternVL2_5-1B', version='V2.0'),
    'InternVL2_5-2B': partial(InternVLChat, model_path='OpenGVLab/InternVL2_5-2B', version='V2.0'),
    'InternVL2_5-4B': partial(InternVLChat, model_path='OpenGVLab/InternVL2_5-4B', version='V2.0'),
    'InternVL2_5-8B': partial(InternVLChat, model_path='OpenGVLab/InternVL2_5-8B', version='V2.0'),
    'InternVL2_5-26B': partial(InternVLChat, model_path='OpenGVLab/InternVL2_5-26B', version='V2.0'),
    'InternVL2_5-38B': partial(InternVLChat, model_path='OpenGVLab/InternVL2_5-38B', version='V2.0'),
    'InternVL2_5-78B': partial(InternVLChat, model_path='OpenGVLab/InternVL2_5-78B', version='V2.0'),
    # InternVL2.5-MPO series
    'InternVL2_5-1B-MPO': partial(
        InternVLChat, model_path='OpenGVLab/InternVL2_5-1B-MPO', version='V2.0', use_mpo_prompt=True
    ),
    'InternVL2_5-2B-MPO': partial(
        InternVLChat, model_path='OpenGVLab/InternVL2_5-2B-MPO', version='V2.0', use_mpo_prompt=True
    ),
    'InternVL2_5-4B-MPO': partial(
        InternVLChat, model_path='OpenGVLab/InternVL2_5-4B-MPO', version='V2.0', use_mpo_prompt=True
    ),
    'InternVL2_5-8B-MPO': partial(
        InternVLChat, model_path='OpenGVLab/InternVL2_5-8B-MPO', version='V2.0', use_mpo_prompt=True
    ),
    'InternVL2_5-26B-MPO': partial(
        InternVLChat, model_path='OpenGVLab/InternVL2_5-26B-MPO', version='V2.0', use_mpo_prompt=True
    ),
    'InternVL2_5-38B-MPO': partial(
        InternVLChat, model_path='OpenGVLab/InternVL2_5-38B-MPO', version='V2.0', use_mpo_prompt=True
    ),
    'InternVL2_5-78B-MPO': partial(
        InternVLChat, model_path='OpenGVLab/InternVL2_5-78B-MPO', version='V2.0', use_mpo_prompt=True
    ),
}

sail_series = {
    'SAIL-VL-2B': partial(SailVL, model_path='BytedanceDouyinContent/SAIL-VL-2B')
}

yivl_series = {
    'Yi_VL_6B': partial(Yi_VL, model_path='01-ai/Yi-VL-6B', root=Yi_ROOT),
    'Yi_VL_34B': partial(Yi_VL, model_path='01-ai/Yi-VL-34B', root=Yi_ROOT),
}

xcomposer_series = {
    'XComposer': partial(XComposer, model_path='internlm/internlm-xcomposer-vl-7b'),
    'sharecaptioner': partial(ShareCaptioner, model_path='Lin-Chen/ShareCaptioner'),
    'XComposer2': partial(XComposer2, model_path='internlm/internlm-xcomposer2-vl-7b'),
    'XComposer2_1.8b': partial(XComposer2, model_path='internlm/internlm-xcomposer2-vl-1_8b'),
    'XComposer2_4KHD': partial(XComposer2_4KHD, model_path='internlm/internlm-xcomposer2-4khd-7b'),
    'XComposer2d5': partial(XComposer2d5, model_path='internlm/internlm-xcomposer2d5-7b'),
}

minigpt4_series = {
    'MiniGPT-4-v2': partial(MiniGPT4, mode='v2', root=MiniGPT4_ROOT),
    'MiniGPT-4-v1-7B': partial(MiniGPT4, mode='v1_7b', root=MiniGPT4_ROOT),
    'MiniGPT-4-v1-13B': partial(MiniGPT4, mode='v1_13b', root=MiniGPT4_ROOT),
}

idefics_series = {
    'idefics_9b_instruct': partial(IDEFICS, model_path='HuggingFaceM4/idefics-9b-instruct'),
    'idefics_80b_instruct': partial(IDEFICS, model_path='HuggingFaceM4/idefics-80b-instruct'),
    'idefics2_8b': partial(IDEFICS2, model_path='HuggingFaceM4/idefics2-8b'),

    # Idefics3 follows Idefics2 Pattern
    'Idefics3-8B-Llama3': partial(IDEFICS2, model_path='HuggingFaceM4/Idefics3-8B-Llama3'),

}

smolvlm_series = {
    'SmolVLM': partial(SmolVLM, model_path='HuggingFaceTB/SmolVLM-Instruct'),
    'SmolVLM-DPO': partial(SmolVLM, model_path='HuggingFaceTB/SmolVLM-Instruct-DPO'),
    'SmolVLM-Synthetic': partial(SmolVLM, model_path='HuggingFaceTB/SmolVLM-Instruct'),
}

instructblip_series = {
    'instructblip_7b': partial(InstructBLIP, name='instructblip_7b'),
    'instructblip_13b': partial(InstructBLIP, name='instructblip_13b'),
}

deepseekvl_series = {
    'deepseek_vl_7b': partial(DeepSeekVL, model_path='deepseek-ai/deepseek-vl-7b-chat'),
    'deepseek_vl_1.3b': partial(DeepSeekVL, model_path='deepseek-ai/deepseek-vl-1.3b-chat'),
}

deepseekvl2_series = {
    'deepseek_vl2_tiny': partial(DeepSeekVL2, model_path='deepseek-ai/deepseek-vl2-tiny'),
    'deepseek_vl2_small': partial(DeepSeekVL2, model_path='deepseek-ai/deepseek-vl2-small'),
    'deepseek_vl2': partial(DeepSeekVL2, model_path='deepseek-ai/deepseek-vl2'),
}

janus_series = {
    'Janus-1.3B': partial(Janus, model_path='deepseek-ai/Janus-1.3B')
}

cogvlm_series = {
    'cogvlm-grounding-generalist': partial(CogVlm, model_path='THUDM/cogvlm-grounding-generalist-hf', tokenizer_name='lmsys/vicuna-7b-v1.5'),
    'cogvlm-chat': partial(CogVlm, model_path='THUDM/cogvlm-chat-hf', tokenizer_name='lmsys/vicuna-7b-v1.5'),
    'cogvlm2-llama3-chat-19B': partial(CogVlm, model_path='THUDM/cogvlm2-llama3-chat-19B'),
    'glm-4v-9b': partial(GLM4v, model_path='THUDM/glm-4v-9b')
}

wemm_series = {
    'WeMM': partial(WeMM, model_path='feipengma/WeMM'),
}

cambrian_series = {
    'cambrian_8b': partial(Cambrian, model_path='nyu-visionx/cambrian-8b'),
    'cambrian_13b': partial(Cambrian, model_path='nyu-visionx/cambrian-13b'),
    'cambrian_34b': partial(Cambrian, model_path='nyu-visionx/cambrian-34b'),
}

chameleon_series = {
    'chameleon_7b': partial(Chameleon, model_path='facebook/chameleon-7b'),
    'chameleon_30b': partial(Chameleon, model_path='facebook/chameleon-30b'),
}

vila_series = {
    'VILA1.5-3b': partial(VILA, model_path='Efficient-Large-Model/VILA1.5-3b'),
    'Llama-3-VILA1.5-8b': partial(VILA, model_path='Efficient-Large-Model/Llama-3-VILA1.5-8b'),
    'VILA1.5-13b': partial(VILA, model_path='Efficient-Large-Model/VILA1.5-13b'),
    'VILA1.5-40b': partial(VILA, model_path='Efficient-Large-Model/VILA1.5-40b'),
}

ovis_series = {
    'Ovis1.5-Llama3-8B': partial(Ovis, model_path='AIDC-AI/Ovis1.5-Llama3-8B'),
    'Ovis1.5-Gemma2-9B': partial(Ovis, model_path='AIDC-AI/Ovis1.5-Gemma2-9B'),
    'Ovis1.6-Gemma2-9B': partial(Ovis1_6, model_path='AIDC-AI/Ovis1.6-Gemma2-9B'),
    'Ovis1.6-Llama3.2-3B': partial(Ovis1_6, model_path='AIDC-AI/Ovis1.6-Llama3.2-3B'),
    'Ovis1.6-Gemma2-27B': partial(Ovis1_6_Plus, model_path='AIDC-AI/Ovis1.6-Gemma2-27B')
}

mantis_series = {
    'Mantis-8B-siglip-llama3': partial(Mantis, model_path='TIGER-Lab/Mantis-8B-siglip-llama3'),
    'Mantis-8B-clip-llama3': partial(Mantis, model_path='TIGER-Lab/Mantis-8B-clip-llama3'),
    'Mantis-8B-Idefics2': partial(Mantis, model_path='TIGER-Lab/Mantis-8B-Idefics2'),
    'Mantis-8B-Fuyu': partial(Mantis, model_path='TIGER-Lab/Mantis-8B-Fuyu')
}

phi3_series = {
    'Phi-3-Vision': partial(Phi3Vision, model_path='microsoft/Phi-3-vision-128k-instruct'),
    'Phi-3.5-Vision': partial(Phi3_5Vision, model_path='microsoft/Phi-3.5-vision-instruct')
}

xgen_mm_series = {
    'xgen-mm-phi3-interleave-r-v1.5': partial(XGenMM, model_path='Salesforce/xgen-mm-phi3-mini-instruct-interleave-r-v1.5'),
    'xgen-mm-phi3-dpo-r-v1.5': partial(XGenMM, model_path='Salesforce/xgen-mm-phi3-mini-instruct-dpo-r-v1.5'),
}

qwen2vl_series = {
    'Qwen-VL-Max-0809': partial(Qwen2VLAPI, model='qwen-vl-max-0809', min_pixels=1280*28*28, max_pixels=16384*28*28),
    'Qwen-VL-Plus-0809': partial(Qwen2VLAPI, model='qwen-vl-plus-0809', min_pixels=1280*28*28, max_pixels=16384*28*28),
    'QVQ-72B-Preview': partial(Qwen2VLChat, model_path='Qwen/QVQ-72B-Preview', min_pixels=1280*28*28, max_pixels=16384*28*28, system_prompt='You are a helpful and harmless assistant. You are Qwen developed by Alibaba. You should think step-by-step.', max_new_tokens=8192, post_process=False),
    'Qwen2-VL-72B-Instruct': partial(Qwen2VLChat, model_path='Qwen/Qwen2-VL-72B-Instruct', min_pixels=1280*28*28, max_pixels=16384*28*28),
    'Qwen2-VL-7B-Instruct': partial(Qwen2VLChat, model_path='Qwen/Qwen2-VL-7B-Instruct', min_pixels=1280*28*28, max_pixels=16384*28*28),
    'Qwen2-VL-7B-Instruct-AWQ': partial(Qwen2VLChat, model_path='Qwen/Qwen2-VL-7B-Instruct-AWQ', min_pixels=1280*28*28, max_pixels=16384*28*28),
    'Qwen2-VL-7B-Instruct-GPTQ-Int4': partial(Qwen2VLChat, model_path='Qwen/Qwen2-VL-7B-Instruct-GPTQ-Int4', min_pixels=1280*28*28, max_pixels=16384*28*28),
    'Qwen2-VL-7B-Instruct-GPTQ-Int8': partial(Qwen2VLChat, model_path='Qwen/Qwen2-VL-7B-Instruct-GPTQ-Int8', min_pixels=1280*28*28, max_pixels=16384*28*28),
    'Qwen2-VL-2B-Instruct': partial(Qwen2VLChat, model_path='Qwen/Qwen2-VL-2B-Instruct', min_pixels=1280*28*28, max_pixels=16384*28*28),
    'Qwen2-VL-2B-Instruct-AWQ': partial(Qwen2VLChat, model_path='Qwen/Qwen2-VL-2B-Instruct-AWQ', min_pixels=1280*28*28, max_pixels=16384*28*28),
    'Qwen2-VL-2B-Instruct-GPTQ-Int4': partial(Qwen2VLChat, model_path='Qwen/Qwen2-VL-2B-Instruct-GPTQ-Int4', min_pixels=1280*28*28, max_pixels=16384*28*28),
    'Qwen2-VL-2B-Instruct-GPTQ-Int8': partial(Qwen2VLChat, model_path='Qwen/Qwen2-VL-2B-Instruct-GPTQ-Int8', min_pixels=1280*28*28, max_pixels=16384*28*28),
    'XinYuan-VL-2B-Instruct': partial(Qwen2VLChat, model_path='Cylingo/Xinyuan-VL-2B', min_pixels=1280*28*28, max_pixels=16384*28*28),
}

slime_series = {
    'Slime-7B': partial(SliME, model_path='yifanzhang114/SliME-vicuna-7B'),
    'Slime-8B': partial(SliME, model_path='yifanzhang114/SliME-Llama3-8B'),
    'Slime-13B': partial(SliME, model_path='yifanzhang114/SliME-vicuna-13B'),
}

eagle_series={
    'Eagle-X4-8B-Plus': partial(Eagle, model_path='NVEagle/Eagle-X4-8B-Plus'),
    'Eagle-X4-13B-Plus': partial(Eagle, model_path='NVEagle/Eagle-X4-13B-Plus'),
    'Eagle-X5-7B': partial(Eagle, model_path='NVEagle/Eagle-X5-7B'),
    'Eagle-X5-13B': partial(Eagle, model_path='NVEagle/Eagle-X5-13B'),
    'Eagle-X5-13B-Chat': partial(Eagle, model_path='NVEagle/Eagle-X5-13B-Chat'),
    'Eagle-X5-34B-Chat': partial(Eagle, model_path='NVEagle/Eagle-X5-34B-Chat'),
    'Eagle-X5-34B-Plus': partial(Eagle, model_path='NVEagle/Eagle-X5-34B-Plus'),
}

moondream_series={
    'Moondream1': partial(Moondream1, model_path='vikhyatk/moondream1'),
    'Moondream2': partial(Moondream2, model_path='vikhyatk/moondream2'),
}

llama_series={
    'Llama-3.2-11B-Vision-Instruct': partial(llama_vision, model_path='meta-llama/Llama-3.2-11B-Vision-Instruct'),
    'LLaVA-CoT': partial(llama_vision, model_path='Xkev/Llama-3.2V-11B-cot'),
    'Llama-3.2-90B-Vision-Instruct': partial(llama_vision, model_path='meta-llama/Llama-3.2-90B-Vision-Instruct'),
}

molmo_series={
    'molmoE-1B-0924': partial(molmo, model_path='allenai/MolmoE-1B-0924'),
    'molmo-7B-D-0924': partial(molmo, model_path='allenai/Molmo-7B-D-0924'),
    'molmo-7B-O-0924': partial(molmo, model_path='allenai/Molmo-7B-O-0924'),
    'molmo-72B-0924': partial(molmo, model_path='allenai/Molmo-72B-0924'),
}

kosmos_series={
    'Kosmos2': partial(Kosmos2, model_path='microsoft/kosmos-2-patch14-224')
}

points_series = {
    'POINTS-Yi-1.5-9B-Chat': partial(POINTS, model_path='WePOINTS/POINTS-Yi-1-5-9B-Chat'),
    'POINTS-Qwen-2.5-7B-Chat': partial(POINTS, model_path='WePOINTS/POINTS-Qwen-2-5-7B-Chat'),
    'POINTSV15-Qwen-2.5-7B-Chat': partial(POINTSV15, model_path='WePOINTS/POINTS-1-5-Qwen-2-5-7B-Chat'),

}

nvlm_series = {
    'NVLM': partial(NVLM, model_path='nvidia/NVLM-D-72B'),
}

vintern_series = {
    'Vintern-3B-beta': partial(VinternChat, model_path='5CD-AI/Vintern-3B-beta'),
    'Vintern-1B-v2': partial(VinternChat, model_path='5CD-AI/Vintern-1B-v2'),
}

aria_series = {
    "Aria": partial(Aria, model_path='rhymes-ai/Aria')
}

h2ovl_series = {
    'h2ovl-mississippi-2b': partial(H2OVLChat, model_path='h2oai/h2ovl-mississippi-2b'),
    'h2ovl-mississippi-1b': partial(H2OVLChat, model_path='h2oai/h2ovl-mississippi-800m'),
}

valley_series = {
    'valley_eagle': partial(ValleyEagleChat, model_path='bytedance-research/Valley-Eagle-7B'),
}

ross_series = {
    'ross-qwen2-7b': partial(Ross, model_path='HaochenWang/ross-qwen2-7b'),
}

ursa_series = {
    'URSA-8B': partial(UrsaChat, model_path='URSA-MATH/URSA-8B')
}

supported_VLM = {}

model_groups = [
    ungrouped, api_models,
    xtuner_series, qwen_series, llava_series, internvl_series, yivl_series,
    xcomposer_series, minigpt4_series, idefics_series, instructblip_series,
    deepseekvl_series, deepseekvl2_series, janus_series, minicpm_series, cogvlm_series, wemm_series,
    cambrian_series, chameleon_series, video_models, ovis_series, vila_series,
    mantis_series, mmalaya_series, phi3_series, xgen_mm_series, qwen2vl_series,
    slime_series, eagle_series, moondream_series, llama_series, molmo_series,
    kosmos_series, points_series, nvlm_series, vintern_series, h2ovl_series, aria_series,
<<<<<<< HEAD
    smolvlm_series, sail_series, valley_series, vita_series, ross_series, ursa_series
=======
    smolvlm_series, sail_series, valley_series, vita_series, ross_series, emu_series
>>>>>>> c8bb6d14
]

for grp in model_groups:
    supported_VLM.update(grp)<|MERGE_RESOLUTION|>--- conflicted
+++ resolved
@@ -475,11 +475,7 @@
     mantis_series, mmalaya_series, phi3_series, xgen_mm_series, qwen2vl_series,
     slime_series, eagle_series, moondream_series, llama_series, molmo_series,
     kosmos_series, points_series, nvlm_series, vintern_series, h2ovl_series, aria_series,
-<<<<<<< HEAD
-    smolvlm_series, sail_series, valley_series, vita_series, ross_series, ursa_series
-=======
-    smolvlm_series, sail_series, valley_series, vita_series, ross_series, emu_series
->>>>>>> c8bb6d14
+    smolvlm_series, sail_series, valley_series, vita_series, ross_series, emu_series, ursa_series
 ]
 
 for grp in model_groups:
