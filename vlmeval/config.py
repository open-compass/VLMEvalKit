--- conflicted
+++ resolved
@@ -1826,15 +1826,10 @@
     kosmos_series, points_series, nvlm_series, vintern_series, h2ovl_series,
     aria_series, smolvlm_series, sail_series, valley_series, vita_series,
     ross_series, emu_series, ola_series, ursa_series, gemma_series,
-<<<<<<< HEAD
-    long_vita_series, ristretto_series, kimi_series, aguvis_series, hawkvl_series, 
-    flash_vl, kimi_vllm_series, oryx_series, treevgr_series, varco_vision_series, qtunevl_series, xvl_series, thyme_series,logics_series, cosmos_series,
-    interns1_series
-=======
     long_vita_series, ristretto_series, kimi_series, aguvis_series, hawkvl_series,
-    flash_vl, kimi_vllm_series, oryx_series, treevgr_series, varco_vision_series, qtunevl_series, xvl_series, thyme_series, logics_series,
-    cosmos_series, keye_series, qianfanvl_series, lfm2vl_series, rbdashmm_api_series_lmdeploy
->>>>>>> d7d55658
+    flash_vl, kimi_vllm_series, oryx_series, treevgr_series, varco_vision_series, qtunevl_series, 
+    xvl_series, thyme_series, logics_series, cosmos_series, keye_series, qianfanvl_series, 
+    lfm2vl_series, rbdashmm_api_series_lmdeploy, interns1_series
 ]
 
 for grp in model_groups:
