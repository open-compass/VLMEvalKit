--- conflicted
+++ resolved
@@ -1,17 +1,10 @@
 import torch
 import os.path as osp
 from transformers import AutoModel, AutoTokenizer
-<<<<<<< HEAD
-from ..smp import *
-import re
-
-=======
->>>>>>> 26f40814
 from transformers import StoppingCriteria, StoppingCriteriaList
 from PIL import Image
 from ..smp import *
 from ..utils import CustomPrompt
-
 
 class StoppingCriteriaSub(StoppingCriteria):
     def __init__(self, stops=[], encounters=1):
@@ -213,23 +206,6 @@
         assert self.use_custom_prompt(dataset)
         tgt_path = self.dump_image(line, dataset)
 
-<<<<<<< HEAD
-        if dataset is not None and DATASET_TYPE(dataset) == 'multi-choice':
-            question = line['question']
-            if listinstr(['MMMU'], dataset):
-                option_candidate = ['A', 'B', 'C', 'D', 'E' ,'F', 'G', 'H', 'I']
-            else:
-                option_candidate = ['A', 'B', 'C', 'D', 'E']
-            options = {
-                cand: line[cand]
-                for cand in option_candidate
-                if cand in line and not pd.isna(line[cand])
-            }
-            options_prompt = ''
-            for key, item in options.items():
-                options_prompt += f'{key}. {item}\n'
-            hint = line['hint'] if ('hint' in line and not pd.isna(line['hint'])) else None
-=======
         question = line['question']
         options = {
             cand: line[cand]
@@ -240,13 +216,15 @@
         for key, item in options.items():
             options_prompt += f'{key}. {item}\n'
         hint = line['hint'] if ('hint' in line and not pd.isna(line['hint'])) else None
->>>>>>> 26f40814
 
         img_prompt = ' <|User|>:<ImageHere>'
-        txt_prompt = 'Please answer this question by choosing the correct choice.'
+        if len(options):
+            txt_prompt = 'Please answer this question by choosing the correct choice.'
+        else:
+            txt_prompt = 'Please answer this question directly. '
         context = 'N/A' if hint is None else hint
         mid_prompt = 'Context: ' + context + '\nQuestion: ' + question + '\nOptions: ' + options_prompt
         ans_prompt = ' <|Bot|>: Answer: The answer is'
         prompt = img_prompt + txt_prompt + mid_prompt + '<TOKENS_UNUSED_0>' + ans_prompt
-        
+
         return {'image': tgt_path, 'text': prompt}