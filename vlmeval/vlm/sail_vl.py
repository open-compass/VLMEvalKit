import math
import pandas as pd
import random
import re
import string
import torch
import torch.distributed as dist
import torchvision.transforms as T
import transformers
import warnings
from PIL import Image
from torchvision.transforms.functional import InterpolationMode
from transformers import AutoTokenizer, AutoConfig, AutoModel, CLIPImageProcessor

from .base import BaseModel
from ..dataset import DATASET_TYPE, DATASET_MODALITY
from ..smp import *


IMAGENET_MEAN = (0.485, 0.456, 0.406)
IMAGENET_STD = (0.229, 0.224, 0.225)


def build_transform(input_size):
    MEAN, STD = IMAGENET_MEAN, IMAGENET_STD
    transform = T.Compose(
        [
            T.Lambda(lambda img: img.convert("RGB") if img.mode != "RGB" else img),
            T.Resize((input_size, input_size), interpolation=InterpolationMode.BICUBIC),
            T.ToTensor(),
            T.Normalize(mean=MEAN, std=STD),
        ]
    )
    return transform


def get_cot_answer(response):
    pattern1 = r"<think>(?P<think>.*?)</think>.*?\\boxed\{(?P<answer>[^{}]*(?:\{[^{}]*\}[^{}]*)*)\}"
    match = re.search(pattern1, response, re.DOTALL)
    if match:
        return match.group("answer")
    pattern2 = r"\\boxed\{([^{}]*(?:\{[^{}]*\}[^{}]*)*)\}"
    matches = re.findall(pattern2, response, re.DOTALL)
    if matches:
        return matches[-1]
    return response


def process_response(response, dataset_name, use_cot=False):
    if use_cot:
        response = get_cot_answer(response)
    if dataset_name is None:
        return response
    if listinstr(["ChartQA", "OCRVQA"], dataset_name):
        if len(response) >= 1 and response[-1] == ".":
            response = response[:-1]
    return response


def find_closest_aspect_ratio(aspect_ratio, target_ratios, width, height, image_size):
    best_ratio_diff = float("inf")
    best_ratio = (1, 1)
    area = width * height
    for ratio in target_ratios:
        target_aspect_ratio = ratio[0] / ratio[1]
        ratio_diff = abs(aspect_ratio - target_aspect_ratio)
        if ratio_diff < best_ratio_diff:
            best_ratio_diff = ratio_diff
            best_ratio = ratio
        elif ratio_diff == best_ratio_diff:
            if area > 0.5 * image_size * image_size * ratio[0] * ratio[1]:
                best_ratio = ratio
    return best_ratio


def dynamic_preprocess(image, min_num=1, max_num=6, image_size=448, use_thumbnail=False):
    orig_width, orig_height = image.size
    aspect_ratio = orig_width / orig_height

    # calculate the existing image aspect ratio
    target_ratios = set(
        (i, j)
        for n in range(min_num, max_num + 1)
        for i in range(1, n + 1)
        for j in range(1, n + 1)
        if i * j <= max_num and i * j >= min_num
    )
    target_ratios = sorted(target_ratios, key=lambda x: x[0] * x[1])

    # find the closest aspect ratio to the target
    target_aspect_ratio = find_closest_aspect_ratio(aspect_ratio, target_ratios, orig_width, orig_height, image_size)

    # calculate the target width and height
    target_width = image_size * target_aspect_ratio[0]
    target_height = image_size * target_aspect_ratio[1]
    blocks = target_aspect_ratio[0] * target_aspect_ratio[1]

    # resize the image
    resized_img = image.resize((target_width, target_height))
    processed_images = []
    for i in range(blocks):
        box = (
            (i % (target_width // image_size)) * image_size,
            (i // (target_width // image_size)) * image_size,
            ((i % (target_width // image_size)) + 1) * image_size,
            ((i // (target_width // image_size)) + 1) * image_size,
        )
        # split the image
        split_img = resized_img.crop(box)
        processed_images.append(split_img)
    assert len(processed_images) == blocks
    if use_thumbnail and len(processed_images) != 1:
        thumbnail_img = image.resize((image_size, image_size))
        processed_images.append(thumbnail_img)
    return processed_images


def load_image(image_file, input_size=448, max_num=6, upscale=False):
    image = Image.open(image_file).convert("RGB")
    if upscale:
        image = image.resize((image.width * 2, image.height * 2), Image.BILINEAR)
    transform = build_transform(input_size=input_size)
    images = dynamic_preprocess(image, image_size=input_size, use_thumbnail=True, max_num=max_num)
    pixel_values = [transform(image) for image in images]
    pixel_values = torch.stack(pixel_values)
    return pixel_values


def get_local_rank_and_local_world_size():
    if not dist.is_available():
        return 0, 1
    if not dist.is_initialized():
        return 0, 1

    if "SLURM_LOCALID" in os.environ:
        local_rank = int(os.environ["SLURM_LOCALID"])
        local_world_size = int(os.environ["SLURM_NTASKS_PER_NODE"])
        return local_rank, local_world_size

    if "LOCAL_RANK" in os.environ and "LOCAL_WORLD_SIZE" in os.environ:
        return int(os.environ["LOCAL_RANK"]), int(os.environ["LOCAL_WORLD_SIZE"])

    raise NotImplementedError(
        "Fail to get local_rank and local_world_size! "
        "Please ensure that you set the environment variable "
        "`LOCAL_RANK` and `LOCAL_WORLD_SIZE`"
    )


def build_multi_choice_prompt(line, dataset=None):
    question = line["question"]
    hint = line["hint"] if ("hint" in line and not pd.isna(line["hint"])) else None
    if hint is not None:
        question = hint + "\n" + question

    options = {cand: line[cand] for cand in string.ascii_uppercase if cand in line and not pd.isna(line[cand])}
    for key, item in options.items():
        question += f"\n{key}. {item}"
    prompt = question

    if len(options):
        prompt += (
            "\n请直接回答选项字母。"
            if cn_string(prompt)
            else "\nAnswer with the option's letter from the given choices directly."
        )
    else:
        prompt += "\n请直接回答问题。" if cn_string(prompt) else "\nAnswer the question directly."

    return prompt


def build_video_prompt(prompt, dataset=None, max_frames=64):
    for start in range(0, max_frames, 8):
        images_to_remove = "".join([f"<Image-{i}>" for i in range(start + 1, start + 9)])
        prompt = prompt.replace(images_to_remove, "")
    for i in range(max_frames):
        prompt = prompt.replace(f"Image-{i + 1}", f"Frame-{i + 1}")
    if listinstr(["MMBench-Video"], dataset):
        prompt = prompt.replace("\nAnswer:", "")
    elif listinstr(["Video-MME"], dataset):
        prompt = prompt.replace("\nAnswer:", "")
        prompt += "\nAnswer with the option's letter from the given choices directly."
    elif listinstr(["MVBench"], dataset):
        prompt = prompt.replace("Best option:(", "")

    return prompt


def reorganize_prompt(message, image_num, dataset=None):
    if dataset is not None and listinstr(["MUIRBench"], dataset):
        prompt = "\n".join([x["value"] for x in message if x["type"] == "text"])
        images_to_remove = " ".join(["<image>"] * image_num)
        prompt = prompt.replace(images_to_remove, "")
        for i in range(image_num):
            prompt = prompt.replace("<image>", f"<Image-{i + 1}>", 1)
        prompt = "".join([f"Image-{i + 1}: <image>\n" for i in range(image_num)]) + prompt
    elif dataset is not None and listinstr(["bmmr"], dataset.lower()):
        if image_num == 1:
            prompt = "\n".join([x["value"] for x in message if x["type"] == "text"])
        else:
            prompt, image_idx = "", 1
            for x in message:
                if x["type"] == "text":
                    prompt += x["value"]
                elif x["type"] == "image":
                    image_idx += 1
    elif image_num == 1:
        prompt = "<image>\n" + "\n".join([x["value"] for x in message if x["type"] == "text"])
    else:
        prompt, image_idx = "", 1
        for x in message:
            if x["type"] == "text":
                prompt += x["value"]
            elif x["type"] == "image":
                prompt += f"<Image-{image_idx}>"
                image_idx += 1
        prompt = "".join([f"Image-{i + 1}: <image>\n" for i in range(image_num)]) + prompt
        images_to_remove = "".join([f"<Image-{i + 1}>" for i in range(image_num)])
        prompt = prompt.replace(images_to_remove, "")
    return prompt


def dynamic_preprocess_msac1(image, min_num=1, max_num=6, image_size=448, use_thumbnail=False):
    orig_width, orig_height = image.size
    aspect_ratio = orig_width / orig_height

    # calculate the existing image aspect ratio
    target_ratios = set(
        (i, j)
        for n in range(min_num, max_num + 1)
        for i in range(1, n + 1)
        for j in range(1, n + 1)
        if i * j <= max_num and i * j >= min_num
    )
    target_ratios = sorted(target_ratios, key=lambda x: x[0] * x[1])

    # find the closest aspect ratio to the target
    target_aspect_ratio = find_closest_aspect_ratio(aspect_ratio, target_ratios, orig_width, orig_height, image_size)

    # calculate the target width and height
    target_width = image_size * target_aspect_ratio[0]
    target_height = image_size * target_aspect_ratio[1]
    blocks = target_aspect_ratio[0] * target_aspect_ratio[1]

    # resize the image
    resized_img = image.resize((target_width, target_height))
    processed_images = []
    for i in range(blocks):
        box = (
            (i % (target_width // image_size)) * image_size,
            (i // (target_width // image_size)) * image_size,
            ((i % (target_width // image_size)) + 1) * image_size,
            ((i // (target_width // image_size)) + 1) * image_size,
        )
        # split the image
        split_img = resized_img.crop(box)
        processed_images.append(split_img)
    assert len(processed_images) == blocks
    if use_thumbnail and len(processed_images) != 1:
        thumbnail_img = image.resize((image_size, image_size))
        processed_images.append(thumbnail_img)
    return processed_images, target_aspect_ratio


def dynamic_preprocess_msac2(
    image,
    min_num=1,
    max_num=6,
    image_size=448,
    use_thumbnail=False,
    prior_aspect_ratio=None,
):
    orig_width, orig_height = image.size
    aspect_ratio = orig_width / orig_height

    # calculate the existing image aspect ratio
    target_ratios = set(
        (i, j)
        for n in range(min_num, max_num + 1)
        for i in range(1, n + 1)
        for j in range(1, n + 1)
        if i * j <= max_num and i * j >= min_num
    )
    target_ratios = sorted(target_ratios, key=lambda x: x[0] * x[1])

    new_target_ratios = []
    if prior_aspect_ratio is not None:
        for i in target_ratios:
            if prior_aspect_ratio[0] % i[0] != 0 or prior_aspect_ratio[1] % i[1] != 0:
                new_target_ratios.append(i)
            else:
                continue

    # find the closest aspect ratio to the target
    target_aspect_ratio = find_closest_aspect_ratio(
        aspect_ratio, new_target_ratios, orig_width, orig_height, image_size
    )

    # calculate the target width and height
    target_width = image_size * target_aspect_ratio[0]
    target_height = image_size * target_aspect_ratio[1]
    blocks = target_aspect_ratio[0] * target_aspect_ratio[1]

    # resize the image
    resized_img = image.resize((target_width, target_height))
    processed_images = []
    for i in range(blocks):
        box = (
            (i % (target_width // image_size)) * image_size,
            (i // (target_width // image_size)) * image_size,
            ((i % (target_width // image_size)) + 1) * image_size,
            ((i // (target_width // image_size)) + 1) * image_size,
        )
        # split the image
        split_img = resized_img.crop(box)
        processed_images.append(split_img)
    assert len(processed_images) == blocks
    if use_thumbnail and len(processed_images) != 1:
        thumbnail_img = image.resize((image_size, image_size))
        processed_images.append(thumbnail_img)
    return processed_images


def load_image_msac(image_file, input_size=448, max_num=10, upscale=False):
    image = Image.open(image_file).convert("RGB")
    if upscale:
        image = image.resize((image.width * 2, image.height * 2), Image.BILINEAR)
    transform = build_transform(input_size=input_size)
    images, target_aspect_ratio = dynamic_preprocess_msac1(
        image, image_size=input_size, use_thumbnail=True, max_num=max_num
    )
    images = (
        images[:-1]
        + dynamic_preprocess_msac2(
            image,
            max_num=max_num,
            image_size=input_size,
            use_thumbnail=False,
            prior_aspect_ratio=target_aspect_ratio,
        )
        + images[-1:]
    )

    pixel_values = [transform(image) for image in images]
    pixel_values = torch.stack(pixel_values)
    return pixel_values


class SailVL(BaseModel):
    INSTALL_REQ = False
    INTERLEAVE = True

    def __init__(
        self,
        model_path="BytedanceDouyinContent/SAIL-VL-2B",
        load_in_8bit=False,
        use_msac=True,
        use_cot=False,
        max_new_tokens=1024,
        **kwargs,
    ):
        assert model_path is not None
        assert version_cmp(transformers.__version__, "4.36.2", "ge")
        self.model_path = model_path
        self.tokenizer = AutoTokenizer.from_pretrained(model_path, trust_remote_code=True, use_fast=False)
        self.use_msac = use_msac
        # Regular expression to match the pattern 'Image' followed by a number, e.g. Image1
        self.pattern = r"Image(\d+)"
        # Replacement pattern to insert a hyphen between 'Image' and the number, e.g. Image-1
        self.replacement = r"Image-\1"
        self.use_cot = use_cot
        self.cot_prompt = (
            "You FIRST think about the reasoning process as an internal monologue "
            "and then provide the final answer. The reasoning process MUST BE "
            "enclosed within <think> </think> tags. The final answer MUST BE put in \\boxed{}."
        )
        # Convert InternVL2 response to dataset format
        # e.g. Image1 -> Image-1

        # Regular expression to match the pattern 'Image-' followed by a number
        self.reverse_pattern = r"Image-(\d+)"
        # Replacement pattern to remove the hyphen (Image-1 -> Image1)
        self.reverse_replacement = r"Image\1"

        self.model = (
            AutoModel.from_pretrained(
                model_path,
                torch_dtype=torch.bfloat16,
                load_in_8bit=load_in_8bit,
                trust_remote_code=True,
                low_cpu_mem_usage=True,
            )
            .eval()
            .cuda()
        )
        self.device = "cuda"

        self.image_size = self.model.config.vision_config.image_size
        kwargs_default = dict(do_sample=False, max_new_tokens=max_new_tokens, top_p=None)
        kwargs_default.update(kwargs)
        self.kwargs = kwargs_default

        warnings.warn(f"Following kwargs received: {self.kwargs}, will use as generation config. ")

    def use_custom_prompt(self, dataset):
        assert dataset is not None
<<<<<<< HEAD
        if listinstr(["MMDU", "MME-RealWorld", "MME-RealWorld-CN", 'ChartMuseum'], dataset): # noqa: E501
=======
        if listinstr(["MMDU", "MME-RealWorld", "MME-RealWorld-CN", "ChartQAPro"], dataset):  # noqa: E501
>>>>>>> 2e35a574
            # For Multi-Turn and some special datasets we don't have custom prompt
            return False
        if DATASET_MODALITY(dataset) == "VIDEO":
            # For Video benchmarks we don't have custom prompt at here
            return False
        else:
            return True

    def build_prompt(self, line, dataset=None):
        assert self.use_custom_prompt(dataset)
        assert dataset is None or isinstance(dataset, str)
        tgt_path = self.dump_image(line, dataset)

        if dataset is not None and DATASET_TYPE(dataset) == "Y/N":
            question = line["question"]
            if listinstr(["MME"], dataset):
                prompt = question + " Answer the question using a single word or phrase."
            elif listinstr(["HallusionBench", "AMBER"], dataset):
                prompt = question + " Please answer yes or no. Answer the question using a single word or phrase."
            else:
                prompt = question
        elif dataset is not None and DATASET_TYPE(dataset) == "MCQ":
            prompt = build_multi_choice_prompt(line, dataset)
        elif dataset is not None and DATASET_TYPE(dataset) == "VQA":
            question = line["question"]
            if listinstr(["LLaVABench", "WildVision"], dataset):
                prompt = question + "\nAnswer this question in detail."
            elif listinstr(
                [
                    "OCRVQA",
                    "TextVQA",
                    "ChartQA",
                    "DocVQA",
                    "InfoVQA",
                    "OCRBench",
                    "DUDE",
                    "SLIDEVQA",
                    "GQA",
                    "MMLongBench_DOC",
                ],
                dataset,
            ):
                prompt = question + "\nAnswer the question using a single word or phrase."
            elif listinstr(
                [
                    "MathVista",
                    "MathVision",
                    "VCR",
                    "MMVet",
                    "MTVQA",
                    "MathVerse",
                    "MMDU",
                    "CRPE",
                    "MIA-Bench",
                    "MM-Math",
                    "DynaMath",
                    "QSpatial",
                ],
                dataset,
            ):
                prompt = question
            else:
                prompt = question + "\nAnswer the question using a single word or phrase."
        else:
            # VQA_ex_prompt: OlympiadBench, VizWiz
            prompt = line["question"]
        message = [dict(type="text", value=prompt)]
        message.extend([dict(type="image", value=s) for s in tgt_path])
        return message

    def set_max_num(self, dataset):
        # The total limit on the number of images processed, set to avoid Out-of-Memory issues.
        self.total_max_num = 64
        if dataset is None:
            self.max_num = 10
            return None
        res_12_datasets = [
            "ChartQA_TEST",
            "MMMU_DEV_VAL",
            "MMMU_TEST",
            "MME-RealWorld",
            "VCR_EN",
            "VCR_ZH",
            "OCRVQA",
        ]
        res_18_datasets = [
            "DocVQA_VAL",
            "DocVQA_TEST",
            "DUDE",
            "MMLongBench_DOC",
            "SLIDEVQA",
        ]
        res_24_datasets = [
            "InfoVQA_VAL",
            "InfoVQA_TEST",
            "OCRBench",
            "HRBench4K",
            "HRBench8K",
        ]
        if DATASET_MODALITY(dataset) == "VIDEO":
            self.max_num = 1
        elif listinstr(res_12_datasets, dataset):
            self.max_num = 12
        elif listinstr(res_18_datasets, dataset):
            self.max_num = 18
        elif listinstr(res_24_datasets, dataset):
            self.max_num = 24
        else:
            self.max_num = 10

    def generate_inner(self, message, dataset=None):
        self.set_max_num(dataset)
        image_num = len([x for x in message if x["type"] == "image"])
        max_num = max(1, min(self.max_num, self.total_max_num // image_num))
        prompt = reorganize_prompt(message, image_num, dataset=dataset)

        if dataset is not None and DATASET_MODALITY(dataset) == "VIDEO":
            prompt = build_video_prompt(prompt, dataset)

        if image_num > 1:
            image_path = [x["value"] for x in message if x["type"] == "image"]
            num_patches_list, pixel_values_list = [], []
            for image_idx, file_name in enumerate(image_path):
                upscale_flag = image_idx == 0 and dataset is not None and listinstr(["MMMU"], dataset)
                curr_pixel_values = (
                    load_image(file_name, max_num=max_num, upscale=upscale_flag).to(self.device).to(torch.bfloat16)
                )
                num_patches_list.append(curr_pixel_values.size(0))
                pixel_values_list.append(curr_pixel_values)
            pixel_values = torch.cat(pixel_values_list, dim=0)
        elif image_num == 1:
            image_path = [x["value"] for x in message if x["type"] == "image"][0]
            upscale_flag = dataset is not None and listinstr(["MMMU"], dataset)
            if self.use_msac:
                pixel_values = (
                    load_image_msac(
                        image_path,
                        max_num=self.max_num,
                        upscale=upscale_flag,
                        input_size=self.image_size,
                    )
                    .cuda()
                    .to(torch.bfloat16)
                )
            else:
                pixel_values = (
                    load_image(image_path, max_num=max_num, upscale=upscale_flag).to(self.device).to(torch.bfloat16)
                )
            num_patches_list = [pixel_values.size(0)]
        else:
            pixel_values = None
            num_patches_list = []
        if self.use_cot:
            prompt += f"\n{self.cot_prompt}"
        with torch.no_grad():
            response = self.model.chat(
                self.tokenizer,
                pixel_values=pixel_values,
                num_patches_list=num_patches_list,
                question=prompt,
                generation_config=self.kwargs,
                verbose=True,
            )
        response = process_response(response, dataset_name=dataset, use_cot=self.use_cot)
        return response

    def build_history(self, message):
        # Global Variables
        image_path = []
        image_cnt = 0

        def concat_tilist(tilist):
            nonlocal image_cnt  # Declare image_cnt as nonlocal to modify it
            prompt = ""
            for item in tilist:
                # Substitute the pattern in the text
                if item["type"] == "text":
                    prompt += re.sub(self.pattern, self.replacement, item["value"])
                elif item["type"] == "image":
                    image_cnt += 1
                    prompt += "<image>\n"
                    image_path.append(item["value"])
            return prompt

        # Only previous messages
        assert len(message) % 2 == 0
        history = []
        for i in range(len(message) // 2):
            m1, m2 = message[2 * i], message[2 * i + 1]
            assert m1["role"] == "user" and m2["role"] == "assistant"
            history.append((concat_tilist(m1["content"]), concat_tilist(m2["content"])))

        return history, image_path, image_cnt

    def chat_inner(self, message, dataset=None):
        self.set_max_num(dataset)
        kwargs_default = dict(do_sample=False, max_new_tokens=512, top_p=None, num_beams=1)
        self.kwargs = kwargs_default
        if len(message) > 1:
            history, image_path, image_cnt = self.build_history(message[:-1])
        else:
            history, image_path, image_cnt = None, [], 1
        current_msg = message[-1]
        question = ""

        # If message is just text in the conversation
        if len(current_msg["content"]) == 1 and current_msg["content"][0]["type"] == "text":
            question = current_msg["content"][0]["value"]
            question = re.sub(self.pattern, self.replacement, question)  # Fix pattern as per InternVL
        else:
            for msg in current_msg["content"]:
                if msg["type"] == "text":
                    question += re.sub(self.pattern, self.replacement, msg["value"])
                elif msg["type"] == "image":
                    image_cnt += 1
                    question += "<image>\n"
                    image_path.append(msg["value"])

        if image_cnt > 1:
            num_patches_list = []
            pixel_values_list = []
            for image_idx, file_name in enumerate(image_path):
                upscale_flag = image_idx == 0 and dataset is not None and listinstr(["MMMU_DEV_VAL"], dataset)
                curr_pixel_values = (
                    load_image(file_name, max_num=self.max_num, upscale=upscale_flag).to(self.device).to(torch.bfloat16)
                )
                num_patches_list.append(curr_pixel_values.size(0))
                pixel_values_list.append(curr_pixel_values)
            pixel_values = torch.cat(pixel_values_list, dim=0)
        elif image_cnt == 1:
            upscale_flag = listinstr(["MMMU_DEV_VAL"], dataset)
            pixel_values = (
                load_image(image_path, max_num=self.max_num, upscale=upscale_flag).to(self.device).to(torch.bfloat16)
            )
            num_patches_list = [pixel_values.size(0)]
        else:
            pixel_values = None
            num_patches_list = []

        response, history = self.model.chat(
            self.tokenizer,
            pixel_values=pixel_values,
            num_patches_list=num_patches_list,
            question=question,
            generation_config=self.kwargs,
            history=history,
            return_history=True,
        )
        response = re.sub(self.reverse_pattern, self.reverse_replacement, response)
        return response<|MERGE_RESOLUTION|>--- conflicted
+++ resolved
@@ -405,11 +405,7 @@
 
     def use_custom_prompt(self, dataset):
         assert dataset is not None
-<<<<<<< HEAD
-        if listinstr(["MMDU", "MME-RealWorld", "MME-RealWorld-CN", 'ChartMuseum'], dataset): # noqa: E501
-=======
-        if listinstr(["MMDU", "MME-RealWorld", "MME-RealWorld-CN", "ChartQAPro"], dataset):  # noqa: E501
->>>>>>> 2e35a574
+        if listinstr(["MMDU", "MME-RealWorld", "MME-RealWorld-CN", "ChartQAPro", "ChartMuseum"], dataset):  # noqa: E501
             # For Multi-Turn and some special datasets we don't have custom prompt
             return False
         if DATASET_MODALITY(dataset) == "VIDEO":
