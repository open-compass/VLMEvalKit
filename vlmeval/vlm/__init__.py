--- conflicted
+++ resolved
@@ -23,9 +23,6 @@
 from .xcomposer import XComposer
 from .xcomposer2 import XComposer2
 from .yi_vl import Yi_VL
-<<<<<<< HEAD
 from .minigpt4_mmb import MiniGPT4_MMB
 from .instructblip_mmb import InstructBLIP_MMB
-=======
-from .internvl_chat import InternVLChat
->>>>>>> 28151c7f
+from .internvl_chat import InternVLChat