--- conflicted
+++ resolved
@@ -5,12 +5,8 @@
 from .aria import Aria
 from .base import BaseModel
 from .hawk_vl import HawkVL
-<<<<<<< HEAD
+from .thyme import Thyme
 from .cogvlm import CogVlm, GLM4v, GLMThinking
-=======
-from .thyme import Thyme
-from .cogvlm import CogVlm, GLM4v
->>>>>>> bd6f31bb
 from .emu import Emu, Emu3_chat, Emu3_gen
 from .eagle_x import Eagle
 from .granite_vision import GraniteVision3
