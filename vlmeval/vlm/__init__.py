import torch

torch.set_grad_enabled(False)
torch.manual_seed(1234)
from .base import BaseModel
from .cogvlm import CogVlm, GLM4v
from .emu import Emu
from .idefics import IDEFICS, IDEFICS2
from .instructblip import InstructBLIP
from .llava import LLaVA, LLaVA_Next, LLaVA_XTuner, LLaVA_Next2, LLaVA_OneVision
from .minicpm_v import MiniCPM_V, MiniCPM_Llama3_V, MiniCPM_V_2_6
from .minigpt4 import MiniGPT4
from .mmalaya import MMAlaya, MMAlaya2
from .monkey import Monkey, MonkeyChat
from .mplug_owl2 import mPLUG_Owl2
from .omnilmm import OmniLMM12B
from .open_flamingo import OpenFlamingo
from .pandagpt import PandaGPT
from .qwen_vl import QwenVL, QwenVLChat
from .qwen2_vl import Qwen2VLChat
from .transcore_m import TransCoreM
from .visualglm import VisualGLM
from .xcomposer import ShareCaptioner, XComposer, XComposer2, XComposer2_4KHD, XComposer2d5
from .yi_vl import Yi_VL
from .internvl_chat import InternVLChat
from .deepseek_vl import DeepSeekVL
from .mgm import Mini_Gemini
from .bunnyllama3 import BunnyLLama3
from .vxverse import VXVERSE
from .paligemma import PaliGemma
from .qh_360vl import QH_360VL
from .phi3_vision import Phi3Vision, Phi3_5Vision
from .wemm import WeMM
from .cambrian import Cambrian
from .chameleon import Chameleon
from .video_llm import VideoLLaVA, VideoLLaVA_HF, Chatunivi, VideoChatGPT, LLaMAVID, VideoChat2_HD, PLLaVA
from .vila import VILA
from .ovis import Ovis
from .mantis import Mantis
from .mixsense import LLama3Mixsense
from .parrot import Parrot
from .omchat import OmChat
<<<<<<< HEAD
from .mplug_owl3 import mPLUG_Owl3
=======
from .rbdash import RBDash
from .xgen_mm import XGenMM
>>>>>>> 9a57ff1c
<|MERGE_RESOLUTION|>--- conflicted
+++ resolved
@@ -40,9 +40,6 @@
 from .mixsense import LLama3Mixsense
 from .parrot import Parrot
 from .omchat import OmChat
-<<<<<<< HEAD
-from .mplug_owl3 import mPLUG_Owl3
-=======
 from .rbdash import RBDash
 from .xgen_mm import XGenMM
->>>>>>> 9a57ff1c
+from .mplug_owl3 import mPLUG_Owl3