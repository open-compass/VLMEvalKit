--- conflicted
+++ resolved
@@ -36,8 +36,5 @@
 from .vila import VILA
 from .ovis import Ovis
 from .mantis import Mantis
-<<<<<<< HEAD
-from .omchat import OmChat
-=======
 from .mixsense import LLama3Mixsense
->>>>>>> 69268c70
+from .omchat import OmChat