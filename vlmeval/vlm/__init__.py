import torch

torch.set_grad_enabled(False)
torch.manual_seed(1234)
from .base import BaseModel
from .cogvlm import CogVlm, GLM4v
from .emu import Emu
from .idefics import IDEFICS, IDEFICS2
from .instructblip import InstructBLIP
from .llava import LLaVA, LLaVA_Next, LLaVA_XTuner, LLaVA_Next2, LLaVA_OneVision
from .minicpm_v import MiniCPM_V, MiniCPM_Llama3_V, MiniCPM_V_2_6
from .minigpt4 import MiniGPT4
from .mmalaya import MMAlaya
from .monkey import Monkey, MonkeyChat
from .mplug_owl2 import mPLUG_Owl2
from .omnilmm import OmniLMM12B
from .open_flamingo import OpenFlamingo
from .pandagpt import PandaGPT
from .qwen_vl import QwenVL, QwenVLChat
from .transcore_m import TransCoreM
from .visualglm import VisualGLM
from .xcomposer import ShareCaptioner, XComposer, XComposer2, XComposer2_4KHD, XComposer2d5
from .yi_vl import Yi_VL
from .internvl_chat import InternVLChat
from .deepseek_vl import DeepSeekVL
from .mgm import Mini_Gemini
from .bunnyllama3 import BunnyLLama3
from .vxverse import VXVERSE
from .paligemma import PaliGemma
from .qh_360vl import QH_360VL
from .phi3_vision import Phi3Vision
from .wemm import WeMM
from .cambrian import Cambrian
from .chameleon import Chameleon
from .video_llm.video_llava import VideoLLaVA, VideoLLaVA_HF
from .vila import VILA
from .ovis import Ovis
from .mantis import Mantis
from .mixsense import LLama3Mixsense
<<<<<<< HEAD
from .parrot import Parrot
=======
from .omchat import OmChat
>>>>>>> f52666ac
<|MERGE_RESOLUTION|>--- conflicted
+++ resolved
@@ -37,8 +37,5 @@
 from .ovis import Ovis
 from .mantis import Mantis
 from .mixsense import LLama3Mixsense
-<<<<<<< HEAD
 from .parrot import Parrot
-=======
-from .omchat import OmChat
->>>>>>> f52666ac
+from .omchat import OmChat