import torch

torch.set_grad_enabled(False)
torch.manual_seed(1234)
from .base import BaseModel
from .cogvlm import CogVlm, GLM4v
from .emu import Emu
from .eagle_x import Eagle
from .idefics import IDEFICS, IDEFICS2
from .instructblip import InstructBLIP
from .kosmos import Kosmos2
from .llava import LLaVA, LLaVA_Next, LLaVA_XTuner, LLaVA_Next2, LLaVA_OneVision
from .minicpm_v import MiniCPM_V, MiniCPM_Llama3_V, MiniCPM_V_2_6
from .minigpt4 import MiniGPT4
from .mmalaya import MMAlaya, MMAlaya2
from .monkey import Monkey, MonkeyChat
from .moondream import Moondream1, Moondream2
from .minimonkey import MiniMonkey
from .mplug_owl2 import mPLUG_Owl2
from .omnilmm import OmniLMM12B
from .open_flamingo import OpenFlamingo
from .pandagpt import PandaGPT
from .qwen_vl import QwenVL, QwenVLChat
from .qwen2_vl import Qwen2VLChat
from .transcore_m import TransCoreM
from .visualglm import VisualGLM
from .xcomposer import ShareCaptioner, XComposer, XComposer2, XComposer2_4KHD, XComposer2d5
from .yi_vl import Yi_VL
from .internvl_chat import InternVLChat
from .deepseek_vl import DeepSeekVL
from .janus import Janus
from .mgm import Mini_Gemini
from .bunnyllama3 import BunnyLLama3
from .vxverse import VXVERSE
from .paligemma import PaliGemma
from .qh_360vl import QH_360VL
from .phi3_vision import Phi3Vision, Phi3_5Vision
from .wemm import WeMM
from .cambrian import Cambrian
from .chameleon import Chameleon
from .video_llm import VideoLLaVA, VideoLLaVA_HF, Chatunivi, VideoChatGPT, LLaMAVID, VideoChat2_HD, PLLaVA
from .vila import VILA
from .ovis import Ovis, Ovis1_6
from .mantis import Mantis
from .mixsense import LLama3Mixsense
from .parrot import Parrot
from .omchat import OmChat
from .rbdash import RBDash
from .xgen_mm import XGenMM
from .slime import SliME
from .mplug_owl3 import mPLUG_Owl3
from .pixtral import Pixtral
from .llama_vision import llama_vision
from .molmo import molmo
from .points import POINTS
from .nvlm import NVLM
from .vintern_chat import VinternChat
<<<<<<< HEAD
from .h2ovl_mississippi import H2OVLChat
=======
from .falcon_vlm import Falcon2VLM
>>>>>>> bc446a93
<|MERGE_RESOLUTION|>--- conflicted
+++ resolved
@@ -55,8 +55,5 @@
 from .points import POINTS
 from .nvlm import NVLM
 from .vintern_chat import VinternChat
-<<<<<<< HEAD
 from .h2ovl_mississippi import H2OVLChat
-=======
-from .falcon_vlm import Falcon2VLM
->>>>>>> bc446a93
+from .falcon_vlm import Falcon2VLM