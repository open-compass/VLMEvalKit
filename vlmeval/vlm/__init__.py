import torch

torch.set_grad_enabled(False)
torch.manual_seed(1234)
from .base import BaseModel
from .cogvlm import CogVlm, GLM4v
from .emu import Emu
from .eagle_x import Eagle
from .idefics import IDEFICS, IDEFICS2
from .instructblip import InstructBLIP
from .kosmos import Kosmos2
from .llava import LLaVA, LLaVA_Next, LLaVA_XTuner, LLaVA_Next2, LLaVA_OneVision
from .minicpm_v import MiniCPM_V, MiniCPM_Llama3_V, MiniCPM_V_2_6
from .minigpt4 import MiniGPT4
from .mmalaya import MMAlaya, MMAlaya2
from .monkey import Monkey, MonkeyChat
from .moondream import Moondream1, Moondream2
from .minimonkey import MiniMonkey
from .mplug_owl2 import mPLUG_Owl2
from .omnilmm import OmniLMM12B
from .open_flamingo import OpenFlamingo
from .pandagpt import PandaGPT
from .qwen_vl import QwenVL, QwenVLChat
from .qwen2_vl import Qwen2VLChat
from .transcore_m import TransCoreM
from .visualglm import VisualGLM
from .xcomposer import ShareCaptioner, XComposer, XComposer2, XComposer2_4KHD, XComposer2d5
from .yi_vl import Yi_VL
from .internvl_chat import InternVLChat
from .deepseek_vl import DeepSeekVL
from .mgm import Mini_Gemini
from .bunnyllama3 import BunnyLLama3
from .vxverse import VXVERSE
from .paligemma import PaliGemma
from .qh_360vl import QH_360VL
from .phi3_vision import Phi3Vision, Phi3_5Vision
from .wemm import WeMM
from .cambrian import Cambrian
from .chameleon import Chameleon
from .video_llm import VideoLLaVA, VideoLLaVA_HF, Chatunivi, VideoChatGPT, LLaMAVID, VideoChat2_HD, PLLaVA
from .vila import VILA
from .ovis import Ovis, Ovis1_6
from .mantis import Mantis
from .mixsense import LLama3Mixsense
from .parrot import Parrot
from .omchat import OmChat
from .rbdash import RBDash
from .xgen_mm import XGenMM
from .slime import SliME
from .mplug_owl3 import mPLUG_Owl3
from .pixtral import Pixtral
from .llama_vision import llama_vision
<<<<<<< HEAD
from .molmo import molmo
=======
from .points import POINTS
>>>>>>> 819e9e6e
<|MERGE_RESOLUTION|>--- conflicted
+++ resolved
@@ -50,8 +50,5 @@
 from .mplug_owl3 import mPLUG_Owl3
 from .pixtral import Pixtral
 from .llama_vision import llama_vision
-<<<<<<< HEAD
 from .molmo import molmo
-=======
-from .points import POINTS
->>>>>>> 819e9e6e
+from .points import POINTS