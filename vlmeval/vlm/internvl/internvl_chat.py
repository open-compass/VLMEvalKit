import math
import pandas as pd
import random
import re
import yaml
import string
import torch
import torch.distributed as dist
import torchvision.transforms as T
import transformers
import warnings
from PIL import Image
from functools import partial
from torchvision.transforms.functional import InterpolationMode
from transformers import AutoTokenizer, AutoConfig, AutoModel, CLIPImageProcessor

from .utils import (build_multi_choice_prompt,
                    build_video_prompt,
                    build_mpo_prompt,
                    build_mcq_cot_prompt,
                    build_qa_cot_prompt,
                    mpo_post_processing,
                    format_nav_prompt,
                    pile_action_history,
                    reorganize_prompt,
                    split_model, load_image)
from .utils import mpo_prompt_with_final_answer, mpo_prompt_without_final_answer, parse_bbox_internvl
from ..base import BaseModel
from ...dataset import DATASET_TYPE, DATASET_MODALITY, build_dataset, infer_dataset_basename
from ...smp import *

# load all the gui templates
upper_path = Path(__file__).parent
with open(os.path.join(upper_path, "gui_template.yaml"), "r") as f:
    GUI_TEMPLATE = yaml.load(f, Loader=yaml.FullLoader)

R1_SYSTEM_PROMPT = """
You are an AI assistant that rigorously follows this response protocol:

1. First, conduct a detailed analysis of the question. Consider different \
angles, potential solutions, and reason through the problem step-by-step. \
Enclose this entire thinking process within <think> and </think> tags.

2. After the thinking section, provide a clear, concise, and direct answer to \
the user's question. Separate the answer from the think section with a newline.

Ensure that the thinking process is thorough but remains focused on the \
query. The final answer should be standalone and not reference the thinking \
section.
""".strip()


def prepare_messages_list(prompt, image_path, system_prompt=None):
    from lmdeploy.vl.constants import IMAGE_TOKEN
    content = [{'type': 'text', 'text': prompt.replace('<image>', IMAGE_TOKEN)}]

    if isinstance(image_path, str):
        image_path = [image_path]

    for image in image_path:
        img = Image.open(image).convert('RGB')
        b64 = encode_image_to_base64(img)
        img_struct = dict(url=f'data:image/jpeg;base64,{b64}')
        content.append(dict(type='image_url', image_url=img_struct))

    messages = []

    if system_prompt is not None:
        messages.append({'role': 'system', 'content': system_prompt})

    messages.append({
        'role': 'user',
        'content': content,
    })

    return [messages]


def extract_boxed_content(ans: str):
    idx = ans.rfind(r'\boxed{')
    if idx == -1:
        return ans

    idx += len(r'\boxed{')
    brace_level = 1
    content_start = idx
    i = idx

    while i < len(ans):
        if ans[i] == '{':
            brace_level += 1
        elif ans[i] == '}':
            brace_level -= 1
            if brace_level == 0:
                break
        i += 1

    if brace_level != 0:
        # Unbalanced braces
        return ans

    content = ans[content_start:i]
    return content


class InternVLChat(BaseModel):
    INSTALL_REQ = False
    INTERLEAVE = True

    def __init__(self,
                 model_path='OpenGVLab/InternVL-Chat-V1-5',
                 load_in_8bit=False,
                 use_mpo_prompt=False,
                 version='V1.0',
                 screen_parse=True,
                 # Best-of-N parameters
                 best_of_n=1,
                 reward_model_path=None,
                 # R1 parameters
                 cot_prompt_version='v1',
                 #
                 use_lmdeploy=False,
                 use_postprocess=False,
                 **kwargs):

        assert best_of_n >= 1
        assert model_path is not None
        assert version_cmp(transformers.__version__, '4.37.2', 'ge')

        self.use_lmdeploy = use_lmdeploy
        self.cot_prompt_version = cot_prompt_version
        self.use_mpo_prompt = use_mpo_prompt
        self.use_cot = (os.getenv('USE_COT') == '1')
        self.use_postprocess = use_postprocess

        if cot_prompt_version == 'r1':
            self.system_prompt = R1_SYSTEM_PROMPT
            self.cot_prompt = 'Please answer the question and put the final answer within \\boxed{}.'
        elif cot_prompt_version == 'v2':
            self.system_prompt = None
            self.cot_prompt = "Answer the preceding multiple-choice question \
            by carefully analyzing the provided image. \nPlease answer with \
            carefully thought step by step. Apply the thinking process \
            recursively at both macro and micro levels. \nVerify consistency \
            of reasoning and look for potential flaws or gaps during \
            thinking. \nWhen realize mistakes, explain why the previous \
            thinking was incorrect, fix it and then continue thinking.\nThe \
            last line of your response should follow this format: 'Answer: \
            \\boxed{$LETTER}' (without quotes), where LETTER is one of the \
            options\n\n"
        else:
            assert cot_prompt_version == 'v1'
            self.system_prompt = None
            self.cot_prompt = None

        self.model_path = model_path
        self.tokenizer = AutoTokenizer.from_pretrained(model_path, trust_remote_code=True, use_fast=False)

        # Regular expression to match the pattern 'Image' followed by a number, e.g. Image1
        self.pattern = r'Image(\d+)'
        # Replacement pattern to insert a hyphen between 'Image' and the number, e.g. Image-1
        self.replacement = r'Image-\1'

        # Convert InternVL2 response to dataset format
        # e.g. Image1 -> Image-1

        # Regular expression to match the pattern 'Image-' followed by a number
        self.reverse_pattern = r'Image-(\d+)'
        # Replacement pattern to remove the hyphen (Image-1 -> Image1)
        self.reverse_replacement = r'Image\1'

<<<<<<< HEAD
        self.screen_parse = screen_parse

        if auto_split_flag():
=======
        if use_lmdeploy:
            from lmdeploy import TurbomindEngineConfig, VisionConfig, pipeline, ChatTemplateConfig
            vision_config = VisionConfig(max_batch_size=4)
            self.model = pipeline(
                model_path,
                vision_config=vision_config,
                chat_template_config=ChatTemplateConfig(model_name='internvl2_5'),
                backend_config=TurbomindEngineConfig(
                    session_len=16384,
                    cache_max_entry_count=0.1,
                    tp=int(os.environ['TP']))
            )
            torch.cuda.set_device(int(os.environ['RANK']) % torch.cuda.device_count())
            self.device = 'cuda'
        elif auto_split_flag():
>>>>>>> 2a4e15e9
            device_map, visible_devices = split_model(model_path=model_path)
            self.device = visible_devices[0]
            self.model = AutoModel.from_pretrained(
                model_path,
                torch_dtype=torch.bfloat16,
                load_in_8bit=load_in_8bit,
                trust_remote_code=True,
                low_cpu_mem_usage=True,
                device_map=device_map).eval()
        else:
            self.model = AutoModel.from_pretrained(
                model_path,
                torch_dtype=torch.bfloat16,
                load_in_8bit=load_in_8bit,
                trust_remote_code=True,
                low_cpu_mem_usage=True).eval().cuda()
            self.device = 'cuda'

        if best_of_n > 1:
            assert version == 'V2.0', 'only support BoN evaluation with version==V2.0'
            assert reward_model_path is not None

            if auto_split_flag():
                rm_device_map, visible_devices = split_model(model_path=reward_model_path)
                rm_kwargs = {'device_map': rm_device_map}
            else:
                rm_kwargs = {}

            self.reward_tokenizer = AutoTokenizer.from_pretrained(
                reward_model_path, trust_remote_code=True, use_fast=False)
            self.reward_model = AutoModel.from_pretrained(
                reward_model_path,
                torch_dtype=torch.bfloat16,
                load_in_8bit=load_in_8bit,
                trust_remote_code=True,
                low_cpu_mem_usage=True, **rm_kwargs).eval()

            if not auto_split_flag():
                self.reward_model = self.reward_model.to(self.device)

            if not self.use_cot:
                os.environ['USE_COT'] = '1'
                self.use_cot = True
                print('[Warning] Since Best-of-N is enabled, USE_COT is forced to be set to 1.')

            print(f'Enable Best-of-N evaluation with PRM: {reward_model_path}')

        # self.image_size = self.model.config.vision_config.image_size
        self.version = version
        self.best_of_n = best_of_n
        kwargs_default = dict(do_sample=False, max_new_tokens=4096, top_p=None)
        kwargs_default.update(kwargs)
        self.kwargs = kwargs_default

        warnings.warn(f'Following kwargs received: {self.kwargs}, will use as generation config. ')

    def use_custom_prompt(self, dataset):
        assert dataset is not None
        if dataset in [
            'atomic_dataset', 'electro_dataset', 'mechanics_dataset',
            'optics_dataset', 'quantum_dataset', 'statistics_dataset'
        ]:
            return False
        if listinstr(['MMDU', 'MME-RealWorld', 'MME-RealWorld-CN', 'WeMath_COT', 'MMAlignBench'], dataset):
            # For Multi-Turn we don't have custom prompt
            return False
        if DATASET_MODALITY(dataset) == 'VIDEO':
            # For Video benchmarks we don't have custom prompt at here
            return False
        else:
            return True

    def build_prompt(self, line, dataset=None):
        use_mpo_prompt = self.use_mpo_prompt and (self.use_cot or dataset in ['MMStar', 'HallusionBench', 'OCRBench'])

        assert self.use_custom_prompt(dataset)
        assert dataset is None or isinstance(dataset, str)
        tgt_path = self.dump_image(line, dataset)

        if dataset is not None and DATASET_TYPE(dataset) == 'Y/N':
            question = line['question']
            if listinstr(['MME'], dataset):
                prompt = question + ' Answer the question using a single word or phrase.'
            elif listinstr(['HallusionBench', 'AMBER'], dataset):
                prompt = question + ' Please answer yes or no. Answer the question using a single word or phrase.'
            else:
                prompt = question
        elif dataset is not None and DATASET_TYPE(dataset) == 'MCQ':
            prompt = build_multi_choice_prompt(line, dataset)
            if os.getenv('USE_COT') == '1':
                prompt = build_mcq_cot_prompt(line, prompt, self.cot_prompt)
        elif dataset is not None and DATASET_TYPE(dataset) == 'VQA':
            question = line['question']
            if listinstr(['LLaVABench', 'WildVision'], dataset):
                prompt = question + '\nAnswer this question in detail.'
            elif listinstr(['OCRVQA', 'TextVQA', 'ChartQA', 'DocVQA', 'InfoVQA', 'OCRBench',
                            'DUDE', 'SLIDEVQA', 'GQA', 'MMLongBench_DOC'], dataset):
                prompt = question + '\nAnswer the question using a single word or phrase.'
            elif listinstr(['MathVista', 'MathVision', 'VCR', 'MTVQA', 'MMVet', 'MathVerse',
                            'MMDU', 'CRPE', 'MIA-Bench', 'MM-Math', 'DynaMath', 'QSpatial',
                            'WeMath', 'LogicVista'], dataset):
                prompt = question
                if os.getenv('USE_COT') == '1':
                    prompt = build_qa_cot_prompt(line, prompt, self.cot_prompt)
            else:
                prompt = question + '\nAnswer the question using a single word or phrase.'
        elif dataset is not None and DATASET_TYPE(dataset) == 'GUI':
            ds_basename = infer_dataset_basename(dataset)
            ds = build_dataset(dataset, skeleton=True)
            action_space = ds.get_action_space()
            traj_dict = ds.get_trajectory(line)
            
            prompt_config = GUI_TEMPLATE[ds_basename]
            if 'history' in prompt_config["placeholders"]:
                traj_dict['history'] = pile_action_history(traj_dict['history'])
            prompt = format_nav_prompt(
                (
                    "Please provide the bounding box coordinate of the region this sentence describes: <ref>{task}</ref>"
                    if self.screen_parse
                    else prompt_config["template"]
                ), 
                prompt_config["placeholders"], 
                action_space=action_space, 
                **traj_dict,
            )
        else:
            # VQA_ex_prompt: OlympiadBench, VizWiz
            prompt = line['question']
            if os.getenv('USE_COT') == '1':
                prompt = build_qa_cot_prompt(line, prompt, self.cot_prompt)

        message = [dict(type='text', value=prompt)]
        message.extend([dict(type='image', value=s) for s in tgt_path])

        if use_mpo_prompt:
            message = build_mpo_prompt(message, line, dataset)
        return message

    def set_max_num(self, dataset):
        # The total limit on the number of images processed, set to avoid Out-of-Memory issues.
        self.total_max_num = 64
        if dataset is None:
            self.max_num = 6
            return None
        res_12_datasets = ['ChartQA_TEST', 'MMMU_DEV_VAL', 'MMMU_TEST', 'MME-RealWorld',
                           'VCR_EN', 'VCR_ZH', 'OCRVQA']
        res_18_datasets = ['DocVQA_VAL', 'DocVQA_TEST', 'DUDE', 'MMLongBench_DOC', 'SLIDEVQA']
        res_24_datasets = ['InfoVQA_VAL', 'InfoVQA_TEST', 'OCRBench', 'HRBench4K', 'HRBench8K']
        if DATASET_MODALITY(dataset) == 'VIDEO':
            self.max_num = 1
        elif listinstr(res_12_datasets, dataset):
            self.max_num = 12
        elif listinstr(res_18_datasets, dataset):
            self.max_num = 18
        elif listinstr(res_24_datasets, dataset):
            self.max_num = 24
        elif DATASET_TYPE(dataset) == 'GUI':
            self.max_num = 12
        else:
            self.max_num = 6

    def generate_v1_2(self, message, dataset=None):
        self.INTERLEAVE = False
        prompt, image_path = self.message_to_promptimg(message, dataset=dataset)
        image = Image.open(image_path).convert('RGB')
        image = image.resize((self.image_size, self.image_size))
        image_processor = CLIPImageProcessor.from_pretrained(self.model_path)
        pixel_values = image_processor(images=image, return_tensors='pt').pixel_values
        pixel_values = pixel_values.to(torch.bfloat16).to(self.device)
        with torch.no_grad():
            response = self.model.chat(self.tokenizer, pixel_values=pixel_values,
                                       question=prompt, generation_config=self.kwargs)
        return response

    def generate_v1_5(self, message, dataset=None):
        image_num = len([x for x in message if x['type'] == 'image'])
        max_num = max(1, min(self.max_num, self.total_max_num // image_num))
        prompt = '\n'.join([x['value'] for x in message if x['type'] == 'text'])

        if DATASET_MODALITY(dataset) == 'VIDEO':
            prompt = build_video_prompt(prompt, dataset)

        if image_num > 1:
            image_path = [x['value'] for x in message if x['type'] == 'image']
            pixel_values_list = []
            for file_name in image_path:
                pixel_values_list.append(load_image(file_name, max_num=max_num).to(self.device).to(torch.bfloat16))
            pixel_values = torch.cat(pixel_values_list, dim=0)
        elif image_num == 1:
            image_path = [x['value'] for x in message if x['type'] == 'image'][0]
            pixel_values = load_image(image_path, max_num=max_num).to(self.device).to(torch.bfloat16)
        else:
            pixel_values = None
        with torch.no_grad():
            response = self.model.chat(
                self.tokenizer,
                pixel_values=pixel_values,
                question=prompt,
                generation_config=self.kwargs,
                verbose=True)
        return response

    @torch.no_grad()
    def generate_v2(self, message, dataset=None):

        use_mpo_prompt = self.use_mpo_prompt and (self.use_cot or dataset in ['MMStar', 'HallusionBench', 'OCRBench'])

        image_num = len([x for x in message if x['type'] == 'image'])
        max_num = max(1, min(self.max_num, self.total_max_num // image_num))
        prompt = reorganize_prompt(message, image_num, dataset=dataset)

        if dataset is not None and DATASET_MODALITY(dataset) == 'VIDEO':
            prompt = build_video_prompt(prompt, dataset)

        if image_num > 1:
            image_path = [x['value'] for x in message if x['type'] == 'image']
            num_patches_list, pixel_values_list = [], []
            for image_idx, file_name in enumerate(image_path):
                upscale_flag = image_idx == 0 and dataset is not None and listinstr(['MMMU'], dataset)
                curr_pixel_values = load_image(
                    file_name, max_num=max_num, upscale=upscale_flag).to(self.device).to(torch.bfloat16)
                num_patches_list.append(curr_pixel_values.size(0))
                pixel_values_list.append(curr_pixel_values)
            pixel_values = torch.cat(pixel_values_list, dim=0)
        elif image_num == 1:
            image_path = [x['value'] for x in message if x['type'] == 'image'][0]
            upscale_flag = dataset is not None and listinstr(['MMMU'], dataset)
            pixel_values = load_image(
                image_path, max_num=max_num, upscale=upscale_flag).to(self.device).to(torch.bfloat16)
            num_patches_list = [pixel_values.size(0)]
        else:
            pixel_values = None
            num_patches_list = []

        response_list = []
        for idx in range(self.best_of_n):
            kwargs_default = self.kwargs.copy()
            kwargs_default['do_sample'] = idx > 0
            kwargs_default['temperature'] = 0.7
            kwargs_default['top_p'] = 0.95

            if self.use_lmdeploy:
                from lmdeploy import GenerationConfig
                gen_config = GenerationConfig(**kwargs_default)
                gen_config.random_seed = None
                messages_list = prepare_messages_list(prompt, image_path, system_prompt=self.system_prompt)
                assert len(messages_list) == 1
                response = self.model(messages_list, gen_config=gen_config)[0]
                response = response.text
            else:
                if self.system_prompt is not None:
                    self.model.system_message = self.system_prompt
                response = self.model.chat(
                    self.tokenizer,
                    pixel_values=pixel_values,
                    num_patches_list=num_patches_list,
                    question=prompt,
                    generation_config=kwargs_default,
                    verbose=idx == 0,
                )
            response_list.append(response)

        if self.best_of_n > 1:
            response_list = self.reward_model.select_best_response(
                tokenizer=self.reward_tokenizer,
                question=prompt,
                response_list=response_list,
                pixel_values=pixel_values,
                num_patches_list=num_patches_list,
            )
        response = response_list[0]

<<<<<<< HEAD
        if use_mpo_prompt:
            response = mpo_post_processing(response, dataset)
        
        if dataset is not None and DATASET_TYPE(dataset) == 'GUI' and self.screen_parse:
            # Parse the bounding box coordinates from the response
            response = parse_bbox_internvl(response)
            # Normalize the coordinates to the range [0, 1]
            if isinstance(response, list):
                response = [ item / 1000 for item in response ]
                # Convert the coordinates to the format required by the GUI
                response = f"x={response[0]}, y={response[1]}"
=======
        if dataset is not None and not listinstr(['WeMath'], dataset):
            if use_mpo_prompt:
                response = mpo_post_processing(response, dataset)
            elif self.use_cot and self.use_postprocess:
                response = extract_boxed_content(response)

>>>>>>> 2a4e15e9
        return response


    def generate_inner(self, message, dataset=None):
        self.set_max_num(dataset)
        print(f'InternVL model version: {self.version}')
        if self.version in ['V1.1', 'V1.2']:
            return self.generate_v1_2(message, dataset)
        elif self.version == 'V1.5':
            return self.generate_v1_5(message, dataset)
        elif self.version == 'V2.0':
            return self.generate_v2(message, dataset)
        else:
            raise ValueError(f'Unsupported version: {self.version}')

    def build_history(self, message):
        # Global Variables
        image_path = []
        image_cnt = 0

        def concat_tilist(tilist):
            nonlocal image_cnt  # Declare image_cnt as nonlocal to modify it
            prompt = ''
            for item in tilist:
                # Substitute the pattern in the text
                if item['type'] == 'text':
                    prompt += re.sub(self.pattern, self.replacement, item['value'])
                elif item['type'] == 'image':
                    image_cnt += 1
                    prompt += '<image>\n'
                    image_path.append(item['value'])
            return prompt

        # Only previous messages
        assert len(message) % 2 == 0
        history = []
        for i in range(len(message) // 2):
            m1, m2 = message[2 * i], message[2 * i + 1]
            assert m1['role'] == 'user' and m2['role'] == 'assistant'
            history.append((concat_tilist(m1['content']), concat_tilist(m2['content'])))

        return history, image_path, image_cnt

    def chat_inner_v2(self, message, dataset=None):

        if len(message) > 1:
            history, image_path, image_cnt = self.build_history(message[:-1])
        else:
            history, image_path, image_cnt = None, [], 1
        current_msg = message[-1]
        question = ''

        # If message is just text in the conversation
        if len(current_msg['content']) == 1 and current_msg['content'][0]['type'] == 'text':
            question = current_msg['content'][0]['value']
            question = re.sub(self.pattern, self.replacement, question)  # Fix pattern as per InternVL
        else:
            for msg in current_msg['content']:
                if msg['type'] == 'text':
                    question += re.sub(self.pattern, self.replacement, msg['value'])
                elif msg['type'] == 'image':
                    image_cnt += 1
                    question += '<image>\n'
                    image_path.append(msg['value'])

        if image_cnt > 1:
            num_patches_list = []
            pixel_values_list = []
            for image_idx, file_name in enumerate(image_path):
                upscale_flag = image_idx == 0 and dataset is not None and listinstr(['MMMU_DEV_VAL'], dataset)
                curr_pixel_values = load_image(
                    file_name, max_num=self.max_num, upscale=upscale_flag).to(self.device).to(torch.bfloat16)
                num_patches_list.append(curr_pixel_values.size(0))
                pixel_values_list.append(curr_pixel_values)
            pixel_values = torch.cat(pixel_values_list, dim=0)
        elif image_cnt == 1:
            upscale_flag = listinstr(['MMMU_DEV_VAL'], dataset)
            pixel_values = load_image(
                image_path, max_num=self.max_num, upscale=upscale_flag).to(self.device).to(torch.bfloat16)
            num_patches_list = [pixel_values.size(0)]
        else:
            pixel_values = None
            num_patches_list = []

        response, history = self.model.chat(
            self.tokenizer,
            pixel_values=pixel_values,
            num_patches_list=num_patches_list,
            question=question,
            generation_config=self.kwargs,
            history=history,
            return_history=True
        )

        response = re.sub(self.reverse_pattern, self.reverse_replacement, response)

        return response

    def chat_inner(self, message, dataset=None):
        self.set_max_num(dataset)

        if self.version in ['V1.1', 'V1.2']:
            raise ValueError(f'Unsupported version for Multi-Turn: {self.version}')
        elif self.version == 'V1.5':
            raise ValueError(f'Unsupported version for Multi-Turn: {self.version}')
        elif self.version == 'V2.0':
            kwargs_default = dict(do_sample=False, max_new_tokens=512, top_p=None, num_beams=1)
            self.kwargs = kwargs_default
            return self.chat_inner_v2(message, dataset)
        else:
            raise ValueError(f'Unsupported version for Multi-Turn: {self.version}')<|MERGE_RESOLUTION|>--- conflicted
+++ resolved
@@ -169,11 +169,8 @@
         # Replacement pattern to remove the hyphen (Image-1 -> Image1)
         self.reverse_replacement = r'Image\1'
 
-<<<<<<< HEAD
         self.screen_parse = screen_parse
 
-        if auto_split_flag():
-=======
         if use_lmdeploy:
             from lmdeploy import TurbomindEngineConfig, VisionConfig, pipeline, ChatTemplateConfig
             vision_config = VisionConfig(max_batch_size=4)
@@ -189,7 +186,6 @@
             torch.cuda.set_device(int(os.environ['RANK']) % torch.cuda.device_count())
             self.device = 'cuda'
         elif auto_split_flag():
->>>>>>> 2a4e15e9
             device_map, visible_devices = split_model(model_path=model_path)
             self.device = visible_devices[0]
             self.model = AutoModel.from_pretrained(
@@ -462,9 +458,11 @@
             )
         response = response_list[0]
 
-<<<<<<< HEAD
-        if use_mpo_prompt:
-            response = mpo_post_processing(response, dataset)
+        if dataset is not None and not listinstr(['WeMath'], dataset):
+            if use_mpo_prompt:
+                response = mpo_post_processing(response, dataset)
+            elif self.use_cot and self.use_postprocess:
+                response = extract_boxed_content(response)
         
         if dataset is not None and DATASET_TYPE(dataset) == 'GUI' and self.screen_parse:
             # Parse the bounding box coordinates from the response
@@ -474,14 +472,7 @@
                 response = [ item / 1000 for item in response ]
                 # Convert the coordinates to the format required by the GUI
                 response = f"x={response[0]}, y={response[1]}"
-=======
-        if dataset is not None and not listinstr(['WeMath'], dataset):
-            if use_mpo_prompt:
-                response = mpo_post_processing(response, dataset)
-            elif self.use_cot and self.use_postprocess:
-                response = extract_boxed_content(response)
-
->>>>>>> 2a4e15e9
+        
         return response
 
 
