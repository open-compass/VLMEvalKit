import math
import pandas as pd
import random
import re
import yaml
import string
import torch
import torch.distributed as dist
import torchvision.transforms as T
import transformers
import warnings
from PIL import Image
from functools import partial
from torchvision.transforms.functional import InterpolationMode
from transformers import AutoTokenizer, AutoConfig, AutoModel, CLIPImageProcessor

from .utils import (build_multi_choice_prompt,
                    build_video_prompt,
                    build_mpo_prompt,
                    build_mcq_cot_prompt,
                    build_qa_cot_prompt,
                    mpo_post_processing,
                    format_nav_prompt,
                    pile_action_history,
                    reorganize_prompt,
                    load_image)
from .utils import mpo_prompt_with_final_answer, mpo_prompt_without_final_answer, parse_bbox_internvl

from ..base import BaseModel
from ...dataset import DATASET_TYPE, DATASET_MODALITY, build_dataset, infer_dataset_basename
from ...smp import *

# load all the gui templates
upper_path = Path(__file__).parent
with open(os.path.join(upper_path, "gui_template.yaml"), "r") as f:
    GUI_TEMPLATE = yaml.load(f, Loader=yaml.FullLoader)

R1_SYSTEM_PROMPT = """
You are an AI assistant that rigorously follows this response protocol:

1. First, conduct a detailed analysis of the question. Consider different \
angles, potential solutions, and reason through the problem step-by-step. \
Enclose this entire thinking process within <think> and </think> tags.

2. After the thinking section, provide a clear, concise, and direct answer to \
the user's question. Separate the answer from the think section with a newline.

Ensure that the thinking process is thorough but remains focused on the \
query. The final answer should be standalone and not reference the thinking \
section.
""".strip()


def prepare_messages_list(prompt, image_path, system_prompt=None):
    from lmdeploy.vl.constants import IMAGE_TOKEN
    content = [{'type': 'text', 'text': prompt.replace('<image>', IMAGE_TOKEN)}]

    if isinstance(image_path, str):
        image_path = [image_path]

    for image in image_path:
        img = Image.open(image).convert('RGB')
        b64 = encode_image_to_base64(img)
        img_struct = dict(url=f'data:image/jpeg;base64,{b64}')
        content.append(dict(type='image_url', image_url=img_struct))

    messages = []

    if system_prompt is not None:
        messages.append({'role': 'system', 'content': system_prompt})

    messages.append({
        'role': 'user',
        'content': content,
    })

    return [messages]


def extract_boxed_content(ans: str):
    idx = ans.rfind(r'\boxed{')
    if idx == -1:
        return ans

    idx += len(r'\boxed{')
    brace_level = 1
    content_start = idx
    i = idx

    while i < len(ans):
        if ans[i] == '{':
            brace_level += 1
        elif ans[i] == '}':
            brace_level -= 1
            if brace_level == 0:
                break
        i += 1

    if brace_level != 0:
        # Unbalanced braces
        return ans

    content = ans[content_start:i]
    return content


class InternVLChat(BaseModel):
    INSTALL_REQ = False
    INTERLEAVE = True

    def __init__(self,
                 model_path='OpenGVLab/InternVL-Chat-V1-5',
                 load_in_8bit=False,
                 use_mpo_prompt=False,
                 version='V1.0',
                 screen_parse=True,
                 # Best-of-N parameters
                 best_of_n=1,
                 reward_model_path=None,
                 # R1 parameters
                 cot_prompt_version='v1',
                 #
                 use_lmdeploy=False,
                 use_postprocess=False,
                 **kwargs):

        assert best_of_n >= 1
        assert model_path is not None
        assert version_cmp(transformers.__version__, '4.37.2', 'ge')

        self.use_lmdeploy = use_lmdeploy
        self.cot_prompt_version = cot_prompt_version
        self.use_mpo_prompt = use_mpo_prompt
        self.use_cot = (os.getenv('USE_COT') == '1')
        self.use_postprocess = use_postprocess

        if cot_prompt_version == 'r1':
            self.system_prompt = R1_SYSTEM_PROMPT
            self.cot_prompt = 'Please answer the question and put the final answer within \\boxed{}.'
        elif cot_prompt_version == 'v2':
            self.system_prompt = None
            self.cot_prompt = "Answer the preceding multiple-choice question \
            by carefully analyzing the provided image. \nPlease answer with \
            carefully thought step by step. Apply the thinking process \
            recursively at both macro and micro levels. \nVerify consistency \
            of reasoning and look for potential flaws or gaps during \
            thinking. \nWhen realize mistakes, explain why the previous \
            thinking was incorrect, fix it and then continue thinking.\nThe \
            last line of your response should follow this format: 'Answer: \
            \\boxed{$LETTER}' (without quotes), where LETTER is one of the \
            options\n\n"
        else:
            assert cot_prompt_version == 'v1'
            self.system_prompt = None
            self.cot_prompt = None

        self.model_path = model_path
        self.tokenizer = AutoTokenizer.from_pretrained(model_path, trust_remote_code=True, use_fast=False)

        # Regular expression to match the pattern 'Image' followed by a number, e.g. Image1
        self.pattern = r'Image(\d+)'
        # Replacement pattern to insert a hyphen between 'Image' and the number, e.g. Image-1
        self.replacement = r'Image-\1'

        # Convert InternVL2 response to dataset format
        # e.g. Image1 -> Image-1

        # Regular expression to match the pattern 'Image-' followed by a number
        self.reverse_pattern = r'Image-(\d+)'
        # Replacement pattern to remove the hyphen (Image-1 -> Image1)
        self.reverse_replacement = r'Image\1'

        self.screen_parse = screen_parse

        if use_lmdeploy:
            from lmdeploy import TurbomindEngineConfig, PytorchEngineConfig, VisionConfig, pipeline
            engine_type = PytorchEngineConfig if "internvl3_5" in model_path.lower() else TurbomindEngineConfig
            vision_config = VisionConfig(max_batch_size=4)
            num_gpus = torch.cuda.device_count()
            self.model = pipeline(
                model_path,
                vision_config=vision_config,
                backend_config=engine_type(
                    session_len=max(16384, kwargs.get("max_new_tokens", 16384)),
                    cache_max_entry_count=0.5,
                    tp=num_gpus,
                )
            )
            torch.cuda.set_device(0)
            self.device = 'cuda'
        else:
            self.model = AutoModel.from_pretrained(
                model_path,
                torch_dtype=torch.bfloat16,
                load_in_8bit=load_in_8bit,
                trust_remote_code=True,
                low_cpu_mem_usage=True,
                device_map="auto").eval()
            self.device = 'cuda'

        if best_of_n > 1:
            assert version == 'V2.0', 'only support BoN evaluation with version==V2.0'
            assert reward_model_path is not None

            self.reward_tokenizer = AutoTokenizer.from_pretrained(
                reward_model_path, trust_remote_code=True, use_fast=False)
            self.reward_model = AutoModel.from_pretrained(
                reward_model_path,
                torch_dtype=torch.bfloat16,
                load_in_8bit=load_in_8bit,
                trust_remote_code=True,
                low_cpu_mem_usage=True,
                device_map="auto").eval()

            if not self.use_cot:
                os.environ['USE_COT'] = '1'
                self.use_cot = True
                print('[Warning] Since Best-of-N is enabled, USE_COT is forced to be set to 1.')

            print(f'Enable Best-of-N evaluation with PRM: {reward_model_path}')

        # self.image_size = self.model.config.vision_config.image_size
        self.version = version
        self.best_of_n = best_of_n
        kwargs_default = dict(do_sample=False, max_new_tokens=4096, top_p=None)
        kwargs_default.update(kwargs)
        self.kwargs = kwargs_default

        warnings.warn(f'Following kwargs received: {self.kwargs}, will use as generation config. ')

    def use_custom_prompt(self, dataset):
        assert dataset is not None
        if dataset in [
            'atomic_dataset', 'electro_dataset', 'mechanics_dataset',
            'optics_dataset', 'quantum_dataset', 'statistics_dataset'
        ]:
            return False
<<<<<<< HEAD
        if listinstr(['MMDU', 'MME-RealWorld', 'MME-RealWorld-CN', 'WeMath_COT', 'MMAlignBench', 'ChartMuseum'], dataset): # noqa: E501
=======
        if listinstr(['MMDU', 'MME-RealWorld', 'MME-RealWorld-CN', 'WeMath_COT', 'MMAlignBench', 'ChartQAPro'], dataset):  # noqa: E501
>>>>>>> 2e35a574
            # For Multi-Turn we don't have custom prompt
            return False
        if DATASET_TYPE(dataset) == 'MCQ':
            if dataset is not None and 'LEGO' in dataset:
                return False
        if DATASET_MODALITY(dataset) == 'VIDEO':
            # For Video benchmarks we don't have custom prompt at here
            return False
        else:
            return True

    def build_prompt(self, line, dataset=None):
        use_mpo_prompt = self.use_mpo_prompt and (self.use_cot or dataset in ['MMStar', 'HallusionBench', 'OCRBench'])

        assert self.use_custom_prompt(dataset)
        assert dataset is None or isinstance(dataset, str)
        tgt_path = self.dump_image(line, dataset)
        if dataset is not None and listinstr(['BMMR'], dataset):
            self.kwargs['max_new_tokens'] = max(self.kwargs.get('max_new_tokens', 4096), 8196)
            print(f'[Warning] BMMR dataset requires a larger max_new_tokens, set to {self.kwargs["max_new_tokens"]}')

        if dataset is not None and DATASET_TYPE(dataset) == 'Y/N':
            question = line['question']
            if listinstr(['MME'], dataset):
                prompt = question + ' Answer the question using a single word or phrase.'
            elif listinstr(['HallusionBench', 'AMBER'], dataset):
                prompt = question + ' Please answer yes or no. Answer the question using a single word or phrase.'
            else:
                prompt = question
        elif dataset is not None and DATASET_TYPE(dataset) == 'MCQ':
            prompt = build_multi_choice_prompt(line, dataset)
            if os.getenv('USE_COT') == '1':
                prompt = build_mcq_cot_prompt(line, prompt, self.cot_prompt)
        elif dataset is not None and DATASET_TYPE(dataset) == 'VQA':
            question = line['question']
            if listinstr(['LLaVABench', 'WildVision'], dataset):
                prompt = question + '\nAnswer this question in detail.'
            elif listinstr(['OCRVQA', 'TextVQA', 'ChartQA', 'DocVQA', 'InfoVQA', 'OCRBench',
                            'DUDE', 'SLIDEVQA', 'GQA', 'MMLongBench_DOC'], dataset):
                prompt = question + '\nAnswer the question using a single word or phrase.'
            elif listinstr(['MathVerse'], dataset):
                question = question.replace("please directly answer the question and", "please")
                prompt = question
                if os.getenv('USE_COT') == '1':
                    prompt = build_qa_cot_prompt(line, prompt, self.cot_prompt)
            elif listinstr(['MathVista', 'MathVision', 'VCR', 'MTVQA', 'MMVet',
                            'MMDU', 'CRPE', 'MIA-Bench', 'MM-Math', 'DynaMath', 'QSpatial',
                            'WeMath', 'LogicVista', 'MM-IFEval', 'ChartMimic'], dataset):
                prompt = question
                if os.getenv('USE_COT') == '1':
                    prompt = build_qa_cot_prompt(line, prompt, self.cot_prompt)
            else:
                prompt = question + '\nAnswer the question using a single word or phrase.'
        elif dataset is not None and DATASET_TYPE(dataset) == 'GUI':
            ds_basename = infer_dataset_basename(dataset)
            ds = build_dataset(dataset, skeleton=True)
            action_space = ds.get_action_space()
            traj_dict = ds.get_trajectory(line)

            prompt_config = GUI_TEMPLATE[ds_basename]
            if 'history' in prompt_config["placeholders"]:
                traj_dict['history'] = pile_action_history(traj_dict['history'])
            prompt = format_nav_prompt(
                (
                    "Please provide the bounding box coordinate of the region this sentence describes: <ref>{task}</ref>"  # noqa: E501
                    if self.screen_parse
                    else prompt_config["template"]
                ),
                prompt_config["placeholders"],
                action_space=action_space,
                **traj_dict,
            )
        else:
            # VQA_ex_prompt: OlympiadBench, VizWiz
            prompt = line['question']
            if os.getenv('USE_COT') == '1':
                prompt = build_qa_cot_prompt(line, prompt, self.cot_prompt)

        message = [dict(type='text', value=prompt)]
        message.extend([dict(type='image', value=s) for s in tgt_path])

        if use_mpo_prompt:
            message = build_mpo_prompt(message, line, dataset)
        return message

    def set_max_num(self, dataset):
        # The total limit on the number of images processed, set to avoid Out-of-Memory issues.
        self.total_max_num = 64
        if dataset is None:
            self.max_num = 6
            return None
        res_12_datasets = ['ChartQA_TEST', 'MMMU_DEV_VAL', 'MMMU_TEST', 'MME-RealWorld',
                           'VCR_EN', 'VCR_ZH', 'OCRVQA', 'BMMR']
        res_18_datasets = ['DocVQA_VAL', 'DocVQA_TEST', 'DUDE', 'MMLongBench_DOC', 'SLIDEVQA']
        res_24_datasets = ['InfoVQA_VAL', 'InfoVQA_TEST', 'OCRBench', 'HRBench4K', 'HRBench8K']
        if DATASET_MODALITY(dataset) == 'VIDEO':
            self.max_num = 1
        elif listinstr(res_12_datasets, dataset):
            self.max_num = 12
        elif listinstr(res_18_datasets, dataset):
            self.max_num = 18
        elif listinstr(res_24_datasets, dataset):
            self.max_num = 24
        elif DATASET_TYPE(dataset) == 'GUI':
            self.max_num = 12
        else:
            self.max_num = 6

    def generate_v1_2(self, message, dataset=None):
        self.INTERLEAVE = False
        prompt, image_path = self.message_to_promptimg(message, dataset=dataset)
        image = Image.open(image_path).convert('RGB')
        image = image.resize((self.image_size, self.image_size))
        image_processor = CLIPImageProcessor.from_pretrained(self.model_path)
        pixel_values = image_processor(images=image, return_tensors='pt').pixel_values
        pixel_values = pixel_values.to(torch.bfloat16).to(self.device)
        with torch.no_grad():
            response = self.model.chat(self.tokenizer, pixel_values=pixel_values,
                                       question=prompt, generation_config=self.kwargs)
        return response

    def generate_v1_5(self, message, dataset=None):
        image_num = len([x for x in message if x['type'] == 'image'])
        max_num = max(1, min(self.max_num, self.total_max_num // image_num))
        prompt = '\n'.join([x['value'] for x in message if x['type'] == 'text'])

        if DATASET_MODALITY(dataset) == 'VIDEO':
            prompt = build_video_prompt(prompt, dataset)

        if image_num > 1:
            image_path = [x['value'] for x in message if x['type'] == 'image']
            pixel_values_list = []
            for file_name in image_path:
                pixel_values_list.append(load_image(file_name, max_num=max_num).to(self.device).to(torch.bfloat16))
            pixel_values = torch.cat(pixel_values_list, dim=0)
        elif image_num == 1:
            image_path = [x['value'] for x in message if x['type'] == 'image'][0]
            pixel_values = load_image(image_path, max_num=max_num).to(self.device).to(torch.bfloat16)
        else:
            pixel_values = None
        with torch.no_grad():
            response = self.model.chat(
                self.tokenizer,
                pixel_values=pixel_values,
                question=prompt,
                generation_config=self.kwargs,
                verbose=True)
        return response

    @torch.no_grad()
    def generate_v2(self, message, dataset=None):

        use_mpo_prompt = self.use_mpo_prompt and (self.use_cot or dataset in ['MMStar', 'HallusionBench', 'OCRBench'])

        image_num = len([x for x in message if x['type'] == 'image'])
        max_num = max(1, min(self.max_num, self.total_max_num // image_num))
        prompt = reorganize_prompt(message, image_num, dataset=dataset)

        if dataset is not None and DATASET_MODALITY(dataset) == 'VIDEO':
            prompt = build_video_prompt(prompt, dataset)

        if image_num > 1:
            image_path = [x['value'] for x in message if x['type'] == 'image']
            num_patches_list, pixel_values_list = [], []
            for image_idx, file_name in enumerate(image_path):
                upscale_flag = image_idx == 0 and dataset is not None and listinstr(['MMMU'], dataset)
                curr_pixel_values = load_image(
                    file_name, max_num=max_num, upscale=upscale_flag).to(self.device).to(torch.bfloat16)
                num_patches_list.append(curr_pixel_values.size(0))
                pixel_values_list.append(curr_pixel_values)
            pixel_values = torch.cat(pixel_values_list, dim=0)
        elif image_num == 1:
            image_path = [x['value'] for x in message if x['type'] == 'image'][0]
            upscale_flag = dataset is not None and listinstr(['MMMU'], dataset)
            pixel_values = load_image(
                image_path, max_num=max_num, upscale=upscale_flag).to(self.device).to(torch.bfloat16)
            num_patches_list = [pixel_values.size(0)]
        else:
            pixel_values = None
            num_patches_list = []

        response_list = []
        for idx in range(self.best_of_n):
            kwargs_default = self.kwargs.copy()
            kwargs_default['do_sample'] = idx > 0 or kwargs_default.get('do_sample', False)
            kwargs_default['temperature'] = 0.6
            kwargs_default['top_p'] = 0.95

            if self.use_lmdeploy:
                from lmdeploy import GenerationConfig
                gen_config = GenerationConfig(**kwargs_default)
                gen_config.random_seed = None
                messages_list = prepare_messages_list(prompt, image_path, system_prompt=self.system_prompt)
                assert len(messages_list) == 1
                response = self.model(messages_list, gen_config=gen_config)[0]
                response = response.text
            else:
                if self.system_prompt is not None:
                    self.model.system_message = self.system_prompt
                response = self.model.chat(
                    self.tokenizer,
                    pixel_values=pixel_values,
                    num_patches_list=num_patches_list,
                    question=prompt,
                    generation_config=kwargs_default,
                    verbose=idx == 0,
                )
            response_list.append(response)

        if self.best_of_n > 1:
            response_list = self.reward_model.select_best_response(
                tokenizer=self.reward_tokenizer,
                question=prompt,
                response_list=response_list,
                pixel_values=pixel_values,
                num_patches_list=num_patches_list,
            )
        response = response_list[0]

        if dataset is not None and not listinstr(['WeMath'], dataset):
            if use_mpo_prompt:
                response = mpo_post_processing(response, dataset)
            elif self.use_cot and self.use_postprocess:
                response = extract_boxed_content(response)

        if dataset is not None and DATASET_TYPE(dataset) == 'GUI' and self.screen_parse:
            # Parse the bounding box coordinates from the response
            response = parse_bbox_internvl(response)
            # Normalize the coordinates to the range [0, 1]
            if isinstance(response, list):
                response = [item / 1000 for item in response]
                # Convert the coordinates to the format required by the GUI
                response = f"x={response[0]}, y={response[1]}"

        return response

    def generate_inner(self, message, dataset=None):
        self.set_max_num(dataset)
        print(f'InternVL model version: {self.version}')
        if self.version in ['V1.1', 'V1.2']:
            return self.generate_v1_2(message, dataset)
        elif self.version == 'V1.5':
            return self.generate_v1_5(message, dataset)
        elif self.version == 'V2.0':
            return self.generate_v2(message, dataset)
        else:
            raise ValueError(f'Unsupported version: {self.version}')

    def build_history(self, message):
        # Global Variables
        image_path = []
        image_cnt = 0

        def concat_tilist(tilist):
            nonlocal image_cnt  # Declare image_cnt as nonlocal to modify it
            prompt = ''
            for item in tilist:
                # Substitute the pattern in the text
                if item['type'] == 'text':
                    prompt += re.sub(self.pattern, self.replacement, item['value'])
                elif item['type'] == 'image':
                    image_cnt += 1
                    prompt += '<image>\n'
                    image_path.append(item['value'])
            return prompt

        # Only previous messages
        assert len(message) % 2 == 0
        history = []
        for i in range(len(message) // 2):
            m1, m2 = message[2 * i], message[2 * i + 1]
            assert m1['role'] == 'user' and m2['role'] == 'assistant'
            history.append((concat_tilist(m1['content']), concat_tilist(m2['content'])))

        return history, image_path, image_cnt

    def chat_inner_v2(self, message, dataset=None):

        if len(message) > 1:
            history, image_path, image_cnt = self.build_history(message[:-1])
        else:
            history, image_path, image_cnt = None, [], 1
        current_msg = message[-1]
        question = ''

        # If message is just text in the conversation
        if len(current_msg['content']) == 1 and current_msg['content'][0]['type'] == 'text':
            question = current_msg['content'][0]['value']
            question = re.sub(self.pattern, self.replacement, question)  # Fix pattern as per InternVL
        else:
            for msg in current_msg['content']:
                if msg['type'] == 'text':
                    question += re.sub(self.pattern, self.replacement, msg['value'])
                elif msg['type'] == 'image':
                    image_cnt += 1
                    question += '<image>\n'
                    image_path.append(msg['value'])

        if image_cnt > 1:
            num_patches_list = []
            pixel_values_list = []
            for image_idx, file_name in enumerate(image_path):
                upscale_flag = image_idx == 0 and dataset is not None and listinstr(['MMMU_DEV_VAL'], dataset)
                curr_pixel_values = load_image(
                    file_name, max_num=self.max_num, upscale=upscale_flag).to(self.device).to(torch.bfloat16)
                num_patches_list.append(curr_pixel_values.size(0))
                pixel_values_list.append(curr_pixel_values)
            pixel_values = torch.cat(pixel_values_list, dim=0)
        elif image_cnt == 1:
            upscale_flag = listinstr(['MMMU_DEV_VAL'], dataset)
            pixel_values = load_image(
                image_path, max_num=self.max_num, upscale=upscale_flag).to(self.device).to(torch.bfloat16)
            num_patches_list = [pixel_values.size(0)]
        else:
            pixel_values = None
            num_patches_list = []

        response, history = self.model.chat(
            self.tokenizer,
            pixel_values=pixel_values,
            num_patches_list=num_patches_list,
            question=question,
            generation_config=self.kwargs,
            history=history,
            return_history=True
        )

        response = re.sub(self.reverse_pattern, self.reverse_replacement, response)

        return response

    def chat_inner(self, message, dataset=None):
        self.set_max_num(dataset)

        if self.version in ['V1.1', 'V1.2']:
            raise ValueError(f'Unsupported version for Multi-Turn: {self.version}')
        elif self.version == 'V1.5':
            raise ValueError(f'Unsupported version for Multi-Turn: {self.version}')
        elif self.version == 'V2.0':
            kwargs_default = dict(do_sample=False, max_new_tokens=512, top_p=None, num_beams=1)
            self.kwargs = kwargs_default
            return self.chat_inner_v2(message, dataset)
        else:
            raise ValueError(f'Unsupported version for Multi-Turn: {self.version}')<|MERGE_RESOLUTION|>--- conflicted
+++ resolved
@@ -235,11 +235,7 @@
             'optics_dataset', 'quantum_dataset', 'statistics_dataset'
         ]:
             return False
-<<<<<<< HEAD
-        if listinstr(['MMDU', 'MME-RealWorld', 'MME-RealWorld-CN', 'WeMath_COT', 'MMAlignBench', 'ChartMuseum'], dataset): # noqa: E501
-=======
-        if listinstr(['MMDU', 'MME-RealWorld', 'MME-RealWorld-CN', 'WeMath_COT', 'MMAlignBench', 'ChartQAPro'], dataset):  # noqa: E501
->>>>>>> 2e35a574
+        if listinstr(['MMDU', 'MME-RealWorld', 'MME-RealWorld-CN', 'WeMath_COT', 'MMAlignBench', 'ChartQAPro', 'ChartMuseum'], dataset): # noqa: E501
             # For Multi-Turn we don't have custom prompt
             return False
         if DATASET_TYPE(dataset) == 'MCQ':
