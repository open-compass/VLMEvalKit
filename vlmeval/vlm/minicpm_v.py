--- conflicted
+++ resolved
@@ -31,13 +31,8 @@
 
     def use_custom_prompt(self, dataset):
         assert dataset is not None
-<<<<<<< HEAD
-        if listinstr(['MMDU', 'MME-RealWorld', 'MME-RealWorld-CN', 'MMAlignBench', 'ChartMuseum'], dataset): # noqa: E501
+        if listinstr(['MMDU', 'MME-RealWorld', 'MME-RealWorld-CN', 'MMAlignBench', 'ChartQAPro', 'ChartMuseum'], dataset): # noqa: E501
             # For Multi-Turn we don't have custom prompt
-=======
-        if listinstr(['MMDU', 'MME-RealWorld', 'MME-RealWorld-CN', 'MMAlignBench', 'ChartQAPro'], dataset):  # noqa: E501
-            # For Multi-Turn and some special datasets we don't have custom prompt
->>>>>>> 2e35a574
             return False
         return False
 
