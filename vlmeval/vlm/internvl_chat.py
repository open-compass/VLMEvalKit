--- conflicted
+++ resolved
@@ -104,12 +104,6 @@
     rank, world_size = get_rank_and_world_size()
     num_gpus = num_gpus // world_size
 
-<<<<<<< HEAD
-    num_layers = {'InternVL2-8B': 32, 'InternVL2-26B': 48,
-                  'InternVL2-40B': 60, 'InternVL2-Llama3-76B': 80, '59ef538d26ac27398d7bc13cab28dae24297fd41':47}[model_name]
-    # Since the first GPU will be used for ViT, treat it as 0.8 GPU.
-    num_layers_per_gpu = math.ceil(num_layers / (num_gpus - 0.2))
-=======
     num_layers_map = {
         'InternVL2-8B': 32,
         'InternVL2-26B': 48,
@@ -122,7 +116,6 @@
     num_layers = num_layers_map[model_name]
     # Since the first GPU will be used for ViT, treat it as 0.5 GPU.
     num_layers_per_gpu = math.ceil(num_layers / (num_gpus - 0.5))
->>>>>>> db06c907
     num_layers_per_gpu = [num_layers_per_gpu] * num_gpus
     num_layers_per_gpu[0] = math.ceil(num_layers_per_gpu[0] * 0.5)
     layer_cnt = 0
@@ -230,11 +223,17 @@
         self.reverse_replacement = r'Image\1'
         self.device = 'cuda'
 
-<<<<<<< HEAD
-        if listinstr(['InternVL2-Llama3-76B', 'InternVL-Chat-V1-5'], model_path):
-=======
         if auto_split_flag() and listinstr(['InternVL2-8B', 'InternVL2-26B', 'InternVL2-40B'], model_path):
->>>>>>> db06c907
+            device_map = split_model(model_path.split('/')[-1])
+            self.model = AutoModel.from_pretrained(
+                model_path,
+                torch_dtype=torch.bfloat16,
+                load_in_8bit=load_in_8bit,
+                trust_remote_code=True,
+                low_cpu_mem_usage=True,
+                device_map=device_map).eval()
+
+        elif listinstr(['InternVL2-Llama3-76B'], model_path):
             device_map = split_model(model_path.split('/')[-1])
             breakpoint()
             self.model = AutoModel.from_pretrained(
@@ -245,16 +244,6 @@
                 low_cpu_mem_usage=True,
                 device_map=device_map).eval()
 
-        elif listinstr(['InternVL2-Llama3-76B'], model_path):
-            device_map = split_model(model_path.split('/')[-1])
-            self.model = AutoModel.from_pretrained(
-                model_path,
-                torch_dtype=torch.bfloat16,
-                load_in_8bit=load_in_8bit,
-                trust_remote_code=True,
-                low_cpu_mem_usage=True,
-                device_map=device_map).eval()
-
         elif listinstr(['InternVL-Chat-V1-5'], model_path) and version == "mmniah":
             device_map = split_model_mmniah(model_path)
             self.model = AutoModel.from_pretrained(
@@ -283,13 +272,8 @@
         warnings.warn(f'Following kwargs received: {self.kwargs}, will use as generation config. ')
 
     def use_custom_prompt(self, dataset):
-<<<<<<< HEAD
-
-        if dataset is not None and listinstr(['MMDU', 'MM_NIAH_VAL'], dataset):
-=======
         assert dataset is not None
         if listinstr(['MMDU', 'MME-RealWorld', 'MME-RealWorld-CN', "NIAH"], dataset):
->>>>>>> db06c907
             # For Multi-Turn we don't have custom prompt
             return False
         if DATASET_MODALITY(dataset) == 'VIDEO':
