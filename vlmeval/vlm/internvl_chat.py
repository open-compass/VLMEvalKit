import torch
from transformers import AutoTokenizer, AutoConfig, AutoModel, CLIPImageProcessor
import warnings
from PIL import Image
from .base import BaseModel
from ..smp import *
from ..dataset import DATASET_TYPE
import pandas as pd
import string
import torch.distributed as dist
import torchvision.transforms as T
import transformers

from torchvision.transforms.functional import InterpolationMode
import re


IMAGENET_MEAN = (0.485, 0.456, 0.406)
IMAGENET_STD = (0.229, 0.224, 0.225)


def build_transform(input_size):
    MEAN, STD = IMAGENET_MEAN, IMAGENET_STD
    transform = T.Compose([
        T.Lambda(lambda img: img.convert('RGB') if img.mode != 'RGB' else img),
        T.Resize((input_size, input_size), interpolation=InterpolationMode.BICUBIC),
        T.ToTensor(),
        T.Normalize(mean=MEAN, std=STD)
    ])
    return transform


def find_closest_aspect_ratio(aspect_ratio, target_ratios, width, height, image_size):
    best_ratio_diff = float('inf')
    best_ratio = (1, 1)
    area = width * height
    for ratio in target_ratios:
        target_aspect_ratio = ratio[0] / ratio[1]
        ratio_diff = abs(aspect_ratio - target_aspect_ratio)
        if ratio_diff < best_ratio_diff:
            best_ratio_diff = ratio_diff
            best_ratio = ratio
        elif ratio_diff == best_ratio_diff:
            if area > 0.5 * image_size * image_size * ratio[0] * ratio[1]:
                best_ratio = ratio
    return best_ratio


def dynamic_preprocess(image, min_num=1, max_num=6, image_size=448, use_thumbnail=False):
    orig_width, orig_height = image.size
    aspect_ratio = orig_width / orig_height

    # calculate the existing image aspect ratio
    target_ratios = set(
        (i, j) for n in range(min_num, max_num + 1) for i in range(1, n + 1) for j in range(1, n + 1) if
        i * j <= max_num and i * j >= min_num)
    target_ratios = sorted(target_ratios, key=lambda x: x[0] * x[1])

    # find the closest aspect ratio to the target
    target_aspect_ratio = find_closest_aspect_ratio(
        aspect_ratio, target_ratios, orig_width, orig_height, image_size)

    # calculate the target width and height
    target_width = image_size * target_aspect_ratio[0]
    target_height = image_size * target_aspect_ratio[1]
    blocks = target_aspect_ratio[0] * target_aspect_ratio[1]

    # resize the image
    resized_img = image.resize((target_width, target_height))
    processed_images = []
    for i in range(blocks):
        box = (
            (i % (target_width // image_size)) * image_size,
            (i // (target_width // image_size)) * image_size,
            ((i % (target_width // image_size)) + 1) * image_size,
            ((i // (target_width // image_size)) + 1) * image_size
        )
        # split the image
        split_img = resized_img.crop(box)
        processed_images.append(split_img)
    assert len(processed_images) == blocks
    if use_thumbnail and len(processed_images) != 1:
        thumbnail_img = image.resize((image_size, image_size))
        processed_images.append(thumbnail_img)
    return processed_images


def load_image(image_file, input_size=448, max_num=6, upscale=False):
    image = Image.open(image_file).convert('RGB')
    if upscale:
        image = image.resize((image.width * 2, image.height * 2), Image.BILINEAR)
    transform = build_transform(input_size=input_size)
    images = dynamic_preprocess(image, image_size=input_size, use_thumbnail=True, max_num=max_num)
    pixel_values = [transform(image) for image in images]
    pixel_values = torch.stack(pixel_values)
    return pixel_values


# This function is used to split InternVL2-Llama3-76B
def split_model(model_name):
    import math
    device_map = {}
    num_gpus = torch.cuda.device_count()
    rank, world_size = get_rank_and_world_size()
    num_gpus = num_gpus // world_size

    num_layers = {'InternVL2-8B': 32, 'InternVL2-26B': 48,
                  'InternVL2-40B': 60, 'InternVL2-Llama3-76B': 80}[model_name]
    # Since the first GPU will be used for ViT, treat it as 0.8 GPU.
    num_layers_per_gpu = math.ceil(num_layers / (num_gpus - 0.2))
    num_layers_per_gpu = [num_layers_per_gpu] * num_gpus
    num_layers_per_gpu[0] = math.ceil(num_layers_per_gpu[0] * 0.8)
    layer_cnt = 0
    for i, num_layer in enumerate(num_layers_per_gpu):
        for j in range(num_layer):
            device_map[f'language_model.model.layers.{layer_cnt}'] = rank + world_size * i
            layer_cnt += 1
    device_map['vision_model'] = rank
    device_map['mlp1'] = rank
    device_map['language_model.model.tok_embeddings'] = rank
    device_map['language_model.model.embed_tokens'] = rank
    device_map['language_model.output'] = rank
    device_map['language_model.model.norm'] = rank
    device_map['language_model.lm_head'] = rank
    device_map[f'language_model.model.layers.{num_layers - 1}'] = rank
    return device_map


class InternVLChat(BaseModel):

    INSTALL_REQ = False
    INTERLEAVE = True

    def __init__(self, model_path='OpenGVLab/InternVL-Chat-V1-5', load_in_8bit=False, version='V1.0', **kwargs):
        assert model_path is not None
        assert version_cmp(transformers.__version__, '4.36.2', 'ge')

        self.model_path = model_path
        self.tokenizer = AutoTokenizer.from_pretrained(model_path, trust_remote_code=True, use_fast=False)

        # Regular expression to match the pattern 'Image' followed by a number, e.g. Image1
        self.pattern = r'Image(\d+)'
        # Replacement pattern to insert a hyphen between 'Image' and the number, e.g. Image-1
        self.replacement = r'Image-\1'

        # Convert InternVL2 response to dataset format
        # e.g. Image1 -> Image-1

        # Regular expression to match the pattern 'Image-' followed by a number
        self.reverse_pattern = r'Image-(\d+)'
        # Replacement pattern to remove the hyphen (Image-1 -> Image1)
        self.reverse_replacement = r'Image\1'

        if listinstr(['InternVL2-Llama3-76B'], model_path):
            device_map = split_model(model_path.split('/')[-1])
            self.device = 'cuda'
            self.model = AutoModel.from_pretrained(
                model_path,
                torch_dtype=torch.bfloat16,
                load_in_8bit=load_in_8bit,
                trust_remote_code=True,
                low_cpu_mem_usage=True,
                device_map=device_map).eval()
        else:
            device = torch.cuda.current_device()
            self.device = device
            self.model = AutoModel.from_pretrained(
                model_path,
                torch_dtype=torch.bfloat16,
                trust_remote_code=True,
                load_in_8bit=load_in_8bit).eval()
            if not load_in_8bit:
                self.model = self.model.to(device)

        self.image_size = self.model.config.vision_config.image_size
        self.version = version
        kwargs_default = dict(do_sample=False, max_new_tokens=1024, top_p=None, num_beams=1)
        kwargs_default.update(kwargs)
        self.kwargs = kwargs_default

        warnings.warn(f'Following kwargs received: {self.kwargs}, will use as generation config. ')

    def use_custom_prompt(self, dataset):
        assert dataset is not None
        if listinstr(['MMDU', 'MME-RealWorld', 'MME-RealWorld-CN'], dataset):
            # For Multi-Turn we don't have custom prompt
            return False
        if listinstr(['MMBench-Video', 'Video-MME', 'MVBench', 'Video'], dataset):
            # For Video benchmarks we don't have custom prompt at here
            return False
        else:
            return True

    def build_multi_choice_prompt(self, line, dataset=None):
        question = line['question']
        hint = line['hint'] if ('hint' in line and not pd.isna(line['hint'])) else None
        if hint is not None:
            question = hint + '\n' + question

        options = {
            cand: line[cand]
            for cand in string.ascii_uppercase
            if cand in line and not pd.isna(line[cand])
        }
        for key, item in options.items():
            question += f'\n{key}. {item}'
        prompt = question

        if len(options):
            prompt += '\n请直接回答选项字母。' if cn_string(
                prompt) else "\nAnswer with the option's letter from the given choices directly."
        else:
            prompt += '\n请直接回答问题。' if cn_string(prompt) else '\nAnswer the question directly.'

        return prompt

    def build_video_prompt(self, prompt, dataset=None, max_frames=64):
        for start in range(0, max_frames, 8):
            images_to_remove = ''.join([f'<Image-{i}>' for i in range(start + 1, start + 9)])
            prompt = prompt.replace(images_to_remove, '')
        for i in range(max_frames):
            prompt = prompt.replace(f'Image-{i + 1}', f'Frame-{i + 1}')
        if listinstr(['MMBench-Video'], dataset):
            prompt = prompt.replace('\nAnswer:', '')
        elif listinstr(['Video-MME'], dataset):
            prompt = prompt.replace('\nAnswer:', '')
            prompt += "\nAnswer with the option's letter from the given choices directly."
        elif listinstr(['MVBench'], dataset):
            prompt = prompt.replace('Best option:(', '')

        return prompt

    def build_prompt(self, line, dataset=None):
        assert self.use_custom_prompt(dataset)
        assert dataset is None or isinstance(dataset, str)
        tgt_path = self.dump_image(line, dataset)

        if self.version == 'V1.1':
            kwargs_default = dict(do_sample=False, max_new_tokens=1024, top_p=None, num_beams=5)
        else:
            kwargs_default = dict(do_sample=False, max_new_tokens=1024, top_p=None, num_beams=1)
        self.kwargs = kwargs_default

        if dataset is not None and DATASET_TYPE(dataset) == 'Y/N':
            question = line['question']
            if listinstr(['MME'], dataset):
                prompt = question + ' Answer the question using a single word or phrase.'
            elif listinstr(['HallusionBench'], dataset):
                prompt = question + ' Please answer yes or no. Answer the question using a single word or phrase.'
        elif dataset is not None and DATASET_TYPE(dataset) == 'MCQ':
            prompt = self.build_multi_choice_prompt(line, dataset)
        elif dataset is not None and DATASET_TYPE(dataset) == 'VQA':
            question = line['question']
            if listinstr(['MathVista', 'MathVision', 'VCR', 'MTVQA', 'MMVet', 'MathVerse'], dataset):
                prompt = question
            elif listinstr(['LLaVABench'], dataset):
                prompt = question + '\nAnswer this question in detail.'
            else:
                prompt = question + '\nAnswer the question using a single word or phrase.'
        else:
            prompt = line['question']
        message = [dict(type='text', value=prompt)]
        message.extend([dict(type='image', value=s) for s in tgt_path])
        return message

    def set_max_num(self, dataset):
<<<<<<< HEAD
        assert dataset is not None
        res_1_datasets = ['MMBench-Video', 'Video-MME', 'MVBench', 'Video']
        res_12_datasets = ['ChartQA_TEST', 'MMMU_DEV_VAL', 'MMMU_TEST', 'MME-RealWorld',
                           'MME-RealWorld', 'VCR_EN', 'VCR_ZH']
        res_18_datasets = ['DocVQA_VAL', 'DocVQA_TEST']
        res_24_datasets = ['InfoVQA_VAL', 'InfoVQA_TEST', 'OCRBench', 'HRBench4K', 'HRBench8K']
        if listinstr(res_1_datasets, dataset):
            self.max_num = 1
        elif listinstr(res_12_datasets, dataset):
=======
        # assert dataset is not None
        if dataset is not None and listinstr(['ChartQA_TEST', 'MMMU_DEV_VAL'], dataset):
            self.max_num = 12
        elif dataset is not None and listinstr(['MME-RealWorld', 'MME-RealWorld-CN'], dataset):
>>>>>>> 2e3514ed
            self.max_num = 12
        elif listinstr(res_18_datasets, dataset):
            self.max_num = 18
        elif listinstr(res_24_datasets, dataset):
            self.max_num = 24
        else:
            self.max_num = 6

    def generate_v1_2(self, message, dataset=None):
        self.INTERLEAVE = False
        prompt, image_path = self.message_to_promptimg(message, dataset=dataset)
        image = Image.open(image_path).convert('RGB')
        image = image.resize((self.image_size, self.image_size))
        image_processor = CLIPImageProcessor.from_pretrained(self.model_path)
        pixel_values = image_processor(images=image, return_tensors='pt').pixel_values
        pixel_values = pixel_values.to(torch.bfloat16).to(self.device)
        with torch.no_grad():
            response = self.model.chat(self.tokenizer, pixel_values=pixel_values,
                                       question=prompt, generation_config=self.kwargs)
        return response

    def generate_v1_5(self, message, dataset=None):
        image_num = len([x for x in message if x['type'] == 'image'])
        prompt = '\n'.join([x['value'] for x in message if x['type'] == 'text'])

        if listinstr(['Video'], dataset):
            prompt = self.build_video_prompt(prompt, dataset)

        if image_num > 1:
            image_path = [x['value'] for x in message if x['type'] == 'image']
            pixel_values_list = []
            for file_name in image_path:
                pixel_values_list.append(load_image(file_name, max_num=self.max_num).to(self.device).to(torch.bfloat16))
            pixel_values = torch.cat(pixel_values_list, dim=0)
        elif image_num == 1:
            image_path = [x['value'] for x in message if x['type'] == 'image'][0]
            pixel_values = load_image(image_path, max_num=self.max_num).to(self.device).to(torch.bfloat16)
        else:
            pixel_values = None
        with torch.no_grad():
            response = self.model.chat(
                self.tokenizer,
                pixel_values=pixel_values,
                question=prompt,
                generation_config=self.kwargs,
                verbose=False)
        return response

    def generate_v2(self, message, dataset=None):
        image_num = len([x for x in message if x['type'] == 'image'])
        if image_num == 1:
            prompt = '<image>\n' + '\n'.join([x['value'] for x in message if x['type'] == 'text'])
        else:
            prompt, image_idx = '', 1
            for x in message:
                if x['type'] == 'text':
                    prompt += x['value']
                elif x['type'] == 'image':
                    prompt += f'<Image-{image_idx}>'
                    image_idx += 1
            prompt = '\n'.join([f'Image-{i + 1}: <image>' for i in range(image_num)]) + '\n' + prompt

<<<<<<< HEAD
        if listinstr(['Video', 'MVBench'], dataset):
            prompt = self.build_video_prompt(prompt, dataset)
=======
        # if listinstr(['Video'], dataset):
        #     prompt = self.build_video_prompt(prompt, dataset)
>>>>>>> 2e3514ed

        if image_num > 1:
            image_path = [x['value'] for x in message if x['type'] == 'image']
            num_patches_list = []
            pixel_values_list = []
            for image_idx, file_name in enumerate(image_path):
                upscale_flag = False
                # upscale_flag = image_idx == 0 and dataset is not None and listinstr(['MMMU_DEV_VAL'], dataset)
                curr_pixel_values = load_image(
                    file_name, max_num=self.max_num, upscale=upscale_flag).to(self.device).to(torch.bfloat16)
                num_patches_list.append(curr_pixel_values.size(0))
                pixel_values_list.append(curr_pixel_values)
            pixel_values = torch.cat(pixel_values_list, dim=0)
        elif image_num == 1:
            image_path = [x['value'] for x in message if x['type'] == 'image'][0]
            upscale_flag = False
            # upscale_flag = listinstr(['MMMU_DEV_VAL'], dataset)
            pixel_values = load_image(
                image_path, max_num=self.max_num, upscale=upscale_flag).to(self.device).to(torch.bfloat16)
            num_patches_list = [pixel_values.size(0)]
        else:
            pixel_values = None
            num_patches_list = []
            
        kwargs_default = dict(do_sample=False, max_new_tokens=512, top_p=None, num_beams=1)
        self.kwargs = kwargs_default
        with torch.no_grad():
            response = self.model.chat(
                self.tokenizer,
                pixel_values=pixel_values,
                num_patches_list=num_patches_list,
                question=prompt,
                generation_config=self.kwargs,
                verbose=False
            )
        return response

    def generate_inner(self, message, dataset=None):
        self.set_max_num(dataset)
        print(f'InternVL model version: {self.version}')
        if self.version in ['V1.1', 'V1.2']:
            return self.generate_v1_2(message, dataset)
        elif self.version == 'V1.5':
            return self.generate_v1_5(message, dataset)
        elif self.version == 'V2.0':
            return self.generate_v2(message, dataset)
        else:
            raise ValueError(f'Unsupported version: {self.version}')

    def build_history(self, message):
        # Global Variables
        image_path = []
        image_cnt = 0

        def concat_tilist(tilist):
            nonlocal image_cnt  # Declare image_cnt as nonlocal to modify it
            prompt = ''
            for item in tilist:
                # Substitute the pattern in the text
                if item['type'] == 'text':
                    prompt += re.sub(self.pattern, self.replacement, item['value'])
                elif item['type'] == 'image':
                    image_cnt += 1
                    prompt += '<image>\n'
                    image_path.append(item['value'])
            return prompt

        # Only previous messages
        assert len(message) % 2 == 0
        history = []
        for i in range(len(message) // 2):
            m1, m2 = message[2 * i], message[2 * i + 1]
            assert m1['role'] == 'user' and m2['role'] == 'assistant'
            history.append((concat_tilist(m1['content']), concat_tilist(m2['content'])))

        return history, image_path, image_cnt

    def chat_inner_v2(self, message, dataset=None):

        image_cnt = 0
        if len(message) > 1:
            history, image_path, image_cnt = self.build_history(message[:-1])
        else:
            history, image_path, image_cnt = None, [], 1
        current_msg = message[-1]
        question = ''

        # If message is just text in the conversation
        if len(current_msg['content']) == 1 and current_msg['content'][0]['type'] == 'text':
            question = current_msg['content'][0]['value']
            question = re.sub(self.pattern, self.replacement, question)  # Fix pattern as per InternVL
        else:
            for msg in current_msg['content']:
                if msg['type'] == 'text':
                    question += re.sub(self.pattern, self.replacement, msg['value'])
                elif msg['type'] == 'image':
                    image_cnt += 1
                    question += '<image>\n'
                    image_path.append(msg['value'])

        if image_cnt > 1:
            num_patches_list = []
            pixel_values_list = []
            for image_idx, file_name in enumerate(image_path):
                upscale_flag = image_idx == 0 and dataset is not None and listinstr(['MMMU_DEV_VAL'], dataset)
                curr_pixel_values = load_image(
                    file_name, max_num=self.max_num, upscale=upscale_flag).to(self.device).to(torch.bfloat16)
                num_patches_list.append(curr_pixel_values.size(0))
                pixel_values_list.append(curr_pixel_values)
            pixel_values = torch.cat(pixel_values_list, dim=0)
        elif image_cnt == 1:
            upscale_flag = listinstr(['MMMU_DEV_VAL'], dataset)
            pixel_values = load_image(
                image_path, max_num=self.max_num, upscale=upscale_flag).to(self.device).to(torch.bfloat16)
            num_patches_list = [pixel_values.size(0)]
        else:
            pixel_values = None
            num_patches_list = []

        response, history = self.model.chat(
            self.tokenizer,
            pixel_values=pixel_values,
            num_patches_list=num_patches_list,
            question=question,
            generation_config=self.kwargs,
            history=history,
            return_history=True
        )

        response = re.sub(self.reverse_pattern, self.reverse_replacement, response)

        return response

    def chat_inner(self, message, dataset=None):
        self.set_max_num(dataset)

        if self.version in ['V1.1', 'V1.2']:
            raise ValueError(f'Unsupported version for Multi-Turn: {self.version}')
        elif self.version == 'V1.5':
            raise ValueError(f'Unsupported version for Multi-Turn: {self.version}')
        elif self.version == 'V2.0':
            kwargs_default = dict(do_sample=False, max_new_tokens=512, top_p=None, num_beams=1)
            self.kwargs = kwargs_default
            return self.chat_inner_v2(message, dataset)
        else:
            raise ValueError(f'Unsupported version for Multi-Turn: {self.version}')<|MERGE_RESOLUTION|>--- conflicted
+++ resolved
@@ -264,8 +264,7 @@
         return message
 
     def set_max_num(self, dataset):
-<<<<<<< HEAD
-        assert dataset is not None
+        # assert dataset is not None
         res_1_datasets = ['MMBench-Video', 'Video-MME', 'MVBench', 'Video']
         res_12_datasets = ['ChartQA_TEST', 'MMMU_DEV_VAL', 'MMMU_TEST', 'MME-RealWorld',
                            'MME-RealWorld', 'VCR_EN', 'VCR_ZH']
@@ -274,12 +273,6 @@
         if listinstr(res_1_datasets, dataset):
             self.max_num = 1
         elif listinstr(res_12_datasets, dataset):
-=======
-        # assert dataset is not None
-        if dataset is not None and listinstr(['ChartQA_TEST', 'MMMU_DEV_VAL'], dataset):
-            self.max_num = 12
-        elif dataset is not None and listinstr(['MME-RealWorld', 'MME-RealWorld-CN'], dataset):
->>>>>>> 2e3514ed
             self.max_num = 12
         elif listinstr(res_18_datasets, dataset):
             self.max_num = 18
@@ -342,13 +335,8 @@
                     image_idx += 1
             prompt = '\n'.join([f'Image-{i + 1}: <image>' for i in range(image_num)]) + '\n' + prompt
 
-<<<<<<< HEAD
-        if listinstr(['Video', 'MVBench'], dataset):
-            prompt = self.build_video_prompt(prompt, dataset)
-=======
-        # if listinstr(['Video'], dataset):
-        #     prompt = self.build_video_prompt(prompt, dataset)
->>>>>>> 2e3514ed
+#         if listinstr(['Video', 'MVBench'], dataset):
+#             prompt = self.build_video_prompt(prompt, dataset)
 
         if image_num > 1:
             image_path = [x['value'] for x in message if x['type'] == 'image']
