--- conflicted
+++ resolved
@@ -61,30 +61,10 @@
         assert dataset is None or isinstance(dataset, str)
         tgt_path = self.dump_image(line, dataset)
 
-<<<<<<< HEAD
-        if isinstance(line['image'], list):
-            tgt_path = []
-            for img, im_name in zip(line['image'], line['image_path']):
-                path = osp.join(img_root, im_name)
-                if not read_ok(path):
-                    decode_base64_to_image_file(img, path)
-                tgt_path.append(path)
-        else:
-            tgt_path = osp.join(img_root, f"{line['index']}.jpg")
-            if not read_ok(tgt_path):
-                decode_base64_to_image_file(line['image'], tgt_path)
-
-        if dataset is not None and DATASET_TYPE(dataset) == 'multi-choice':
-            question = line['question']
-            hint = line['hint'] if ('hint' in line and not pd.isna(line['hint'])) else None
-            if hint is not None:
-                question = hint + '\n' + question
-=======
         question = line['question']
         hint = line['hint'] if ('hint' in line and not pd.isna(line['hint'])) else None
         if hint is not None:
-            question + hint + '\n' + question
->>>>>>> feedbc42
+            question = hint + '\n' + question
 
         options = {
             cand: line[cand]
