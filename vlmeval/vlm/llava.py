import torch
from PIL import Image
from abc import abstractproperty
import os
import os.path as osp
from ..smp import *
from ..utils import DATASET_TYPE, CustomPrompt

class LLaVA(CustomPrompt):

    INSTALL_REQ = True

    def __init__(self, 
                 name,
                 model_path_map = {
                     'llava_v1.5_7b': 'liuhaotian/llava_v1.5_7b',
                     'llava_v1.5_13b': 'liuhaotian/llava_v1.5_13b',
                     'llava_v1_7b': 'Please set your local path to LLaVA-7B-v1.1 here, the model weight is obtained by merging LLaVA delta weight based on vicuna-7b-v1.1 in https://github.com/haotian-liu/LLaVA/blob/main/docs/MODEL_ZOO.md with vicuna-7b-v1.1. '
                 },
                 **kwargs): 
        try:
            from llava.model.builder import load_pretrained_model
            from llava.mm_utils import get_model_name_from_path
        except:
            warnings.warn("Please install llava before using LLaVA")
            exit(-1)
            
        self.model_path_map = model_path_map
        assert name in self.model_path_map or osp.exists(name) or splitlen(name) == 2
        if name in self.model_path_map:
            model_path = self.model_path_map[name]
        else:
            model_path = name

        assert osp.exists(model_path) or splitlen(model_path) == 2
        
        model_name = 'llava-v1.5-7b' if model_path == 'Lin-Chen/ShareGPT4V-7B' else get_model_name_from_path(model_path)
        self.tokenizer, self.model, self.image_processor, self.context_len = load_pretrained_model(
            model_path=model_path, 
            model_base=None, 
            model_name=model_name, 
            device='cpu', 
            device_map='cpu'
        )
        self.model = self.model.cuda()
        self.conv_mode =  'llava_v1'

        kwargs_default = dict(do_sample=True, temperature=0.2, max_new_tokens=512, top_p=None, num_beams=1)
        kwargs_default.update(kwargs)
        self.kwargs = kwargs_default
        warnings.warn(f"Following kwargs received: {self.kwargs}, will use as generation config. ")

    def use_custom_prompt(self, dataset):
        assert dataset is not None
        if DATASET_TYPE(dataset) == 'multi-choice':
            return True
        return False
    
    def build_prompt(self, line, dataset=None):
        assert self.use_custom_prompt(dataset)
        assert dataset is None or isinstance(dataset, str)
        tgt_path = self.dump_image(line, dataset)

<<<<<<< HEAD
        if isinstance(line['image'], list):
            tgt_path = []
            for img, im_name in zip(line['image'], line['image_path']):
                path = osp.join(img_root, im_name)
                if not read_ok(path):
                    decode_base64_to_image_file(img, path)
                tgt_path.append(path)
        else:
            tgt_path = osp.join(img_root, f"{line['index']}.jpg")
            if not read_ok(tgt_path):
                decode_base64_to_image_file(line['image'], tgt_path)

        if dataset is not None and DATASET_TYPE(dataset) in ['multi-choice','multi-choice & QA']:
            question = line['question']
            hint = line['hint'] if ('hint' in line and not pd.isna(line['hint'])) else None
            if hint is not None:
                question + hint + '\n' + question

            if listinstr(['MMMU'], dataset):
                option_candidate = ['A', 'B', 'C', 'D', 'E' ,'F', 'G', 'H', 'I']
            else:
                option_candidate = ['A', 'B', 'C', 'D', 'E']
            options = {
                cand: line[cand]
                for cand in option_candidate
                if cand in line and not pd.isna(line[cand])
            }
            for key, item in options.items():
                question += f'\n{key}. {item}'
            prompt = question
=======
        question = line['question']
        hint = line['hint'] if ('hint' in line and not pd.isna(line['hint'])) else None
        if hint is not None:
            question + hint + '\n' + question

        options = {
            cand: line[cand]
            for cand in string.ascii_uppercase
            if cand in line and not pd.isna(line[cand])
        }
        for key, item in options.items():
            question += f'\n{key}. {item}'
>>>>>>> 26f40814

        if not cn_string(question):
            prompt = question + "\n" + "Answer with the option's letter from the given choices directly."
        else:
            prompt = question + "\n" + "请直接回答选项字母。"

        return {'image': tgt_path, 'text': prompt}

    def generate(self, image_path, prompt, dataset=None):
        from llava.mm_utils import process_images, tokenizer_image_token, KeywordsStoppingCriteria
        from llava.constants import IMAGE_TOKEN_INDEX, DEFAULT_IMAGE_TOKEN, DEFAULT_IM_START_TOKEN, DEFAULT_IM_END_TOKEN
        from llava.conversation import conv_templates, SeparatorStyle
        image = Image.open(image_path).convert('RGB')
        args = abstractproperty()
        args.image_aspect_ratio = 'pad'
        image_tensor = process_images([image], self.image_processor, args).to('cuda', dtype=torch.float16)
        if self.model.config.mm_use_im_start_end:
            inp = DEFAULT_IM_START_TOKEN + DEFAULT_IMAGE_TOKEN + DEFAULT_IM_END_TOKEN + '\n' + prompt
        else:
            inp = DEFAULT_IMAGE_TOKEN + '\n' + prompt

        conv = conv_templates[self.conv_mode].copy()
        conv.append_message(conv.roles[0], inp)
        conv.append_message(conv.roles[1], None)
        prompt = conv.get_prompt()

        input_ids = tokenizer_image_token(prompt, self.tokenizer, IMAGE_TOKEN_INDEX, return_tensors='pt').unsqueeze(0).cuda()
        stop_str = conv.sep if conv.sep_style != SeparatorStyle.TWO else conv.sep2
        keywords = [stop_str]
        stopping_criteria = KeywordsStoppingCriteria(keywords, self.tokenizer, input_ids)
        with torch.inference_mode():
            output_ids = self.model.generate(input_ids, images=image_tensor, stopping_criteria=[stopping_criteria], **self.kwargs)
        output = self.tokenizer.decode(output_ids[0, input_ids.shape[1]: ]).strip().split("</s>")[0]
        return output<|MERGE_RESOLUTION|>--- conflicted
+++ resolved
@@ -61,38 +61,6 @@
         assert dataset is None or isinstance(dataset, str)
         tgt_path = self.dump_image(line, dataset)
 
-<<<<<<< HEAD
-        if isinstance(line['image'], list):
-            tgt_path = []
-            for img, im_name in zip(line['image'], line['image_path']):
-                path = osp.join(img_root, im_name)
-                if not read_ok(path):
-                    decode_base64_to_image_file(img, path)
-                tgt_path.append(path)
-        else:
-            tgt_path = osp.join(img_root, f"{line['index']}.jpg")
-            if not read_ok(tgt_path):
-                decode_base64_to_image_file(line['image'], tgt_path)
-
-        if dataset is not None and DATASET_TYPE(dataset) in ['multi-choice','multi-choice & QA']:
-            question = line['question']
-            hint = line['hint'] if ('hint' in line and not pd.isna(line['hint'])) else None
-            if hint is not None:
-                question + hint + '\n' + question
-
-            if listinstr(['MMMU'], dataset):
-                option_candidate = ['A', 'B', 'C', 'D', 'E' ,'F', 'G', 'H', 'I']
-            else:
-                option_candidate = ['A', 'B', 'C', 'D', 'E']
-            options = {
-                cand: line[cand]
-                for cand in option_candidate
-                if cand in line and not pd.isna(line[cand])
-            }
-            for key, item in options.items():
-                question += f'\n{key}. {item}'
-            prompt = question
-=======
         question = line['question']
         hint = line['hint'] if ('hint' in line and not pd.isna(line['hint'])) else None
         if hint is not None:
@@ -103,14 +71,14 @@
             for cand in string.ascii_uppercase
             if cand in line and not pd.isna(line[cand])
         }
+        option_str = ''
         for key, item in options.items():
-            question += f'\n{key}. {item}'
->>>>>>> 26f40814
+            option_str += f'\n{key}. {item}'
 
-        if not cn_string(question):
-            prompt = question + "\n" + "Answer with the option's letter from the given choices directly."
+        if len(options):
+            prompt += "\n请直接回答选项字母。" if cn_string(prompt) else "\nAnswer with the option's letter from the given choices directly."
         else:
-            prompt = question + "\n" + "请直接回答选项字母。"
+            prompt += "\n请直接回答问题。" if cn_string(prompt) else "\nAnswer the question directly."
 
         return {'image': tgt_path, 'text': prompt}
 
