--- conflicted
+++ resolved
@@ -191,18 +191,8 @@
             )
         else:
             raise NotImplementedError(f'Prompt template for {model_pth} not implemented.')
-<<<<<<< HEAD
 
         prompt = template.replace('PLACEHOLDER', f'<image>\n{prompt}')
-=======
-        content = ''
-        for s in message:
-            if s['type'] == 'text':
-                content += s['value']
-            elif s['type'] == 'image':
-                content += '<image>\n'
-        prompt = template.replace('PLACEHOLDER', content)
->>>>>>> f57fc5e2
         return prompt
 
     def use_custom_prompt(self, dataset):
@@ -242,7 +232,6 @@
         return message
 
     def generate_inner(self, message, dataset=None):
-<<<<<<< HEAD
         prompt, image_path = self.message_to_promptimg(message)
         prompt = prompt.replace('<image>', '[ImageHere]')
         if prompt.find('[ImageHere]') != prompt.rfind('[ImageHere]'):
@@ -252,16 +241,6 @@
         prompt = self.apply_prompt_template(prompt)
 
         inputs = self.processor(prompt, image, return_tensors='pt').to('cuda')
-=======
-        images = [Image.open(s['value']) for s in message if s['type'] == 'image']
-        if len(images) > 1:
-            # may need to unify the image size
-            images = [image.resize((512, 512)) for image in images]
-
-        prompt = self.apply_prompt_template(message)
-
-        inputs = self.processor(prompt, images, return_tensors='pt').to('cuda')
->>>>>>> f57fc5e2
         output = self.model.generate(**inputs, **self.kwargs)
         answer = self.processor.decode(output[0], skip_special_token=True)
         if '<s>' in answer:
