--- conflicted
+++ resolved
@@ -101,14 +101,10 @@
     data = data[~data['index'].isin(res)]
     lt = len(data)
 
-<<<<<<< HEAD
-    model = supported_VLM[model_name](use_vllm=use_vllm) if isinstance(model, str) else model
-=======
     kwargs = {}
     if model_name is not None and 'Llama-4' in model_name:
         kwargs = {'use_vllm': use_vllm}
     model = supported_VLM[model_name](**kwargs) if isinstance(model, str) else model
->>>>>>> 22cc2d35
     assert hasattr(model, 'chat_inner')
 
     is_api = getattr(model, 'is_api', False)
