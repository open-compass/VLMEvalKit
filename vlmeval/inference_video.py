import torch
import torch.distributed as dist
from vlmeval.config import supported_VLM
from vlmeval.utils import track_progress_rich
from vlmeval.smp import *

FAIL_MSG = 'Failed to obtain answer via API.'


def parse_args():
    parser = argparse.ArgumentParser()
    parser.add_argument('--data', type=str, nargs='+', required=True)
    parser.add_argument('--model', type=str, nargs='+', required=True)
    parser.add_argument('--nproc', type=int, default=4, required=True)
    parser.add_argument('--verbose', action='store_true')
    args = parser.parse_args()
    return args


# Only API model is accepted
def infer_data_api(model, work_dir, model_name, dataset, samples_dict={}, api_nproc=4):
    rank, world_size = get_rank_and_world_size()
    assert rank == 0 and world_size == 1
    dataset_name = dataset.dataset_name
    model = supported_VLM[model_name]() if isinstance(model, str) else model
    assert getattr(model, 'is_api', False)

    indices = list(samples_dict.keys())
    structs = [dataset.build_prompt(samples_dict[idx], video_llm=getattr(model, 'VIDEO_LLM', False)) for idx in indices]

    packstr = 'pack' if getattr(dataset, 'pack', False) else 'nopack'
    if dataset.nframe > 0:
        out_file = f'{work_dir}/{model_name}_{dataset_name}_{dataset.nframe}frame_{packstr}_supp.pkl'
    else:
        out_file = f'{work_dir}/{model_name}_{dataset_name}_{dataset.fps}fps_{packstr}_supp.pkl'
    res = load(out_file) if osp.exists(out_file) else {}

    structs = [s for i, s in zip(indices, structs) if i not in res or res[i] == FAIL_MSG]
    indices = [i for i in indices if i not in res or res[i] == FAIL_MSG]

    gen_func = model.generate
    structs = [dict(message=struct, dataset=dataset_name) for struct in structs]

    if len(structs):
        track_progress_rich(gen_func, structs, nproc=api_nproc, chunksize=api_nproc, save=out_file, keys=indices)

    res = load(out_file)
    return res


def infer_data(model, model_name, work_dir, dataset, out_file, verbose=False, api_nproc=4, use_vllm=False):
    res = load(out_file) if osp.exists(out_file) else {}
    rank, world_size = get_rank_and_world_size()
    dataset_name = dataset.dataset_name

    sample_indices = list(dataset.videos) if getattr(dataset, 'pack', False) else list(dataset.data['index'])
    samples = list(dataset.videos) if getattr(dataset, 'pack', False) else list(range(len(dataset.data)))
    sample_map = {i: s for i, s in zip(sample_indices, samples)}

    sample_indices_sub = sample_indices[rank::world_size]
    if np.all([idx in res for idx in sample_indices_sub]):
        return model
    sample_indices_subrem = [x for x in sample_indices_sub if x not in res]
<<<<<<< HEAD
    model = supported_VLM[model_name](use_vllm=use_vllm) if isinstance(model, str) else model
=======

    kwargs = {}
    if model_name is not None and 'Llama-4' in model_name:
        kwargs = {'use_vllm': use_vllm}
    model = supported_VLM[model_name](**kwargs) if isinstance(model, str) else model
>>>>>>> 22cc2d35

    is_api = getattr(model, 'is_api', False)
    if is_api:
        assert world_size == 1
        supp = infer_data_api(
            model=model,
            work_dir=work_dir,
            model_name=model_name,
            dataset=dataset,
            samples_dict={k: sample_map[k] for k in sample_indices_subrem},
            api_nproc=api_nproc)
        for k in sample_indices_subrem:
            assert k in supp
        res.update(supp)
        dump(res, out_file)
        return model

    assert not getattr(dataset, 'pack', False), 'Current model not supported pack mode!'
    for i, idx in tqdm(enumerate(sample_indices_subrem)):
        if idx in res:
            continue
        if getattr(model, 'nframe', None) is not None and getattr(model, 'nframe', 0) > 0:
            if dataset.nframe > 0:
                if getattr(model, 'nframe', 0) != dataset.nframe:
                    print(f'{model_name} is a video-llm model, nframe is set to {dataset.nframe}, not using default')
                    setattr(model, 'nframe', dataset.nframe)
            elif getattr(model, 'fps', 0) == 0:
                raise ValueError(f'fps is not suitable for {model_name}')
            else:
                setattr(model, 'nframe', None)
        if getattr(model, 'fps', None) is not None and getattr(model, 'fps', 0) > 0:
            if dataset.fps > 0:
                if getattr(model, 'fps', 0) != dataset.fps:
                    print(f'{model_name} is a video-llm model, fps is set to {dataset.fps}, not using default')
                    setattr(model, 'fps', dataset.fps)
            elif getattr(model, 'nframe', 0) == 0:
                raise ValueError(f'nframe is not suitable for {model_name}')
            else:
                setattr(model, 'fps', None)
        if 'SUB_DATASET' in dataset.data.iloc[sample_map[idx]]:
            dataset_name = dataset.data.iloc[sample_map[idx]]['SUB_DATASET']
        if hasattr(model, 'use_custom_prompt') and model.use_custom_prompt(dataset_name):
            if dataset.nframe == 0:
                raise ValueError(f'nframe must be set for custom prompt, fps is not suitable for {model_name}')
            struct = model.build_prompt(
                dataset.data.iloc[sample_map[idx]], dataset=dataset, video_llm=getattr(model, 'VIDEO_LLM', False)
            )
        else:
            struct = dataset.build_prompt(
                sample_map[idx], video_llm=getattr(model, 'VIDEO_LLM', False)
            )
        response = model.generate(message=struct, dataset=dataset_name)
        torch.cuda.empty_cache()

        if verbose:
            print(response, flush=True)

        res[idx] = response
        if (i + 1) % 20 == 0:
            dump(res, out_file)

    res = {k: res[k] for k in sample_indices_sub}
    dump(res, out_file)
    return model


# A wrapper for infer_data, do the pre & post processing
def infer_data_job_video(
        model,
        work_dir,
        model_name,
        dataset,
        result_file_name,
        verbose=False,
        api_nproc=4,
        use_vllm=False):

    dataset_name = dataset.dataset_name
    rank, world_size = get_rank_and_world_size()
    result_file = osp.join(work_dir, result_file_name)
    # Dump Predictions to Prev File if result file exists
    if osp.exists(result_file):
        return model

    tmpl = osp.join(work_dir, '{}' + f'{world_size}_{osp.splitext(result_file_name)[0]}.pkl')
    out_file = tmpl.format(rank)

    model = infer_data(
        model=model,
        model_name=model_name,
        work_dir=work_dir,
        dataset=dataset,
        out_file=out_file,
        verbose=verbose,
        api_nproc=api_nproc,
        use_vllm=use_vllm)

    if world_size > 1:
        dist.barrier()

    if rank == 0:
        data_all = {}
        for i in range(world_size):
            data_all.update(load(tmpl.format(i)))

        meta = dataset.data
        if dataset_name == 'MMBench-Video' and getattr(dataset, 'pack', False):
            meta, vstats = dataset.load_pack_answers(data_all)
            print(f'Statitics of Pack Video Inference: {vstats}')
        else:
            for x in meta['index']:
                assert x in data_all
            meta['prediction'] = [str(data_all[x]) for x in meta['index']]
            if 'image' in meta:
                meta.pop('image')

        dump(meta, result_file)
        for i in range(world_size):
            os.remove(tmpl.format(i))
    return model<|MERGE_RESOLUTION|>--- conflicted
+++ resolved
@@ -61,15 +61,11 @@
     if np.all([idx in res for idx in sample_indices_sub]):
         return model
     sample_indices_subrem = [x for x in sample_indices_sub if x not in res]
-<<<<<<< HEAD
-    model = supported_VLM[model_name](use_vllm=use_vllm) if isinstance(model, str) else model
-=======
 
     kwargs = {}
     if model_name is not None and 'Llama-4' in model_name:
         kwargs = {'use_vllm': use_vllm}
     model = supported_VLM[model_name](**kwargs) if isinstance(model, str) else model
->>>>>>> 22cc2d35
 
     is_api = getattr(model, 'is_api', False)
     if is_api:
