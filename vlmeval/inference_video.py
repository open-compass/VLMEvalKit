--- conflicted
+++ resolved
@@ -27,11 +27,7 @@
 
     indices = list(samples_dict.keys())
     structs = [dataset.build_prompt(samples_dict[idx], num_frames=nframe,
-<<<<<<< HEAD
                                     video_llm=getattr(model, 'VIDEO_LLM', False), fps=fps) for idx in indices]
-=======
-                                    video_llm=getattr(model, 'VIDEO_LLM', False)) for idx in indices]
->>>>>>> 141dc9c4
 
     packstr = 'pack' if pack else 'nopack'
     out_file = f'{work_dir}/{model_name}_{dataset_name}_{nframe}frame_{packstr}_supp.pkl'
@@ -92,10 +88,6 @@
         # adapt to model frame sample number first
         nframe = getattr(model, 'nframe', 0) if getattr(model, 'nframe', 0) > 0 else nframe
         # when using video-llm, build prompt returns video+question; otherwise, several frames+question
-<<<<<<< HEAD
-        struct = dataset.build_prompt(sample_map[idx], num_frames=nframe,
-                                      video_llm=getattr(model, 'VIDEO_LLM', False), fps=fps)
-=======
         if hasattr(model, 'use_custom_prompt') and model.use_custom_prompt(dataset_name):
             struct = model.build_prompt(
                 dataset.data.iloc[sample_map[idx]], dataset=dataset,
@@ -104,9 +96,8 @@
         else:
             struct = dataset.build_prompt(
                 sample_map[idx], num_frames=nframe,
-                video_llm=getattr(model, 'VIDEO_LLM', False)
+                video_llm=getattr(model, 'VIDEO_LLM', False), fps=fps
             )
->>>>>>> 141dc9c4
         response = model.generate(message=struct, dataset=dataset_name)
         torch.cuda.empty_cache()
 
