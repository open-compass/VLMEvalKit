--- conflicted
+++ resolved
@@ -69,13 +69,10 @@
     ] + list(idefics_series) + list(minigpt4_series) + list(instructblip_series),
     '4.37.0': [x for x in llava_series if 'next' not in x] + list(internvl_series) + [
         'TransCore_M', 'emu2_chat', 'MiniCPM-V', 'MiniCPM-V-2', 'OmniLMM_12B',
-<<<<<<< HEAD
+        'cogvlm-grounding-generalist', 'cogvlm-chat', 'cogvlm2-llama3-chat-19B',
+    ] + list(xtuner_series) + list(yivl_series) + list(deepseekvl_series) + list(cambrian_series),
         'mPLUG-Owl3'
     ] + list(xtuner_series) + list(yivl_series) + list(deepseekvl_series) + list(cogvlm_series) + list(cambrian_series),
-=======
-        'cogvlm-grounding-generalist', 'cogvlm-chat', 'cogvlm2-llama3-chat-19B',
-    ] + list(xtuner_series) + list(yivl_series) + list(deepseekvl_series) + list(cambrian_series),
->>>>>>> 9a57ff1c
     '4.40.0': [
         'idefics2_8b', 'Bunny-llama3-8B', 'MiniCPM-Llama3-V-2_5', '360VL-70B', 'Phi-3-Vision',
     ] + list(wemm_series),
