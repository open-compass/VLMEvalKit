from .gpt import OpenAIWrapper, GPT4V
from .hf_chat_model import HFChatModel
from .gemini import GeminiWrapper, GeminiProVision
from .qwen_vl_api import QwenVLWrapper, QwenVLAPI, Qwen2VLAPI
from .qwen_api import QwenAPI
from .claude import Claude_Wrapper, Claude3V
from .reka import Reka
from .glm_vision import GLMVisionAPI
from .cloudwalk import CWWrapper
from .sensechat_vision import SenseChatVisionAPI
from .hunyuan import HunyuanVision
<<<<<<< HEAD
from .bailingmm import bailingMMAPI
=======
from .bluelm_v_api import BlueLMWrapper, BlueLM_V_API
from .jt_vl_chat import JTVLChatAPI

>>>>>>> 321ee188

__all__ = [
    'OpenAIWrapper', 'HFChatModel', 'GeminiWrapper', 'GPT4V',
    'GeminiProVision', 'QwenVLWrapper', 'QwenVLAPI', 'QwenAPI',
    'Claude3V', 'Claude_Wrapper', 'Reka', 'GLMVisionAPI',
<<<<<<< HEAD
    'CWWrapper', 'SenseChatVisionAPI', 'HunyuanVision', 'bailingMMAPI',
=======
    'CWWrapper', 'SenseChatVisionAPI', 'HunyuanVision', 'Qwen2VLAPI',
    'BlueLMWrapper', 'BlueLM_V_API', 'JTVLChatAPI'
>>>>>>> 321ee188
]<|MERGE_RESOLUTION|>--- conflicted
+++ resolved
@@ -9,22 +9,15 @@
 from .cloudwalk import CWWrapper
 from .sensechat_vision import SenseChatVisionAPI
 from .hunyuan import HunyuanVision
-<<<<<<< HEAD
 from .bailingmm import bailingMMAPI
-=======
 from .bluelm_v_api import BlueLMWrapper, BlueLM_V_API
 from .jt_vl_chat import JTVLChatAPI
 
->>>>>>> 321ee188
 
 __all__ = [
     'OpenAIWrapper', 'HFChatModel', 'GeminiWrapper', 'GPT4V',
     'GeminiProVision', 'QwenVLWrapper', 'QwenVLAPI', 'QwenAPI',
     'Claude3V', 'Claude_Wrapper', 'Reka', 'GLMVisionAPI',
-<<<<<<< HEAD
-    'CWWrapper', 'SenseChatVisionAPI', 'HunyuanVision', 'bailingMMAPI',
-=======
     'CWWrapper', 'SenseChatVisionAPI', 'HunyuanVision', 'Qwen2VLAPI',
-    'BlueLMWrapper', 'BlueLM_V_API', 'JTVLChatAPI'
->>>>>>> 321ee188
+    'BlueLMWrapper', 'BlueLM_V_API', 'JTVLChatAPI', 'bailingMMAPI',
 ]