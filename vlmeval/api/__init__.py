from .gpt import OpenAIWrapper, GPT4V
from .hf_chat_model import HFChatModel
from .gemini import GeminiWrapper, GeminiProVision
from .qwen_vl_api import QwenVLWrapper, QwenVLAPI, Qwen2VLAPI
from .qwen_api import QwenAPI
from .claude import Claude_Wrapper, Claude3V
from .reka import Reka
from .glm_vision import GLMVisionAPI
from .cloudwalk import CWWrapper
from .sensechat_vision import SenseChatVisionAPI
from .siliconflow import SiliconFlowAPI, TeleMMAPI
from .hunyuan import HunyuanVision
from .bailingmm import bailingMMAPI
from .bluelm_v_api import BlueLMWrapper, BlueLM_V_API
from .jt_vl_chat import JTVLChatAPI
from .taiyi import TaiyiAPI
<<<<<<< HEAD
from .lmdeploy import LMDeployAPI
=======
from .taichu import TaichuVLAPI
>>>>>>> 11036ac6


__all__ = [
    'OpenAIWrapper', 'HFChatModel', 'GeminiWrapper', 'GPT4V',
    'GeminiProVision', 'QwenVLWrapper', 'QwenVLAPI', 'QwenAPI',
    'Claude3V', 'Claude_Wrapper', 'Reka', 'GLMVisionAPI',
    'CWWrapper', 'SenseChatVisionAPI', 'HunyuanVision', 'Qwen2VLAPI',
    'BlueLMWrapper', 'BlueLM_V_API', 'JTVLChatAPI', 'bailingMMAPI',
<<<<<<< HEAD
    'TaiyiAPI', 'TeleMMAPI', 'SiliconFlowAPI','LMDeployAPI'
=======
    'TaiyiAPI', 'TeleMMAPI', 'SiliconFlowAPI',
    'TaichuVLAPI'
>>>>>>> 11036ac6
]<|MERGE_RESOLUTION|>--- conflicted
+++ resolved
@@ -14,11 +14,8 @@
 from .bluelm_v_api import BlueLMWrapper, BlueLM_V_API
 from .jt_vl_chat import JTVLChatAPI
 from .taiyi import TaiyiAPI
-<<<<<<< HEAD
 from .lmdeploy import LMDeployAPI
-=======
 from .taichu import TaichuVLAPI
->>>>>>> 11036ac6
 
 
 __all__ = [
@@ -27,10 +24,6 @@
     'Claude3V', 'Claude_Wrapper', 'Reka', 'GLMVisionAPI',
     'CWWrapper', 'SenseChatVisionAPI', 'HunyuanVision', 'Qwen2VLAPI',
     'BlueLMWrapper', 'BlueLM_V_API', 'JTVLChatAPI', 'bailingMMAPI',
-<<<<<<< HEAD
     'TaiyiAPI', 'TeleMMAPI', 'SiliconFlowAPI','LMDeployAPI'
-=======
-    'TaiyiAPI', 'TeleMMAPI', 'SiliconFlowAPI',
     'TaichuVLAPI'
->>>>>>> 11036ac6
 ]