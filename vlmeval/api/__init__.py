from .gpt import OpenAIWrapper, GPT4V
from .hf_chat_model import HFChatModel
from .gemini import GeminiWrapper, Gemini
from .qwen_vl_api import QwenVLWrapper, QwenVLAPI, Qwen2VLAPI
from .qwen_api import QwenAPI
from .claude import Claude_Wrapper, Claude3V
from .reka import Reka
from .glm_vision import GLMVisionAPI
from .cloudwalk import CWWrapper
from .sensechat_vision import SenseChatVisionAPI
from .siliconflow import SiliconFlowAPI, TeleMMAPI
from .hunyuan import HunyuanVision
from .bailingmm import bailingMMAPI
from .bluelm_api import BlueLMWrapper, BlueLM_API
from .jt_vl_chat import JTVLChatAPI
from .jt_vl_chat_mini import JTVLChatAPI_Mini, JTVLChatAPI_2B
from .taiyi import TaiyiAPI
from .lmdeploy import LMDeployAPI
from .taichu import TaichuVLAPI, TaichuVLRAPI
from .doubao_vl_api import DoubaoVL
from .mug_u import MUGUAPI
from .kimivl_api import KimiVLAPIWrapper, KimiVLAPI
from .rbdashmm_chat3_api import RBdashMMChat3_API, RBdashChat3_5_API
<<<<<<< HEAD
from .rbdashmm_chat3_5_api import RBdashMMChat3_78B_API, RBdashMMChat3_5_38B_API
=======
>>>>>>> 19c0e386

__all__ = [
    'OpenAIWrapper', 'HFChatModel', 'GeminiWrapper', 'GPT4V', 'Gemini',
    'QwenVLWrapper', 'QwenVLAPI', 'QwenAPI', 'Claude3V', 'Claude_Wrapper',
    'Reka', 'GLMVisionAPI', 'CWWrapper', 'SenseChatVisionAPI', 'HunyuanVision',
    'Qwen2VLAPI', 'BlueLMWrapper', 'BlueLM_API', 'JTVLChatAPI', 'JTVLChatAPI_Mini', 'JTVLChatAPI_2B',
    'bailingMMAPI', 'TaiyiAPI', 'TeleMMAPI', 'SiliconFlowAPI', 'LMDeployAPI',
    'TaichuVLAPI', 'TaichuVLRAPI', 'DoubaoVL', "MUGUAPI", 'KimiVLAPIWrapper', 'KimiVLAPI',
<<<<<<< HEAD
    'RBdashMMChat3_API', 'RBdashChat3_5_API', 'RBdashMMChat3_78B_API', 'RBdashMMChat3_5_38B_API'
=======
    'RBdashMMChat3_API', 'RBdashChat3_5_API'
>>>>>>> 19c0e386
]<|MERGE_RESOLUTION|>--- conflicted
+++ resolved
@@ -21,10 +21,7 @@
 from .mug_u import MUGUAPI
 from .kimivl_api import KimiVLAPIWrapper, KimiVLAPI
 from .rbdashmm_chat3_api import RBdashMMChat3_API, RBdashChat3_5_API
-<<<<<<< HEAD
 from .rbdashmm_chat3_5_api import RBdashMMChat3_78B_API, RBdashMMChat3_5_38B_API
-=======
->>>>>>> 19c0e386
 
 __all__ = [
     'OpenAIWrapper', 'HFChatModel', 'GeminiWrapper', 'GPT4V', 'Gemini',
@@ -33,9 +30,5 @@
     'Qwen2VLAPI', 'BlueLMWrapper', 'BlueLM_API', 'JTVLChatAPI', 'JTVLChatAPI_Mini', 'JTVLChatAPI_2B',
     'bailingMMAPI', 'TaiyiAPI', 'TeleMMAPI', 'SiliconFlowAPI', 'LMDeployAPI',
     'TaichuVLAPI', 'TaichuVLRAPI', 'DoubaoVL', "MUGUAPI", 'KimiVLAPIWrapper', 'KimiVLAPI',
-<<<<<<< HEAD
     'RBdashMMChat3_API', 'RBdashChat3_5_API', 'RBdashMMChat3_78B_API', 'RBdashMMChat3_5_38B_API'
-=======
-    'RBdashMMChat3_API', 'RBdashChat3_5_API'
->>>>>>> 19c0e386
 ]