--- conflicted
+++ resolved
@@ -10,25 +10,18 @@
 from .sensechat_vision import SenseChatVisionAPI
 from .siliconflow import SiliconFlowAPI, TeleMMAPI
 from .hunyuan import HunyuanVision
-<<<<<<< HEAD
-from .lmdeploy import LMDeployAPI
-=======
 from .bailingmm import bailingMMAPI
 from .bluelm_v_api import BlueLMWrapper, BlueLM_V_API
 from .jt_vl_chat import JTVLChatAPI
 from .taiyi import TaiyiAPI
+from .lmdeploy import LMDeployAPI
 
->>>>>>> dbda46ab
 
 __all__ = [
     'OpenAIWrapper', 'HFChatModel', 'GeminiWrapper', 'GPT4V',
     'GeminiProVision', 'QwenVLWrapper', 'QwenVLAPI', 'QwenAPI',
     'Claude3V', 'Claude_Wrapper', 'Reka', 'GLMVisionAPI',
     'CWWrapper', 'SenseChatVisionAPI', 'HunyuanVision', 'Qwen2VLAPI',
-<<<<<<< HEAD
-    'LMDeployAPI'
-=======
     'BlueLMWrapper', 'BlueLM_V_API', 'JTVLChatAPI', 'bailingMMAPI',
-    'TaiyiAPI', 'TeleMMAPI', 'SiliconFlowAPI'
->>>>>>> dbda46ab
+    'TaiyiAPI', 'TeleMMAPI', 'SiliconFlowAPI','LMDeployAPI'
 ]