--- conflicted
+++ resolved
@@ -182,16 +182,7 @@
         response = None
         payload = dict(model=self.endpoint, messages=input_msgs, max_tokens=max_tokens, temperature=temperature)
         try:
-<<<<<<< HEAD
-            response = self.client.chat.completions.create(
-                model=self.model,
-                messages=input_msgs,
-                max_tokens=max_tokens,
-                temperature=temperature
-            )
-=======
             response = self.client.chat.completions.create(**payload)
->>>>>>> b52eb301
             answer = response.choices[0].message.content.strip()
             ret_code = 0
         except Exception as err:
