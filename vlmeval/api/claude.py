from vlmeval.smp import *
from vlmeval.api.base import BaseAPI
from time import sleep
import base64
import mimetypes
from PIL import Image

alles_url = 'https://openxlab.org.cn/gw/alles-apin-hub/v1/claude/v1/text/chat'
alles_headers = {
    'alles-apin-token': '',
    'Content-Type': 'application/json'
}
official_url = 'https://api.anthropic.com/v1/messages'
official_headers = {
    'x-api-key': '',
    'anthropic-version': '2023-06-01',
    'content-type': 'application/json'
}


class Claude_Wrapper(BaseAPI):

    is_api: bool = True

    def __init__(self,
                 backend: str = 'alles',
                 model: str = 'claude-3-opus-20240229',
                 key: str = None,
                 retry: int = 10,
                 wait: int = 3,
                 system_prompt: str = None,
                 verbose: bool = True,
                 temperature: float = 0,
                 max_tokens: int = 1024,
                 **kwargs):

        if os.environ.get('ANTHROPIC_BACKEND', '') == 'official':
            backend = 'official'

        assert backend in ['alles', 'official'], f'Invalid backend: {backend}'
        self.backend = backend
        self.url = alles_url if backend == 'alles' else official_url
        self.model = model
        self.temperature = temperature
        self.max_tokens = max_tokens
        self.headers = alles_headers if backend == 'alles' else official_headers

        if key is not None:
            self.key = key
        else:
            self.key = os.environ.get('ALLES', '') if self.backend == 'alles' else os.environ.get('ANTHROPIC_API_KEY', '')  # noqa: E501

        if self.backend == 'alles':
            self.headers['alles-apin-token'] = self.key
        else:
            self.headers['x-api-key'] = self.key

        super().__init__(retry=retry, wait=wait, verbose=verbose, system_prompt=system_prompt, **kwargs)

<<<<<<< HEAD
    def encode_image_file_to_base64(self, image_path, target_size=-1, fmt='.jpg'):
=======
    def encode_image_file_to_base64(self, image_path, target_size=-1, fmt='jpg'):
>>>>>>> fbf04180
        image = Image.open(image_path)
        if fmt in ('.jpg', '.jpeg'):
            format = 'JPEG'
        elif fmt == '.png':
            format = 'PNG'
        else:
            print(f'Unsupported image format: {fmt}, will cause media type match error.')

        return encode_image_to_base64(image, target_size=target_size, fmt=format)

    # inputs can be a lvl-2 nested list: [content1, content2, content3, ...]
    # content can be a string or a list of image & text
    def prepare_itlist(self, inputs):
        assert np.all([isinstance(x, dict) for x in inputs])
        has_images = np.sum([x['type'] == 'image' for x in inputs])
        if has_images:
            content_list = []
            for msg in inputs:
                if msg['type'] == 'text' and msg['value'] != '':
                    content_list.append(dict(type='text', text=msg['value']))
                elif msg['type'] == 'image':
                    pth = msg['value']
                    suffix = osp.splitext(pth)[-1].lower()
                    media_type = mimetypes.types_map.get(suffix, None)
                    assert media_type is not None

                    content_list.append(dict(
                        type='image',
                        source={
                            'type': 'base64',
                            'media_type': media_type,
                            'data': self.encode_image_file_to_base64(pth, target_size=4096, fmt=suffix)
                        }))
        else:
            assert all([x['type'] == 'text' for x in inputs])
            text = '\n'.join([x['value'] for x in inputs])
            content_list = [dict(type='text', text=text)]
        return content_list

    def prepare_inputs(self, inputs):
        input_msgs = []
        assert isinstance(inputs, list) and isinstance(inputs[0], dict)
        assert np.all(['type' in x for x in inputs]) or np.all(['role' in x for x in inputs]), inputs
        if 'role' in inputs[0]:
            assert inputs[-1]['role'] == 'user', inputs[-1]
            for item in inputs:
                input_msgs.append(dict(role=item['role'], content=self.prepare_itlist(item['content'])))
        else:
            input_msgs.append(dict(role='user', content=self.prepare_itlist(inputs)))
        return input_msgs

    def generate_inner(self, inputs, **kwargs) -> str:
        payload = {
            'model': self.model,
            'max_tokens': self.max_tokens,
            'messages': self.prepare_inputs(inputs),
            **kwargs
        }
        if self.system_prompt is not None:
            payload['system'] = self.system_prompt

        response = requests.request('POST', self.url, headers=self.headers, data=json.dumps(payload))
        ret_code = response.status_code
        ret_code = 0 if (200 <= int(ret_code) < 300) else ret_code
        answer = self.fail_msg

        try:
            resp_struct = json.loads(response.text)
            if self.backend == 'alles':
                answer = resp_struct['data']['content'][0]['text'].strip()
            elif self.backend == 'official':
                answer = resp_struct['content'][0]['text'].strip()
        except Exception as err:
            if self.verbose:
                self.logger.error(f'{type(err)}: {err}')
                self.logger.error(response.text if hasattr(response, 'text') else response)

        return ret_code, answer, response


class Claude3V(Claude_Wrapper):

    def generate(self, message, dataset=None):
        return super(Claude_Wrapper, self).generate(message)<|MERGE_RESOLUTION|>--- conflicted
+++ resolved
@@ -57,11 +57,7 @@
 
         super().__init__(retry=retry, wait=wait, verbose=verbose, system_prompt=system_prompt, **kwargs)
 
-<<<<<<< HEAD
-    def encode_image_file_to_base64(self, image_path, target_size=-1, fmt='.jpg'):
-=======
     def encode_image_file_to_base64(self, image_path, target_size=-1, fmt='jpg'):
->>>>>>> fbf04180
         image = Image.open(image_path)
         if fmt in ('.jpg', '.jpeg'):
             format = 'JPEG'
