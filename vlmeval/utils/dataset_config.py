--- conflicted
+++ resolved
@@ -52,17 +52,10 @@
     'ScienceQA_VAL': '96320d05e142e585e7204e72affd29f3',
     'ScienceQA_TEST': 'e42e9e00f9c59a80d8a5db35bc32b71f',
     'HallusionBench': '0c23ac0dc9ef46832d7a24504f2a0c7c',
-<<<<<<< HEAD
-    "DocVQA_VAL": 'd5ee77e1926ff10690d469c56b73eabf',
+    "DocVQA_VAL": '3744f5df4aaf2781c85fe7677ae0a411',
     "AI2D_TEST": "0f593e0d1c7df9a3d69bf1f947e71975",
     "LLaVABench": "d382a093f749a697820d3dadd61c8428",
     "OCRBench": 'e953d98a987cc6e26ef717b61260b778',
-=======
-    'DocVQA_VAL': 'd5ee77e1926ff10690d469c56b73eabf',
-    'AI2D_TEST': '0f593e0d1c7df9a3d69bf1f947e71975',
-    'LLaVABench': 'd382a093f749a697820d3dadd61c8428',
-    'OCRBench': 'e953d98a987cc6e26ef717b61260b778',
->>>>>>> 3f146c25
 }
 
 img_root_map = {k: k for k in dataset_URLs}
