from ..smp import listinstr

dataset_URLs = {
    'MMBench_DEV_EN': "https://opencompass.openxlab.space/utils/VLMEval/MMBench_DEV_EN.tsv", 
    'MMBench_TEST_EN': "https://opencompass.openxlab.space/utils/VLMEval/MMBench_TEST_EN.tsv", 
    'MMBench_DEV_CN': "https://opencompass.openxlab.space/utils/VLMEval/MMBench_DEV_CN.tsv", 
    'MMBench_TEST_CN': "https://opencompass.openxlab.space/utils/VLMEval/MMBench_TEST_CN.tsv", 
    "MMBench": "https://opencompass.openxlab.space/utils/VLMEval/MMBench.tsv",  # Link Invalid, Internal Only
    "MMBench_CN": "https://opencompass.openxlab.space/utils/VLMEval/MMBench_CN.tsv",    # Link Invalid, Internal Only
    'CCBench': "https://opencompass.openxlab.space/utils/VLMEval/CCBench.tsv", 
    'MME': "https://opencompass.openxlab.space/utils/VLMEval/MME.tsv", 
    'SEEDBench_IMG': "https://opencompass.openxlab.space/utils/VLMEval/SEEDBench_IMG.tsv", 
    "CORE_MM": "https://opencompass.openxlab.space/utils/VLMEval/CORE_MM.tsv",
    "MMVet": "https://opencompass.openxlab.space/utils/VLMEval/MMVet.tsv",
    "COCO_VAL": "https://opencompass.openxlab.space/utils/VLMEval/COCO_VAL.tsv",
    "OCRVQA_TEST": "https://opencompass.openxlab.space/utils/VLMEval/OCRVQA_TEST.tsv",
    "OCRVQA_TESTCORE": "https://opencompass.openxlab.space/utils/VLMEval/OCRVQA_TESTCORE.tsv",
    'TextVQA_VAL': "https://opencompass.openxlab.space/utils/VLMEval/TextVQA_VAL.tsv",
<<<<<<< HEAD
    "MMMU_DEV_VAL": "https://opencompass.openxlab.space/utils/VLMEval/MMMU_DEV_VAL.tsv",
=======
    'ChartQA_VALTEST_HUMAN': "https://opencompass.openxlab.space/utils/VLMEval/ChartQA_VALTEST_HUMAN.tsv", # Link Invalid, Internal Only
>>>>>>> 6ee0873c
}

dataset_md5_dict = {
    'MMBench_DEV_EN': "b6caf1133a01c6bb705cf753bb527ed8", 
    'MMBench_TEST_EN': "6939fadb0ce626fefc0bdc9c64efc528", 
    'MMBench_DEV_CN': "08b8fc3324a5ed74155350f57be69fbd", 
    'MMBench_TEST_CN': "7e1239baf0ee4c8b513e19705a0f317e", 
    "MMBench": "4115aea3383f3dd0083be6a633e0f820",  # Link Invalid, Internal Only
    "MMBench_CN": "2e053ffc90ea598b1feae13c36dc13ee",    # Link Invalid, Internal Only
    'CCBench': "1de88b4257e7eee3f60b18d45eda6f07", 
    'MME': "b36b43c3f09801f5d368627fb92187c3", 
    'SEEDBench_IMG': "68017231464752261a2526d6ca3a10c0", 
    "CORE_MM": "8a8da2f2232e79caf98415bfdf0a202d",
    "MMVet": "f400d7f513a585a0f218cbd6882e0671",
    'COCO_VAL': "72a5079dead060269ac222c5aa5128af",
    'OCRVQA_TEST': 'ca46a6d74b403e9d6c0b670f6fc00db9',
    'OCRVQA_TESTCORE': 'c5239fe77db8bdc1f2ad8e55e0d1fe97',
    'TextVQA_VAL': 'b233b31f551bbf4056f2f955da3a92cd',
<<<<<<< HEAD
    'MMMU_DEV_VAL': "501f84dc642a9b17e35363b78c0191e1",
=======
    'ChartQA_VALTEST_HUMAN':'ae43721b9903d20e498753111497855e',
>>>>>>> 6ee0873c
}

img_root_map = {
    'MMBench_DEV_EN': "MMBench", 
    'MMBench_TEST_EN': "MMBench", 
    'MMBench_DEV_CN': "MMBench", 
    'MMBench_TEST_CN': "MMBench", 
    "MMBench": "MMBench",  # Link Invalid, Internal Only
    "MMBench_CN": "MMBench",    # Link Invalid, Internal Only
    'CCBench': "CCBench", 
    'MME': "MME", 
    "CORE_MM": "CORE_MM", 
    'SEEDBench_IMG': "SEEDBench_IMG",
    'MMVet':'MMVet',
    'COCO_VAL':'COCO',
    'OCRVQA_TEST': 'OCRVQA',
    'OCRVQA_TESTCORE': 'OCRVQA',
    'TextVQA_VAL': 'TextVQA',
<<<<<<< HEAD
    'MMMU_DEV_VAL': 'MMMU'
=======
    'ChartQA_VALTEST_HUMAN': 'ChartQA',
>>>>>>> 6ee0873c
}

assert set(dataset_URLs) == set(img_root_map) == set(dataset_md5_dict)

def DATASET_TYPE(dataset):
    if listinstr(['mmbench', 'seedbench', 'ccbench', 'mmmu'], dataset.lower()):
        return 'multi-choice'
    elif 'MME' in dataset:
        return 'Y/N'
    elif 'COCO' in dataset:
        return 'Caption'
    elif listinstr(['ocrvqa', 'textvqa', 'chartqa'], dataset.lower()):
        return 'VQA'
    return None<|MERGE_RESOLUTION|>--- conflicted
+++ resolved
@@ -16,11 +16,8 @@
     "OCRVQA_TEST": "https://opencompass.openxlab.space/utils/VLMEval/OCRVQA_TEST.tsv",
     "OCRVQA_TESTCORE": "https://opencompass.openxlab.space/utils/VLMEval/OCRVQA_TESTCORE.tsv",
     'TextVQA_VAL': "https://opencompass.openxlab.space/utils/VLMEval/TextVQA_VAL.tsv",
-<<<<<<< HEAD
     "MMMU_DEV_VAL": "https://opencompass.openxlab.space/utils/VLMEval/MMMU_DEV_VAL.tsv",
-=======
     'ChartQA_VALTEST_HUMAN': "https://opencompass.openxlab.space/utils/VLMEval/ChartQA_VALTEST_HUMAN.tsv", # Link Invalid, Internal Only
->>>>>>> 6ee0873c
 }
 
 dataset_md5_dict = {
@@ -39,11 +36,8 @@
     'OCRVQA_TEST': 'ca46a6d74b403e9d6c0b670f6fc00db9',
     'OCRVQA_TESTCORE': 'c5239fe77db8bdc1f2ad8e55e0d1fe97',
     'TextVQA_VAL': 'b233b31f551bbf4056f2f955da3a92cd',
-<<<<<<< HEAD
     'MMMU_DEV_VAL': "501f84dc642a9b17e35363b78c0191e1",
-=======
     'ChartQA_VALTEST_HUMAN':'ae43721b9903d20e498753111497855e',
->>>>>>> 6ee0873c
 }
 
 img_root_map = {
@@ -62,11 +56,8 @@
     'OCRVQA_TEST': 'OCRVQA',
     'OCRVQA_TESTCORE': 'OCRVQA',
     'TextVQA_VAL': 'TextVQA',
-<<<<<<< HEAD
-    'MMMU_DEV_VAL': 'MMMU'
-=======
+    'MMMU_DEV_VAL': 'MMMU',
     'ChartQA_VALTEST_HUMAN': 'ChartQA',
->>>>>>> 6ee0873c
 }
 
 assert set(dataset_URLs) == set(img_root_map) == set(dataset_md5_dict)
