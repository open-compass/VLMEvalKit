import pandas as pd
from vlmeval.smp import *

LAST_MODIFIED = 231126000000

dataset_URLs = {
    'MMBench_DEV_EN': "https://opencompass.openxlab.space/utils/VLMEval/MMBench_DEV_EN.tsv", 
    'MMBench_TEST_EN': "https://opencompass.openxlab.space/utils/VLMEval/MMBench_TEST_EN.tsv", 
    'MMBench_DEV_CN': "https://opencompass.openxlab.space/utils/VLMEval/MMBench_DEV_CN.tsv", 
    'MMBench_TEST_CN': "https://opencompass.openxlab.space/utils/VLMEval/MMBench_TEST_CN.tsv", 
    "MMBench": "https://opencompass.openxlab.space/utils/VLMEval/MMBench.tsv",  # Link Invalid, Internal Only
    "MMBench_CN": "https://opencompass.openxlab.space/utils/VLMEval/MMBench_CN.tsv",    # Link Invalid, Internal Only
    'CCBench': "https://opencompass.openxlab.space/utils/VLMEval/CCBench.tsv", 
    'MME': "https://opencompass.openxlab.space/utils/VLMEval/MME.tsv", 
    'SEEDBench_IMG': "https://opencompass.openxlab.space/utils/VLMEval/SEEDBench_IMG.tsv", 
    "CORE_MM": "https://opencompass.openxlab.space/utils/VLMEval/CORE_MM.tsv",
    "MMVet": "https://opencompass.openxlab.space/utils/VLMEval/MMVet.tsv",
}

img_root_map = {
    'MMBench_DEV_EN': "MMBench", 
    'MMBench_TEST_EN': "MMBench", 
    'MMBench_DEV_CN': "MMBench", 
    'MMBench_TEST_CN': "MMBench", 
    "MMBench": "MMBench",  # Link Invalid, Internal Only
    "MMBench_CN": "MMBench",    # Link Invalid, Internal Only
    'CCBench': "CCBench", 
    'MME': "MME", 
    "CORE_MM": "CORE_MM", 
    'SEEDBench_IMG': "SEEDBench_IMG",
    'MMVet':'MMVet',
}

assert set(dataset_URLs) == set(img_root_map)

def DATASET_TYPE(dataset):
<<<<<<< HEAD
    if 'mmbench' in dataset.lower() or 'seedbench' in dataset.lower() or 'ccbench'in dataset.lower():
=======
    if 'mmbench' in dataset.lower() or 'seedbench' in dataset.lower() or 'ccbench' in dataset.lower():
>>>>>>> 0380a545
        return 'multi-choice'
    elif 'MME' in dataset:
        return 'Y/N'
    return 'QA'

def isliststr(s):
    return (s[0] == '[') and (s[-1] == ']')

class TSVDataset:
    
    def __init__(self, dataset='MMBench', img_root=None):

        self.data_root = LMUDataRoot()
        assert osp.exists(self.data_root)

        self.dataset = dataset
        self.dataset_type = DATASET_TYPE(dataset)

        url = dataset_URLs[dataset]
        file_name = url.split('/')[-1]
        data_path = osp.join(self.data_root, file_name)

        if osp.exists(data_path) and int(last_modified(data_path)) > LAST_MODIFIED:
            pass
        else:
            warnings.warn("The dataset tsv is not downloaded")
            download_file(url, data_path)

        data = load(data_path)
        image_map = {x: y for x, y in zip(data['index'], data['image'])}
        for k in image_map:
            if k >= 1000000 and listinstr(['MMBench', 'CCBench'], self.dataset):
                image_map[k] = image_map[k % 1000000]
            elif k % 2 == 1 and self.dataset in ['MME']:
                image_map[k] = image_map[k - 1]
    
        data['image'] = [
            eval(image_map[k]) if isliststr(image_map[k]) else image_map[k] 
            for k in data['index']
        ]
        if 'image_path' in data:
            data['image_path'] = [
                eval(pths) if isliststr(pths) else pths for pths in data['image_path']
            ]

        self.data = data

        img_root = img_root if img_root is not None else osp.join('images', img_root_map[dataset])
        os.makedirs(img_root, exist_ok=True)
        self.img_root = img_root

    def __len__(self):
        return len(self.data)

    def build_prompt(self, line, dataset=None):
        if dataset is None:
            dataset = self.dataset

        if isinstance(line, int):
            line = self.data.iloc[line]

        if isinstance(line['image'], list):
            tgt_path = []
            for img, im_name in zip(line['image'], line['image_path']):
                path = osp.join(self.img_root, im_name)
                if not osp.exists(path):
                    decode_base64_to_image_file(img, path)
                tgt_path.append(path)
        else:
            tgt_path = osp.join(self.img_root, f"{line['index']}.jpg")
            if not osp.exists(tgt_path):
                decode_base64_to_image_file(line['image'], tgt_path)
       
        prompt = line['question']

        if listinstr(['MMBench', 'CCBench', 'SEEDBench'], dataset):
            question = line['question']
            option_candidate = ['A', 'B', 'C', 'D', 'E']
            options = {
                cand: line[cand]
                for cand in option_candidate
                if cand in line and not pd.isna(line[cand])
            }
            options_prompt = 'Options:\n'
            for key, item in options.items():
                options_prompt += f'{key}. {item}\n'
            hint = line['hint'] if ('hint' in line and not pd.isna(line['hint'])) else None
            prompt = ''
            if hint is not None:
                prompt += f'Hint: {hint}\n'
            prompt += f'Question: {question}\n'
            prompt += options_prompt
            prompt += 'Please select the correct answer from the options above. \n'

        return dict(image=tgt_path, text=prompt)
    
    def display(self, line):
        if isinstance(line, int):
            line = self.data.iloc[line]
        mmqa_display(line)
    <|MERGE_RESOLUTION|>--- conflicted
+++ resolved
@@ -34,11 +34,7 @@
 assert set(dataset_URLs) == set(img_root_map)
 
 def DATASET_TYPE(dataset):
-<<<<<<< HEAD
-    if 'mmbench' in dataset.lower() or 'seedbench' in dataset.lower() or 'ccbench'in dataset.lower():
-=======
     if 'mmbench' in dataset.lower() or 'seedbench' in dataset.lower() or 'ccbench' in dataset.lower():
->>>>>>> 0380a545
         return 'multi-choice'
     elif 'MME' in dataset:
         return 'Y/N'
