import pandas as pd
from vlmeval.smp import *

LAST_MODIFIED = 231126000000

dataset_URLs = {
    'MMBench_DEV_EN': "https://opencompass.openxlab.space/utils/VLMEval/MMBench_DEV_EN.tsv", 
    'MMBench_TEST_EN': "https://opencompass.openxlab.space/utils/VLMEval/MMBench_TEST_EN.tsv", 
    'MMBench_DEV_CN': "https://opencompass.openxlab.space/utils/VLMEval/MMBench_DEV_CN.tsv", 
    'MMBench_TEST_CN': "https://opencompass.openxlab.space/utils/VLMEval/MMBench_TEST_CN.tsv", 
    "MMBench": "https://opencompass.openxlab.space/utils/VLMEval/MMBench.tsv",  # Link Invalid, Internal Only
    "MMBench_CN": "https://opencompass.openxlab.space/utils/VLMEval/MMBench_CN.tsv",    # Link Invalid, Internal Only
    'CCBench': "https://opencompass.openxlab.space/utils/VLMEval/CCBench.tsv", 
    'MME': "https://opencompass.openxlab.space/utils/VLMEval/MME.tsv", 
    'SEEDBench_IMG': "https://opencompass.openxlab.space/utils/VLMEval/SEEDBench_IMG.tsv", 
    "CORE_MM": "https://opencompass.openxlab.space/utils/VLMEval/CORE_MM.tsv"
}

img_root_map = {
    'MMBench_DEV_EN': "MMBench", 
    'MMBench_TEST_EN': "MMBench", 
    'MMBench_DEV_CN': "MMBench", 
    'MMBench_TEST_CN': "MMBench", 
    "MMBench": "MMBench",  # Link Invalid, Internal Only
    "MMBench_CN": "MMBench",    # Link Invalid, Internal Only
    'CCBench': "CCBench", 
    'MME': "MME", 
    "CORE_MM": "CORE_MM", 
    'SEEDBench_IMG': "SEEDBench_IMG", 
}

def DATASET_TYPE(dataset):
    if 'mmbench' in dataset.lower() or 'seedbench' in dataset.lower() or 'ccbench' in dataset.lower():
        return 'multi-choice'
    elif 'MME' in dataset:
        return 'Y/N'
    return 'QA'

class TSVDataset:
    
    def __init__(self, dataset='MMBench', img_root=None):

        self.data_root = LMUDataRoot()
        assert osp.exists(self.data_root)

        self.dataset = dataset
        self.dataset_type = DATASET_TYPE(dataset)
        
        url = dataset_URLs[dataset]
        file_name = url.split('/')[-1]
        data_path = osp.join(self.data_root, file_name)

        if osp.exists(data_path) and int(last_modified(data_path)) > LAST_MODIFIED:
            pass
        else:
            warnings.warn("The dataset tsv is not downloaded")
            download_file(url, data_path)

        data = load(data_path)
        image_map = {x: y for x, y in zip(data['index'], data['image'])}
        for k, v in image_map.items():
            if k >= 1000000 and listinstr(['MMBench', 'CCBench'], self.dataset):
                image_map[k] = image_map[k % 1000000]
            elif k % 2 == 1 and self.dataset in ['MME']:
                image_map[k] = image_map[k - 1]
        data['image'] = [image_map[k] for k in data['index']]
        self.data = data

        img_root = img_root if img_root is not None else osp.join('images', img_root_map[dataset])
        os.makedirs(img_root, exist_ok=True)
        self.img_root = img_root

    def __len__(self):
        return len(self.data)

    def build_prompt(self, line, dataset=None):
        if dataset is None:
            dataset = self.dataset

        if isinstance(line, int):
            line = self.data.iloc[line]

        if isinstance(line['image'], list):
            tgt_path = []
            for img, im_name in zip(line['image'], line['image_path']):
                path = osp.join(self.img_root, im_name)
                if not osp.exists(path):
                    decode_base64_to_image_file(img, path)
                tgt_path.append(path)
        else:
            tgt_path = osp.join(self.img_root, f"{line['index']}.jpg")
            if not osp.exists(tgt_path):
                decode_base64_to_image_file(line['image'], tgt_path)
        
<<<<<<< HEAD
        if dataset == ['MME', 'CORE_MM']:
            prompt = line['question']
        elif dataset in ['MMBench', 'MMBench_CN', 'CCBench', 'SEEDBench_IMG']:
=======
        prompt = line['question']

        if listinstr(['MMBench', 'CCBench', 'SEEDBench'], dataset):
>>>>>>> cba4a166
            question = line['question']
            option_candidate = ['A', 'B', 'C', 'D', 'E']
            options = {
                cand: line[cand]
                for cand in option_candidate
                if cand in line and not pd.isna(line[cand])
            }
            options_prompt = 'Options:\n'
            for key, item in options.items():
                options_prompt += f'{key}. {item}\n'
            hint = line['hint'] if ('hint' in line and not pd.isna(line['hint'])) else None
            prompt = ''
            if hint is not None:
                prompt += f'Hint: {hint}\n'
            prompt += f'Question: {question}\n'
            prompt += options_prompt
            prompt += 'Please select the correct answer from the options above. \n'

        return dict(image=tgt_path, text=prompt)
    
    def display(self, line):
        if isinstance(line, int):
            line = self.data.iloc[line]
        mmqa_display(line)
    <|MERGE_RESOLUTION|>--- conflicted
+++ resolved
@@ -91,16 +91,10 @@
             tgt_path = osp.join(self.img_root, f"{line['index']}.jpg")
             if not osp.exists(tgt_path):
                 decode_base64_to_image_file(line['image'], tgt_path)
-        
-<<<<<<< HEAD
-        if dataset == ['MME', 'CORE_MM']:
-            prompt = line['question']
-        elif dataset in ['MMBench', 'MMBench_CN', 'CCBench', 'SEEDBench_IMG']:
-=======
+       
         prompt = line['question']
 
         if listinstr(['MMBench', 'CCBench', 'SEEDBench'], dataset):
->>>>>>> cba4a166
             question = line['question']
             option_candidate = ['A', 'B', 'C', 'D', 'E']
             options = {
