from .yes_or_no import default_rating, MME_rating, YOrN_eval
from .mmvet_eval import MMVet_eval
from .multiple_choice import multiple_choice_eval
from .coco_eval import COCO_eval
from .vqa_eval import VQAEval
from .mathvista_eval import MathVista_eval
from .llavabench import LLaVABench_eval
from .misc import build_judge
<<<<<<< HEAD
from .ocrbench_eval import OCRBench_eval
from .aesbench_eval import AesBench_eval
=======
from .ocrbench import OCRBench_eval
from .mmbench_video import MMBenchVideo_eval
>>>>>>> 28612cd8
<|MERGE_RESOLUTION|>--- conflicted
+++ resolved
@@ -6,10 +6,6 @@
 from .mathvista_eval import MathVista_eval
 from .llavabench import LLaVABench_eval
 from .misc import build_judge
-<<<<<<< HEAD
 from .ocrbench_eval import OCRBench_eval
 from .aesbench_eval import AesBench_eval
-=======
-from .ocrbench import OCRBench_eval
-from .mmbench_video import MMBenchVideo_eval
->>>>>>> 28612cd8
+from .mmbench_video import MMBenchVideo_eval