--- conflicted
+++ resolved
@@ -29,7 +29,6 @@
 from huggingface_hub import scan_cache_dir
 import logging
 
-<<<<<<< HEAD
 def istype(s, type):
     if isinstance(s, type):
         return True
@@ -37,13 +36,12 @@
         return isinstance(eval(s), type)
     except Exception as _:
         return False
-=======
+
 def bincount(lst):
     bins = defaultdict(lambda: 0)
     for item in lst:
         bins[item] += 1
     return bins
->>>>>>> 4deb0853
 
 def read_ok(img_path):
     if not osp.exists(img_path):
