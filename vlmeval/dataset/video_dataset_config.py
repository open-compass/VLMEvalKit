--- conflicted
+++ resolved
@@ -92,7 +92,6 @@
     )
 }
 
-<<<<<<< HEAD
 megabench_dataset = {
     'MEGABench_core_16frame': partial(MEGABench, dataset='MEGABench', nframe=16, subset_name="core"),
     'MEGABench_core_single_image_16frame': partial(
@@ -110,7 +109,8 @@
     'MEGABench_open_single_image_64frame': partial(
         MEGABench, dataset='MEGABench', nframe=64, subset_name="open_single_image"
     ),
-=======
+}
+
 worldsense_dataset = {
     'WorldSense_8frame': partial(WorldSense, dataset='WorldSense', nframe=8),
     'WorldSense_8frame_subs': partial(WorldSense, dataset='WorldSense', nframe=8, use_subtitle=True),
@@ -124,18 +124,13 @@
     'WorldSense_0.5fps': partial(WorldSense, dataset='WorldSense', fps=0.5),
     'WorldSense_0.5fps_subs': partial(WorldSense, dataset='WorldSense', fps=0.5, use_subtitle=True),
     'WorldSense_0.5fps_audio': partial(WorldSense, dataset='WorldSense', fps=0.5, use_audio=True)
->>>>>>> 2d8e44e4
 }
 
 supported_video_datasets = {}
 
 dataset_groups = [
     mmbench_video_dataset, mvbench_dataset, videomme_dataset, longvideobench_dataset,
-<<<<<<< HEAD
-    mlvu_dataset, tempcompass_dataset, cgbench_dataset, megabench_dataset
-=======
-    mlvu_dataset, tempcompass_dataset, cgbench_dataset, worldsense_dataset
->>>>>>> 2d8e44e4
+    mlvu_dataset, tempcompass_dataset, cgbench_dataset, megabench_dataset, worldsense_dataset
 ]
 
 for grp in dataset_groups:
