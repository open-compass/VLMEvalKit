--- conflicted
+++ resolved
@@ -136,11 +136,8 @@
 
 dataset_groups = [
     mmbench_video_dataset, mvbench_dataset, videomme_dataset, longvideobench_dataset,
-<<<<<<< HEAD
-    mlvu_dataset, tempcompass_dataset, cgbench_dataset, megabench_dataset, worldsense_dataset
-=======
-    mlvu_dataset, tempcompass_dataset, cgbench_dataset, worldsense_dataset, tamperbench_dataset
->>>>>>> 5c05a137
+    mlvu_dataset, tempcompass_dataset, cgbench_dataset, worldsense_dataset, tamperbench_dataset,
+    megabench_dataset
 ]
 
 for grp in dataset_groups:
