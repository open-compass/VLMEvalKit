--- conflicted
+++ resolved
@@ -98,7 +98,7 @@
     )
 }
 
-<<<<<<< HEAD
+
 moviechat1k_dataset = {
     'moviechat1k_breakpoint_8frame': partial(MovieChat1k, dataset='MovieChat1k', subset='breakpoint', nframe=8),
     'moviechat1k_global_14frame': partial(MovieChat1k, dataset='MovieChat1k', subset='global', nframe=14),
@@ -108,7 +108,8 @@
 vdc_dataset = {
     'VDC_8frame': partial(VDC, dataset='VDC', nframe=8),
     'VDC_1fps': partial(VDC, dataset='VDC', fps=1.0),
-=======
+}
+
 worldsense_dataset = {
     'WorldSense_8frame': partial(WorldSense, dataset='WorldSense', nframe=8),
     'WorldSense_8frame_subs': partial(WorldSense, dataset='WorldSense', nframe=8, use_subtitle=True),
@@ -127,18 +128,14 @@
 qbench_video_dataset = {
     'QBench_Video_8frame': partial(QBench_Video, dataset='QBench_Video', nframe=8),
     'QBench_Video_16frame': partial(QBench_Video, dataset='QBench_Video', nframe=16),
->>>>>>> 54807b45
 }
 
 supported_video_datasets = {}
 
 dataset_groups = [
     mmbench_video_dataset, mvbench_dataset, videomme_dataset, longvideobench_dataset,
-<<<<<<< HEAD
-    mlvu_dataset, tempcompass_dataset, cgbench_dataset, moviechat1k_dataset, vdc_dataset
-=======
-    mlvu_dataset, tempcompass_dataset, cgbench_dataset, worldsense_dataset, tamperbench_dataset, qbench_video_dataset
->>>>>>> 54807b45
+    mlvu_dataset, tempcompass_dataset, cgbench_dataset, worldsense_dataset, tamperbench_dataset, 
+    qbench_video_dataset, moviechat1k_dataset, vdc_dataset
 ]
 
 for grp in dataset_groups:
