from vlmeval.dataset import *
from functools import partial

mmbench_video_dataset = {
    'MMBench_Video_8frame_nopack': partial(MMBenchVideo, dataset='MMBench-Video', nframe=8, pack=False),
    'MMBench_Video_8frame_pack': partial(MMBenchVideo, dataset='MMBench-Video', nframe=8, pack=True),
    'MMBench_Video_16frame_nopack': partial(MMBenchVideo, dataset='MMBench-Video', nframe=16, pack=False),
    'MMBench_Video_64frame_nopack': partial(MMBenchVideo, dataset='MMBench-Video', nframe=64, pack=False),
    'MMBench_Video_1fps_nopack': partial(MMBenchVideo, dataset='MMBench-Video', fps=1.0, pack=False),
    'MMBench_Video_1fps_pack': partial(MMBenchVideo, dataset='MMBench-Video', fps=1.0, pack=True)
}

mvbench_dataset = {
    'MVBench_8frame': partial(MVBench, dataset='MVBench', nframe=8),
    'MVBench_64frame': partial(MVBench, dataset='MVBench', nframe=64),
    # MVBench not support fps, but MVBench_MP4 does
    'MVBench_MP4_8frame': partial(MVBench_MP4, dataset='MVBench_MP4', nframe=8),
    'MVBench_MP4_1fps': partial(MVBench_MP4, dataset='MVBench_MP4', fps=1.0),
}

tamperbench_dataset = {
    'MVTamperBench_8frame': partial(MVTamperBench, dataset='MVTamperBench', nframe=8),
    'MVTamperBenchStart_8frame': partial(MVTamperBench, dataset='MVTamperBenchStart', nframe=8),
    'MVTamperBenchEnd_8frame': partial(MVTamperBench, dataset='MVTamperBenchEnd', nframe=8),
}

videomme_dataset = {
    'Video-MME_8frame': partial(VideoMME, dataset='Video-MME', nframe=8),
    'Video-MME_64frame': partial(VideoMME, dataset='Video-MME', nframe=64),
    'Video-MME_8frame_subs': partial(VideoMME, dataset='Video-MME', nframe=8, use_subtitle=True),
    'Video-MME_1fps': partial(VideoMME, dataset='Video-MME', fps=1.0),
    'Video-MME_0.5fps': partial(VideoMME, dataset='Video-MME', fps=0.5),
    'Video-MME_0.5fps_subs': partial(VideoMME, dataset='Video-MME', fps=0.5, use_subtitle=True),
}

longvideobench_dataset = {
    'LongVideoBench_8frame': partial(LongVideoBench, dataset='LongVideoBench', nframe=8),
    'LongVideoBench_8frame_subs': partial(LongVideoBench, dataset='LongVideoBench', nframe=8, use_subtitle=True),
    'LongVideoBench_64frame': partial(LongVideoBench, dataset='LongVideoBench', nframe=64),
    'LongVideoBench_1fps': partial(LongVideoBench, dataset='LongVideoBench', fps=1.0),
    'LongVideoBench_0.5fps': partial(LongVideoBench, dataset='LongVideoBench', fps=0.5),
    'LongVideoBench_0.5fps_subs': partial(LongVideoBench, dataset='LongVideoBench', fps=0.5, use_subtitle=True)
}

mlvu_dataset = {
    'MLVU_8frame': partial(MLVU, dataset='MLVU', nframe=8),
    'MLVU_64frame': partial(MLVU, dataset='MLVU', nframe=64),
    'MLVU_1fps': partial(MLVU, dataset='MLVU', fps=1.0)
}

tempcompass_dataset = {
    'TempCompass_8frame': partial(TempCompass, dataset='TempCompass', nframe=8),
    'TempCompass_64frame': partial(TempCompass, dataset='TempCompass', nframe=64),
    'TempCompass_1fps': partial(TempCompass, dataset='TempCompass', fps=1.0),
    'TempCompass_0.5fps': partial(TempCompass, dataset='TempCompass', fps=0.5)
}

# In order to reproduce the experimental results in CGbench paper,
# use_subtitle, use_subtitle_time and use_frame_time need to be set to True.
# When measuring clue-related results, if the number of frames used is greater
# than 32, the frame capture limit will be set to 32.
cgbench_dataset = {
    'CGBench_MCQ_Grounding_Mini_8frame_subs_subt': partial(
        CGBench_MCQ_Grounding_Mini,
        dataset='CG-Bench_MCQ_Grounding_Mini',
        nframe=8,
        use_subtitle=True,
        use_subtitle_time=True
    ),
    'CGBench_OpenEnded_Mini_8frame_subs_subt_ft': partial(
        CGBench_OpenEnded_Mini,
        dataset='CG-Bench_OpenEnded_Mini',
        nframe=8,
        use_subtitle=True,
        use_subtitle_time=True,
        use_frame_time=True
    ),
    'CGBench_MCQ_Grounding_32frame_subs': partial(
        CGBench_MCQ_Grounding,
        dataset='CG-Bench_MCQ_Grounding',
        nframe=32,
        use_subtitle=True
    ),
    'CGBench_OpenEnded_8frame': partial(
        CGBench_OpenEnded,
        dataset='CG-Bench_OpenEnded',
        nframe=8
    ),
    'CGBench_MCQ_Grounding_16frame_subs_subt_ft': partial(
        CGBench_MCQ_Grounding,
        dataset='CG-Bench_MCQ_Grounding',
        nframe=16,
        use_subtitle=True,
        use_subtitle_time=True,
        use_frame_time=True
    ),
    'CGBench_OpenEnded_16frame_subs_subt_ft': partial(
        CGBench_OpenEnded,
        dataset='CG-Bench_OpenEnded',
        nframe=16,
        use_subtitle=True,
        use_subtitle_time=True,
        use_frame_time=True
    )
}

<<<<<<< HEAD
megabench_dataset = {
    'MEGABench_core_16frame': partial(MEGABench, dataset='MEGABench', nframe=16, subset_name="core"),
    'MEGABench_core_single_image_16frame': partial(
        MEGABench, dataset='MEGABench', nframe=16, subset_name="core_single_image"
    ),
    'MEGABench_open_16frame': partial(MEGABench, dataset='MEGABench', nframe=16, subset_name="open"),
    'MEGABench_open_single_image_16frame': partial(
        MEGABench, dataset='MEGABench', nframe=16, subset_name="open_single_image"
    ),
    'MEGABench_core_64frame': partial(MEGABench, dataset='MEGABench', nframe=64, subset_name="core"),
    'MEGABench_core_single_image_64frame': partial(
        MEGABench, dataset='MEGABench', nframe=64, subset_name="core_single_image"
    ),
    'MEGABench_open_64frame': partial(MEGABench, dataset='MEGABench', nframe=64, subset_name="open"),
    'MEGABench_open_single_image_64frame': partial(
        MEGABench, dataset='MEGABench', nframe=64, subset_name="open_single_image"
    ),
=======

moviechat1k_dataset = {
    'moviechat1k_breakpoint_8frame': partial(MovieChat1k, dataset='MovieChat1k', subset='breakpoint', nframe=8),
    'moviechat1k_global_14frame': partial(MovieChat1k, dataset='MovieChat1k', subset='global', nframe=14),
    'moviechat1k_global_8frame_limit0.01': partial(MovieChat1k, dataset='MovieChat1k', subset='global', nframe=8, limit=0.01)
}

vdc_dataset = {
    'VDC_8frame': partial(VDC, dataset='VDC', nframe=8),
    'VDC_1fps': partial(VDC, dataset='VDC', fps=1.0),
>>>>>>> 97ce0372
}

worldsense_dataset = {
    'WorldSense_8frame': partial(WorldSense, dataset='WorldSense', nframe=8),
    'WorldSense_8frame_subs': partial(WorldSense, dataset='WorldSense', nframe=8, use_subtitle=True),
    'WorldSense_8frame_audio': partial(WorldSense, dataset='WorldSense', nframe=8, use_audio=True),
    'WorldSense_32frame': partial(WorldSense, dataset='WorldSense', nframe=32),
    'WorldSense_32frame_subs': partial(WorldSense, dataset='WorldSense', nframe=32, use_subtitle=True),
    'WorldSense_32frame_audio': partial(WorldSense, dataset='WorldSense', nframe=32, use_audio=True),
    'WorldSense_1fps': partial(WorldSense, dataset='WorldSense', fps=1.0),
    'WorldSense_1fps_subs': partial(WorldSense, dataset='WorldSense', fps=1.0, use_subtitle=True),
    'WorldSense_1fps_audio': partial(WorldSense, dataset='WorldSense', fps=1.0, use_audio=True),
    'WorldSense_0.5fps': partial(WorldSense, dataset='WorldSense', fps=0.5),
    'WorldSense_0.5fps_subs': partial(WorldSense, dataset='WorldSense', fps=0.5, use_subtitle=True),
    'WorldSense_0.5fps_audio': partial(WorldSense, dataset='WorldSense', fps=0.5, use_audio=True)
}

qbench_video_dataset = {
    'QBench_Video_8frame': partial(QBench_Video, dataset='QBench_Video', nframe=8),
    'QBench_Video_16frame': partial(QBench_Video, dataset='QBench_Video', nframe=16),
}

supported_video_datasets = {}

dataset_groups = [
    mmbench_video_dataset, mvbench_dataset, videomme_dataset, longvideobench_dataset,
<<<<<<< HEAD
    mlvu_dataset, tempcompass_dataset, cgbench_dataset, worldsense_dataset, tamperbench_dataset,
    megabench_dataset
=======
    mlvu_dataset, tempcompass_dataset, cgbench_dataset, worldsense_dataset, tamperbench_dataset, 
    qbench_video_dataset, moviechat1k_dataset, vdc_dataset
>>>>>>> 97ce0372
]

for grp in dataset_groups:
    supported_video_datasets.update(grp)<|MERGE_RESOLUTION|>--- conflicted
+++ resolved
@@ -104,7 +104,7 @@
     )
 }
 
-<<<<<<< HEAD
+
 megabench_dataset = {
     'MEGABench_core_16frame': partial(MEGABench, dataset='MEGABench', nframe=16, subset_name="core"),
     'MEGABench_core_single_image_16frame': partial(
@@ -122,7 +122,7 @@
     'MEGABench_open_single_image_64frame': partial(
         MEGABench, dataset='MEGABench', nframe=64, subset_name="open_single_image"
     ),
-=======
+}
 
 moviechat1k_dataset = {
     'moviechat1k_breakpoint_8frame': partial(MovieChat1k, dataset='MovieChat1k', subset='breakpoint', nframe=8),
@@ -133,7 +133,6 @@
 vdc_dataset = {
     'VDC_8frame': partial(VDC, dataset='VDC', nframe=8),
     'VDC_1fps': partial(VDC, dataset='VDC', fps=1.0),
->>>>>>> 97ce0372
 }
 
 worldsense_dataset = {
@@ -160,13 +159,9 @@
 
 dataset_groups = [
     mmbench_video_dataset, mvbench_dataset, videomme_dataset, longvideobench_dataset,
-<<<<<<< HEAD
-    mlvu_dataset, tempcompass_dataset, cgbench_dataset, worldsense_dataset, tamperbench_dataset,
-    megabench_dataset
-=======
     mlvu_dataset, tempcompass_dataset, cgbench_dataset, worldsense_dataset, tamperbench_dataset, 
-    qbench_video_dataset, moviechat1k_dataset, vdc_dataset
->>>>>>> 97ce0372
+    megabench_dataset, qbench_video_dataset, moviechat1k_dataset, vdc_dataset
+
 ]
 
 for grp in dataset_groups:
