import os
import re
import tempfile
from functools import partial

import pandas as pd

from .image_base import ImageBaseDataset
from .utils import build_judge, DEBUG_MESSAGE
from ..smp import *
from ..utils import track_progress_rich


class ImageVQADataset(ImageBaseDataset):
    TYPE = 'VQA'

    DATASET_URL = {
        'OCRVQA_TEST':
        'https://opencompass.openxlab.space/utils/VLMEval/OCRVQA_TEST.tsv',
        'OCRVQA_TESTCORE':
        'https://opencompass.openxlab.space/utils/VLMEval/OCRVQA_TESTCORE.tsv',
        'TextVQA_VAL':
        'https://opencompass.openxlab.space/utils/VLMEval/TextVQA_VAL.tsv',
        'DocVQA_VAL':
        'https://opencompass.openxlab.space/utils/VLMEval/DocVQA_VAL.tsv',
        'DocVQA_TEST':
        'https://opencompass.openxlab.space/utils/VLMEval/DocVQA_TEST.tsv',
        'InfoVQA_VAL':
        'https://opencompass.openxlab.space/utils/VLMEval/InfoVQA_VAL.tsv',
        'InfoVQA_TEST':
        'https://opencompass.openxlab.space/utils/VLMEval/InfoVQA_TEST.tsv',
        'ChartQA_TEST':
        'https://opencompass.openxlab.space/utils/VLMEval/ChartQA_TEST.tsv',
        'GQA_TestDev_Balanced':
        'https://opencompass.openxlab.space/utils/VLMEval/GQA_TestDev_Balanced.tsv',
    }

    DATASET_MD5 = {
        'OCRVQA_TEST': 'ca46a6d74b403e9d6c0b670f6fc00db9',
        'OCRVQA_TESTCORE': 'c5239fe77db8bdc1f2ad8e55e0d1fe97',
        'TextVQA_VAL': 'b233b31f551bbf4056f2f955da3a92cd',
        'DocVQA_VAL': 'd5ee77e1926ff10690d469c56b73eabf',
        'DocVQA_TEST': '6a2f28cac26ef2d3447374e8c6f6c8e9',
        'InfoVQA_VAL': '2342e9c225222f0ef4dec545ebb126fe',
        'InfoVQA_TEST': 'df535bf51b88dc9718252c34131a6227',
        'ChartQA_TEST': 'c902e0aa9be5582a7aad6dcf52734b42',
        'GQA_TestDev_Balanced': '99b62f22e224d9b2f32dcbe41359d1c9',
    }

    def build_prompt(self, line):
        msgs = super().build_prompt(line)
        assert msgs[-1]['type'] == 'text'
        msgs[-1][
            'value'] += '\nAnswer the question using a single word or phrase.'
        return msgs

    # It returns a DataFrame
    def evaluate(self, eval_file, **judge_kwargs):
        from .utils.vqa_eval import hit_calculate, process_line

        data = load(eval_file)
        dataset = self.dataset_name
        assert 'answer' in data and 'prediction' in data
        data['prediction'] = [str(x) for x in data['prediction']]
        data['answer'] = [str(x) for x in data['answer']]
        lt = len(data)
        pool = mp.Pool(16)
        lines = [data.iloc[i] for i in range(lt)]
        if listinstr(['TextVQA'], dataset):
            res = pool.map(partial(process_line, method='vqa_score'), lines)
        elif listinstr(['ChartQA'], dataset):
            res = pool.map(partial(process_line, method='relaxed_accuracy'),
                           lines)
        elif listinstr(['OCRVQA', 'GQA'], dataset):
            res = pool.map(partial(process_line, method='accuracy'), lines)
        elif listinstr(['DocVQA', 'InfoVQA'], dataset):
            res = pool.map(partial(process_line, method='anls'), lines)
        else:  # default using vqa_score to calculate score
            res = pool.map(process_line, lines)
        hit = hit_calculate(res, dataset)
        ret = dict()
        if 'split' in data:
            splits = set(data['split'])
            for sp in splits:
                sub = [r for l, r in zip(lines, res) if l['split'] == sp]
                # [np.mean(x['match']) >= full_score_weight for x in sub]
                hit = hit_calculate(sub, dataset)
                ret[sp] = np.mean(hit) * 100
            sub = [r for l, r in zip(lines, res)]
            hit = hit_calculate(sub, dataset)
            ret['Overall'] = np.mean(hit) * 100
        else:
            ret['Overall'] = np.mean(hit) * 100
            if 'category' in data:
                cates = list(set(data['category']))
                cates.sort()
                for c in cates:
                    sub = [r for l, r in zip(lines, res) if l['category'] == c]
                    # [np.mean(x['match']) >= full_score_weight for x in sub]
                    hit = hit_calculate(sub, dataset)
                    ret[c] = np.mean(hit) * 100
        ret = d2df(ret)
        ret.round(2)

        suffix = eval_file.split('.')[-1]
        result_file = eval_file.replace(f'.{suffix}', '_acc.csv')
        dump(ret, result_file)
        return ret


class VizWiz(ImageBaseDataset):
    TYPE = 'VQA'
    DATASET_URL = {
        'VizWiz': 'https://opencompass.openxlab.space/utils/VLMEval/VizWiz.tsv'
    }
    DATASET_MD5 = {'VizWiz': 'fa4ac4164467563ed2fac6eac6631bd0'}

    @classmethod
    def evaluate(self, eval_file, **judge_kwargs):
        from .utils.vqa_eval import hit_calculate, process_line

        suffix = eval_file.split('.')[-1]
        result_file = eval_file.replace(f'.{suffix}', '_acc.csv')

        if not osp.exists(result_file):
            data = load(eval_file)
            assert 'answers' in data and 'prediction' in data
            data['prediction'] = [str(x) for x in data['prediction']]
            data['answer'] = [str(x) for x in data['answers']]

            lt = len(data)
            pool = mp.Pool(16)
            lines = [data.iloc[i] for i in range(lt)]
            res = pool.map(process_line, lines)

            hit = hit_calculate(res, 'VizWiz')
            ret = dict()

            ret['Overall'] = np.mean(hit) * 100
            ret = d2df(ret)
            ret.round(2)

            dump(ret, result_file)

        retz = pd.read_csv(result_file)
        return retz


class OCRBench(ImageBaseDataset):
    TYPE = 'VQA'
    DATASET_URL = {
        'OCRBench':
        'https://opencompass.openxlab.space/utils/VLMEval/OCRBench.tsv',
        # For internal test only
        'OCRBench_MINI':
        'https://opencompass.openxlab.space/utils/TEST/OCRBench_MINI.tsv'
    }
    DATASET_MD5 = {'OCRBench': 'e953d98a987cc6e26ef717b61260b778'}

    # It returns a dictionary
    @classmethod
    def evaluate(self, eval_file, **judge_kwargs):
        OCRBench_score = {
            'Regular Text Recognition': 0,
            'Irregular Text Recognition': 0,
            'Artistic Text Recognition': 0,
            'Handwriting Recognition': 0,
            'Digit String Recognition': 0,
            'Non-Semantic Text Recognition': 0,
            'Scene Text-centric VQA': 0,
            'Doc-oriented VQA': 0,
            'Key Information Extraction': 0,
            'Handwritten Mathematical Expression Recognition': 0,
        }

        data = load(eval_file)
        lt = len(data)
        lines = [data.iloc[i] for i in range(lt)]
        for i in tqdm(range(len(lines))):
            line = lines[i]
            predict = str(line['prediction'])
            answers = eval(line['answer'])
            category = line['category']
            if category == 'Handwritten Mathematical Expression Recognition':
                for j in range(len(answers)):
                    answer = answers[j].strip().replace('\n',
                                                        ' ').replace(' ', '')
                    predict = predict.strip().replace('\n',
                                                      ' ').replace(' ', '')
                    if answer in predict:
                        OCRBench_score[category] += 1
                        break
            else:
                for j in range(len(answers)):
                    answer = answers[j].lower().strip().replace('\n', ' ')
                    predict = predict.lower().strip().replace('\n', ' ')
                    if answer in predict:
                        OCRBench_score[category] += 1
                        break

        final_score_dict = {}
        final_score_dict['Text Recognition'] = \
            (OCRBench_score['Regular Text Recognition'] + OCRBench_score['Irregular Text Recognition']
             + OCRBench_score['Artistic Text Recognition'] + OCRBench_score['Handwriting Recognition']
             + OCRBench_score['Digit String Recognition'] + OCRBench_score['Non-Semantic Text Recognition'])
        final_score_dict['Scene Text-centric VQA'] = OCRBench_score[
            'Scene Text-centric VQA']
        final_score_dict['Doc-oriented VQA'] = OCRBench_score[
            'Doc-oriented VQA']
        final_score_dict['Key Information Extraction'] = OCRBench_score[
            'Key Information Extraction']
        final_score_dict['Handwritten Mathematical Expression Recognition'] = \
            (OCRBench_score['Handwritten Mathematical Expression Recognition'])
        final_score_dict['Final Score'] = \
            (final_score_dict['Text Recognition'] + final_score_dict['Scene Text-centric VQA']
             + final_score_dict['Doc-oriented VQA'] + final_score_dict['Key Information Extraction']
             + final_score_dict['Handwritten Mathematical Expression Recognition'])
        final_score_dict['Final Score Norm'] = (
            float(final_score_dict['Final Score']) / 10)
        score_pth = eval_file.replace('.xlsx', '_score.json')
        dump(final_score_dict, score_pth)
        return final_score_dict


class MathVista(ImageBaseDataset):
    TYPE = 'VQA'
    DATASET_URL = {
        'MathVista_MINI':
        'https://opencompass.openxlab.space/utils/VLMEval/MathVista_MINI.tsv'
    }
    DATASET_MD5 = {'MathVista_MINI': 'f199b98e178e5a2a20e7048f5dcb0464'}

    # It returns a DataFrame
    @classmethod
    def evaluate(self, eval_file, **judge_kwargs):
        from .utils.mathvista import MathVista_auxeval, MathVista_acc

        model = judge_kwargs['model']
        suffix = eval_file.split('.')[-1]
        storage = eval_file.replace(f'.{suffix}', f'_{model}.xlsx')
        tmp_file = eval_file.replace(f'.{suffix}', f'_{model}.pkl')
        nproc = judge_kwargs.pop('nproc', 4)

        if not osp.exists(storage):
            data = load(eval_file)
            model = build_judge(max_tokens=128, **judge_kwargs)
            assert model.working(), 'MathVista evaluation requires a working OPENAI API\n' + DEBUG_MESSAGE
            lt = len(data)
            lines = [data.iloc[i] for i in range(lt)]
            tups = [(model, line) for line in lines]
            indices = [line['index'] for line in lines]

            ans = {}
            if osp.exists(tmp_file):
                ans = load(tmp_file)
            tups = [x for x, i in zip(tups, indices) if i not in ans]
            indices = [i for i in indices if i not in ans]

            if len(indices):
                new_results = track_progress_rich(
                    MathVista_auxeval,
                    tups,
                    nproc=nproc,
                    chunksize=nproc,
                    keys=indices,
                    save=tmp_file,
                )
                ans = load(tmp_file)
                for k, v in zip(indices, new_results):
                    assert k in ans
                    assert ans[k]['log'] == v['log'] and ans[k]['res'] == v[
                        'res']

            data['res'] = [ans[idx]['res'] for idx in data['index']]
            data['log'] = [ans[idx]['log'] for idx in data['index']]
            dump(data, storage)

        score = MathVista_acc(storage)
        score_pth = storage.replace('.xlsx', '_score.csv')
        dump(score, score_pth)
        return score


class MathVerse(ImageBaseDataset):
    TYPE = 'VQA'
    DATASET_URL = {
        'MathVerse_MINI':
        'http://opencompass.openxlab.space/utils/benchmarks/MathVerse/MathVerse_MINIV.tsv',  # noqa
        'MathVerse_MINI_Vision_Only':
        'http://opencompass.openxlab.space/utils/benchmarks/MathVerse/MathVerse_MINIVOnly.tsv',  # noqa
        'MathVerse_MINI_Vision_Only_cot':
        'http://opencompass.openxlab.space/utils/benchmarks/MathVerse/MathVerse_MINIVOnly.tsv',  # noqa
        'MathVerse_MINI_Vision_Dominant':
        'http://opencompass.openxlab.space/utils/benchmarks/MathVerse/MathVerse_MINIVDom.tsv',  # noqa
        'MathVerse_MINI_Vision_Intensive':
        'http://opencompass.openxlab.space/utils/benchmarks/MathVerse/MathVerse_MINIVInt.tsv',  # noqa
        'MathVerse_MINI_Text_Lite':
        'http://opencompass.openxlab.space/utils/benchmarks/MathVerse/MathVerse_MINITLite.tsv',  # noqa
        'MathVerse_MINI_Text_Dominant':
        'http://opencompass.openxlab.space/utils/benchmarks/MathVerse/MathVerse_MINITDom.tsv',  # noqa
    }
    DATASET_MD5 = {
        'MathVerse_MINI': '5017caca32b7fa110c350a1bea861b65',
        'MathVerse_MINI_Vision_Only': '68a11d4680014ac881fa37adeadea3a4',
        'MathVerse_MINI_Vision_Only_cot': '68a11d4680014ac881fa37adeadea3a4',
        'MathVerse_MINI_Vision_Dominant': 'b8fb63852d261ab2aaefba29cc2414d3',
        'MathVerse_MINI_Vision_Intensive': '01cbd35be202bb0c4873a4186a63bc19',
        'MathVerse_MINI_Text_Lite': '19e4b13bdd30b89a03b2e358bcfefa04',
        'MathVerse_MINI_Text_Dominant': '4f5cd2fa6630ea00bb11d6fde1f6fe6a',
    }

    # Given one data record, return the built prompt (a multi-modal message), can override
    def build_prompt(self, line):
        if isinstance(line, int):
            line = self.data.iloc[line]

        if self.meta_only:
            tgt_path = toliststr(line['image_path'])
        else:
            tgt_path = self.dump_image(line)
        if 'cot' in self.dataset_name:
            question = line['query_cot']
        else:
            question = line['question']

        msgs = []
        if isinstance(tgt_path, list):
            msgs.extend([dict(type='image', value=p) for p in tgt_path])
        else:
            msgs = [dict(type='image', value=tgt_path)]
        msgs.append(dict(type='text', value=question))
        return msgs

    # It returns a DataFrame
    @classmethod
    def evaluate(self, eval_file, **judge_kwargs):
        from .utils.mathverse import MathVerse_auxeval_extract, MathVerse_auxeval_score, MathVerse_acc

        model = judge_kwargs['model']
        suffix = eval_file.split('.')[-1]
        storage_extract = eval_file.replace(f'.{suffix}', f'_{model}_extract.xlsx')
        tmp_file_extract = eval_file.replace(f'.{suffix}', f'_{model}_extract.pkl')
        storage_score = eval_file.replace(f'.{suffix}', f'_{model}_score.xlsx')
        tmp_file_score = eval_file.replace(f'.{suffix}', f'_{model}_score.pkl')
        nproc = judge_kwargs.pop('nproc', 4)
        # stage1: extract the answer
        if not osp.exists(storage_extract):
            data = load(eval_file)
            model = build_judge(max_tokens=128, **judge_kwargs)
            assert model.working(), 'MathVerse evaluation requires a working OPENAI API\n' + DEBUG_MESSAGE
            lt = len(data)
            lines = [data.iloc[i] for i in range(lt)]
            tups = [(model, line) for line in lines]
            indices = [line['index'] for line in lines]

            ans = {}
            if osp.exists(tmp_file_extract):
                ans = load(tmp_file_extract)
            tups = [x for x, i in zip(tups, indices) if i not in ans]
            indices = [i for i in indices if i not in ans]

            if len(indices):
                new_results = track_progress_rich(
                    MathVerse_auxeval_extract,
                    tups,
                    nproc=nproc,
                    chunksize=nproc,
                    keys=indices,
                    save=tmp_file_extract,
                )
                ans = load(tmp_file_extract)
                for k, v in zip(indices, new_results):
                    assert k in ans
                    assert ans[k]['log_extract'] == v['log_extract'] and ans[
                        k]['extract'] == v['extract']

            data['extract'] = [ans[idx]['extract'] for idx in data['index']]
            data['log_extract'] = [
                ans[idx]['log_extract'] for idx in data['index']
            ]
            dump(data, storage_extract)

        # stage2: score the answer
        if not osp.exists(storage_score):
            data = load(storage_extract)
            model = build_judge(max_tokens=128, **judge_kwargs)
            assert model.working(), 'MathVerse evaluation requires a working OPENAI API\n' + DEBUG_MESSAGE
            lt = len(data)
            lines = [data.iloc[i] for i in range(lt)]
            tups = [(model, line) for line in lines]
            indices = [line['index'] for line in lines]

            ans = {}
            if osp.exists(tmp_file_score):
                ans = load(tmp_file_score)
            tups = [x for x, i in zip(tups, indices) if i not in ans]
            indices = [i for i in indices if i not in ans]

            if len(indices):
                new_results = track_progress_rich(
                    MathVerse_auxeval_score,
                    tups,
                    nproc=nproc,
                    chunksize=nproc,
                    keys=indices,
                    save=tmp_file_score,
                )
                ans = load(tmp_file_score)
                for k, v in zip(indices, new_results):
                    assert k in ans
                    assert ans[k]['log_score'] == v['log_score'] and ans[k][
                        'score'] == v['score']

            data['score'] = [ans[idx]['score'] for idx in data['index']]
            data['log_score'] = [
                ans[idx]['log_score'] for idx in data['index']
            ]
            dump(data, storage_score)

        score = MathVerse_acc(storage_score)
        score_pth = storage_score.replace('.xlsx', '.csv')
        dump(score, score_pth)
        return score


class MathVision(ImageBaseDataset):
    TYPE = 'VQA'
    DATASET_URL = {
        'MathVision':
        'https://opencompass.openxlab.space/utils/VLMEval/MathVision.tsv',
        'MathVision_MINI':
        'https://opencompass.openxlab.space/utils/VLMEval/MathVision_MINI.tsv'
    }
    DATASET_MD5 = {
        'MathVision': '93f6de14f7916e598aa1b7165589831e',
        'MathVision_MINI': '060fe4fa5d868987ce179307bd5f8a33'
    }

    # It returns a DataFrame
    @classmethod
    def evaluate(self, eval_file, **judge_kwargs):
        from .utils.mathv import MATH_V_auxeval, MATH_V_acc

        if 'model' in judge_kwargs:
            model = judge_kwargs['model']
        else:
            model = os.path.basename(os.environ.get('LOCAL_LLM'))
        suffix = eval_file.split('.')[-1]
        storage = eval_file.replace(f'.{suffix}', f'_{model}.xlsx')
        tmp_file = eval_file.replace(f'.{suffix}', f'_{model}.pkl')
        nproc = judge_kwargs.pop('nproc', 4)

        if not osp.exists(storage):
            data = load(eval_file)
            model = build_judge(max_tokens=128, **judge_kwargs)
            assert model.working(), 'MATH-Vision evaluation requires a working OPENAI API\n' + DEBUG_MESSAGE
            lt = len(data)
            lines = [data.iloc[i] for i in range(lt)]
            tups = [(model, line) for line in lines]
            indices = [line['index'] for line in lines]

            ans = {}
            if osp.exists(tmp_file):
                ans = load(tmp_file)
            tups = [x for x, i in zip(tups, indices) if i not in ans]
            indices = [i for i in indices if i not in ans]

            if len(indices):
                new_results = track_progress_rich(
                    MATH_V_auxeval,
                    tups,
                    nproc=nproc,
                    chunksize=nproc,
                    keys=indices,
                    save=tmp_file,
                )
                ans = load(tmp_file)
                for k, v in zip(indices, new_results):
                    assert k in ans
                    assert ans[k]['log'] == v['log'] and ans[k]['res'] == v[
                        'res']

            data['res'] = [ans[idx]['res'] for idx in data['index']]
            data['log'] = [ans[idx]['log'] for idx in data['index']]
            dump(data, storage)

        score = MATH_V_acc(storage)
        score_pth = storage.replace('.xlsx', '_score.csv')
        dump(score, score_pth)
        return score


class Physics_yale(ImageBaseDataset):
    TYPE = 'VQA'
    DATASET_URL = {
        'atomic_dataset':
        'http://opencompass.openxlab.space/utils/benchmarks/physics/atomic_dataset.tsv',
        'electro_dataset':
        'http://opencompass.openxlab.space/utils/benchmarks/physics/electro_dataset.tsv',
        'mechanics_dataset':
        'http://opencompass.openxlab.space/utils/benchmarks/physics/mechanics_dataset.tsv',
        'optics_dataset':
        'http://opencompass.openxlab.space/utils/benchmarks/physics/optics_dataset.tsv',
        'quantum_dataset':
        'http://opencompass.openxlab.space/utils/benchmarks/physics/quantum_dataset.tsv',
        'statistics_dataset':
        'http://opencompass.openxlab.space/utils/benchmarks/physics/statistics_dataset.tsv',
    }
    DATASET_MD5 = {
        'atomic_dataset': 'b927fae6bcc6163b0bd89041e4421c70',
        'electro_dataset': '66db62cdbc468bb003e6d09592b94b59',
        'mechanics_dataset': '11f287a18ccc6227bea15fa89f24de67',
        'optics_dataset': '39ab9028ae4a33c06f78ce8618668172',
        'quantum_dataset': 'd2610f9938ad1e848259ccbcd5ac3acf',
        'statistics_dataset': '78242aa2431a477782b5b3de1c18d633',
    }

    def build_prompt(self, line):
        if isinstance(line, int):
            line = self.data.iloc[line]

        if self.meta_only:
            tgt_path = toliststr(line['image'])
        else:
            tgt_path = self.dump_image(line)

        instruction = (
            "You are a physics expert assistant. Solve the following question step-by-step.\n\n"
            "At the VERY END of your answer, output ONLY the FINAL ANSWER in this format:\n\n"
            "\\[\n\\boxed{your_final_answer_here}\n\\]\n\n"
            " You MUST put the final answer in the \\boxed{} environment.\n"
            " This applies even if the answer is a text explanation like \"The singlet state is lower in energy.\"\n"
            "Do NOT include multiple boxes.\n"
            "Do NOT include \\boxed anywhere else in your reasoning.\n"
            " The box must appear on the last line of the response.\n\n"
            "WARNING: DO NOT forget to include \\boxed{} with the final answer. Responses without it will be considered INVALID.\n\n"  # noqa: E501
            "Example:\n"
            "Question: What is the energy difference between n=2 and n=1 in hydrogen?\n"
            "Answer: The energy levels are E_n = -13.6 / n² (in eV).\n"
            "E_2 = -13.6 / 4 = -3.4 eV\n"
            "E_1 = -13.6 eV\n"
            "ΔE = 13.6 - 3.4 = 10.2 eV\n"
            "\\[\n\\boxed{10.2\\ \\text{eV}}\n\\]\n\n"
            f"Question: {line['question']}\nAnswer:")

        msgs = []
        if isinstance(tgt_path, list):
            msgs.extend([{"type": "image", "value": p} for p in tgt_path])
        else:
            msgs.append({"type": "image", "value": tgt_path})

        msgs.append({"type": "text", "value": instruction})

        return msgs

    @classmethod
    def evaluate(self, eval_file, **judge_kwargs):
        from .utils.physic import PHYSIC_acc, PHYSIC_auxeval

        if 'LOCAL_LLM' in os.environ:
            model = os.path.basename(os.environ.get('LOCAL_LLM'))
            print(f'Using local model as judge model for PHYSICS: {model}')
        else:
            model = judge_kwargs.setdefault('model', 'gpt-4o-mini')
        suffix = eval_file.split('.')[-1]
        storage = eval_file.replace(f'.{suffix}', f'_{model}.xlsx')
        tmp_file = eval_file.replace(f'.{suffix}', f'_{model}.pkl')
        nproc = judge_kwargs.pop('nproc', 4)

        if not osp.exists(storage):
            data = load(eval_file)
            judge_kwargs['max_tokens'] = 4096
            model = build_judge(**judge_kwargs)
            assert model.working(), 'Physics_yale evaluation requires a working OPENAI API\n' + DEBUG_MESSAGE

            lt = len(data)
            lines = [data.iloc[i] for i in range(lt)]
            tups = [(model, line) for line in lines]
            indices = [line['index'] for line in lines]

            ans = {}
            if osp.exists(tmp_file):
                ans = load(tmp_file)
            tups = [x for x, i in zip(tups, indices) if i not in ans]
            indices = [i for i in indices if i not in ans]

            if len(indices):
                new_results = track_progress_rich(
                    PHYSIC_auxeval,
                    tups,
                    nproc=nproc,
                    chunksize=nproc,
                    keys=indices,
                    save=tmp_file,
                )
                ans = load(tmp_file)
                for k, v in zip(indices, new_results):
                    assert k in ans
                    assert ans[k]['log'] == v['log'] and ans[k]['res'] == v[
                        'res']

            data['res'] = [ans[idx]['res'] for idx in data['index']]
            data['log'] = [ans[idx]['log'] for idx in data['index']]
            dump(data, storage)

        score = PHYSIC_acc(storage)
        score_pth = storage.replace('.xlsx', '_score.csv')
        dump(score, score_pth)
        return score


class OlympiadBench(ImageBaseDataset):
    TYPE = 'VQA_ex_prompt'
    DATASET_URL = {
        'OlympiadBench':
        'https://opencompass.openxlab.space/utils/VLMEval/OlympiadBench.tsv',
        'OlympiadBench_EN':
        'https://opencompass.openxlab.space/utils/VLMEval/OlympiadBench_EN.tsv',
        'OlympiadBench_CN':
        'https://opencompass.openxlab.space/utils/VLMEval/OlympiadBench_CN.tsv'
    }
    DATASET_MD5 = {
        'OlympiadBench': '9735ae0f0299eae1e7d07f5a7feab914',
        'OlympiadBench_EN': '5c68e100d394351fc7049f29d4d4efed',
        'OlympiadBench_CN': 'ea01b16788955702c79650c701e5b623'
    }

    def dump_image(self, line):
        os.makedirs(self.img_root, exist_ok=True)

        tgt_path_z = []
        if isinstance(line['image'], list):
            for i in range(len(line['image'])):
                tgt_path = osp.join(self.img_root,
                                    f"{line['index']}--{i + 1}.jpg")
                if not read_ok(tgt_path):
                    decode_base64_to_image_file(line['image'][i], tgt_path)
                tgt_path_z.append(tgt_path)
        else:
            tgt_path = osp.join(self.img_root, f"{line['index']}.jpg")
            if not read_ok(tgt_path):
                decode_base64_to_image_file(line['image'], tgt_path)
            tgt_path_z.append(tgt_path)
        return tgt_path_z

    def build_prompt(self, line):

        from .utils.olympiadbench import get_answer_type_text, make_input

        self.is_chinese = 'zh' in line['source']
        self.is_math = 'maths' in line['source']
        self.is_theorem_proving = 'TP' in line['source']

        if self.is_chinese:
            subject_content = '数学' if self.is_math else '物理'
            if self.is_theorem_proving:
                prompt = (
                    f"以下是中国{subject_content}竞赛中的证明题。请根据题目的要求，运用逻辑推理及常用定理证明题目中的命题。"
                    "证明过程中使用的变量和公式请使用LaTeX格式表示。")
            else:
                answer_type_text = get_answer_type_text(
                    line['answer_type'],
                    is_chinese=True,
                    multiple_answer=line['is_multiple_answer'])
                if line['is_multiple_answer']:
                    multiple_answer_text = '\\boxed{用英文逗号连接的多个答案}'
                else:
                    multiple_answer_text = '\\boxed{答案}'
                unit_text = ''
                if line['unit']:
                    multiple_answer_text += '(单位)'
                    unit_text = '，注意答案的单位不要放在\\boxed{}中'
                prompt = (
                    f'以下是中国{subject_content}竞赛中的解答题{answer_type_text}。请根据题目的要求和所提供的信息计算得出答案。'
                    f'解答过程和结果中使用的变量和公式请使用LaTeX格式表示。请在最后以“所以最终答案是{multiple_answer_text}。”'
                    f'显式给出结果{unit_text}。')
        else:
            subject_content = 'Math' if self.is_math else 'Physics'
            if self.is_theorem_proving:
                prompt = (
                    f'The following is a theorem proving problem from an International {subject_content} competition. '
                    'Please use logical reasoning and common theorems to prove the proposition in the problem '
                    'according to the given requirements. '
                    'Please use LaTeX format to represent the variables and formulas used in the proof.'
                )
            else:
                if line['is_multiple_answer']:
                    multiple_answer_text = '\\boxed{multiple answers connected with commas}'
                else:
                    multiple_answer_text = '\\boxed{answer}'
                unit_text = ''
                if line['unit']:
                    multiple_answer_text += '(unit)'
                    unit_text = ', note that the unit of the answer should not be included in \\boxed{}'
                answer_type_text = get_answer_type_text(
                    line['answer_type'],
                    is_chinese=False,
                    multiple_answer=line['is_multiple_answer'])
                prompt = (
                    f'The following is an open-ended problem from an International {subject_content} competition. '
                    f'{answer_type_text}Please calculate the answer according to the given requirements and '
                    'the information provided. Please use LaTeX format to represent the variables and formulas '
                    'used in the solution process and results. Please end your solution with "So the final answer '
                    f'is {multiple_answer_text}." and give the result explicitly{unit_text}.'
                )

        if self.is_math:
            input = make_input(prompt, line['question'])
        else:
            if 'context' in line.keys() and str(
                    line['context']) != 'nan':  # cannot be null
                input = make_input(prompt,
                                   line['context'] + '\n' + line['question'])
            else:
                input = make_input(prompt, line['question'])

        ret = [dict(type='text', value=input)]
        tgt_path = self.dump_image(line)

        ret.extend([dict(type='image', value=s) for s in tgt_path])

        return ret

    @classmethod
    def evaluate(self, eval_file, **judge_kwargs):
        from .utils.olympiadbench import MathJudger, extract_answer
        judger = MathJudger()

        suffix = eval_file.split('.')[-1]
        name_str1 = 'judge'
        name_str2 = 'score'
        result_file = eval_file.replace(f'.{suffix}',
                                        f'_{name_str1}_result.xlsx')
        score_file = eval_file.replace(f'.{suffix}',
                                       f'_{name_str2}_result.csv')

        if not osp.exists(result_file):
            data = load(eval_file)
            scorez = []

            for i in tqdm(data.iterrows()):
                line = i[1]
                model_answer = line['prediction']
                is_chinese = 'zh' in line['source']
                model_answer = extract_answer(is_chinese,
                                              model_answer,
                                              is_deepseek=False)
                answer_type = line['answer_type']

                final_answer = line['final_answer'][2:-2]

                if str(answer_type) != 'nan' and 'Tuple' in answer_type:
                    judge_result = judger.judge(model_answer, final_answer)
                else:
                    if str(line['error']) != 'nan':
                        if ',' in line['error']:
                            precisions = line['error'].split(',')
                            precisions = [
                                float(p) if p else 1e-8 for p in precisions
                            ]
                            judge_result = judger.judge(
                                model_answer, final_answer, precisions)
                        else:
                            precision = float(line['error'])
                            judge_result = judger.judge(
                                model_answer, final_answer, precision)
                    else:
                        judge_result = judger.judge(model_answer, final_answer)
                scorez.append(judge_result)

            data['score'] = scorez
            dump(data, result_file)

        judge_file = load(result_file)

        if not osp.exists(score_file):
            name_list = [
                'OE_MM_maths_en_COMP', 'OE_MM_maths_zh_CEE',
                'OE_MM_maths_zh_COMP', 'OE_MM_physics_en_COMP',
                'OE_MM_physics_zh_CEE', 'OE_TO_maths_en_COMP',
                'OE_TO_maths_zh_CEE', 'OE_TO_maths_zh_COMP',
                'OE_TO_physics_en_COMP', 'OE_TO_physics_zh_CEE'
            ]

            sample_list = [[] for _ in range(len(name_list))]
            for i in judge_file.iterrows():
                line = i[1]
                for j in range(len(name_list)):
                    if line['source'] == name_list[j]:
                        sample_list[j].append(line['score'])

            acc_dict = {}
            correct_list = []

            # fine-grained
            for i in range(len(name_list)):
                correct_num = 0
                for j in sample_list[i]:
                    if j:
                        correct_num += 1
                correct_list.append(correct_num)
                acc = 100 * correct_num / len(sample_list[i])
                acc_dict[name_list[i]] = [acc]

            # 4 grained
            labela = ['zh', 'en']
            labelb = ['maths', 'physics']

            grain_list = [[x, y] for x in labela for y in labelb]
            for j in grain_list:
                dict_name = j[0] + "_" + j[1]
                correct_num = 0
                full_num = 0
                for i in range(len(name_list)):
                    if all(k in name_list[i] for k in j):
                        correct_num += correct_list[i]
                        full_num += len(sample_list[i])
                acc = 100 * correct_num / full_num
                acc_dict[dict_name] = [acc]

            # 2 grained
            grain_list = ['maths', 'physics']
            for j in grain_list:
                dict_name = j
                correct_num = 0
                full_num = 0
                for i in range(len(name_list)):
                    if j in name_list[i]:
                        correct_num += correct_list[i]
                        full_num += len(sample_list[i])
                acc = 100 * correct_num / full_num
                acc_dict[dict_name] = [acc]

            # AVG
            correct_num = sum(correct_list)
            acc = 100 * correct_num / len(judge_file)
            acc_dict['AVG'] = [acc]

            acc_pd = pd.DataFrame(acc_dict)
            acc_pd.to_csv(score_file, index=False, encoding='gbk')

        accdz = pd.read_csv(score_file)
        return accdz


class LogicVista(ImageBaseDataset):
    TYPE = 'VQA'
    DATASET_URL = {
        'LogicVista':
        'https://opencompass.openxlab.space/utils/VLMEval/LogicVista.tsv'
    }
    DATASET_MD5 = {'LogicVista': '41c5d33adf33765c399e0e6ae588c061'}

    def evaluate(self, eval_file, **judge_kwargs):
        from .utils.logicvista import LogicVista_auxeval, evaluate_logicvista

        # model = judge_kwargs['model']
        model = judge_kwargs.get('model', 'exact_matching')
        assert model in [
            'exact_matching', 'gpt-4-0125', 'gpt-4-turbo', 'gpt-4o-mini'
        ], model
        name_str_map = {
            'gpt-4-0125': 'gpt4',
            'gpt-4-turbo': 'gpt4-turbo',
            'gpt-4o-mini': 'gpt4o-mini'
        }
        name_str = name_str_map[model] if model in name_str_map else model

        if model == 'exact_matching':
            model = None
        elif gpt_key_set():
            model = build_judge(**judge_kwargs)
            if not model.working():
                warnings.warn(
                    'OPENAI API is not working properly, will use exact matching for evaluation'
                )
                warnings.warn(DEBUG_MESSAGE)
                model = None
        else:
            warnings.warn(
                'OPENAI_API_KEY is not set properly, will use exact matching for evaluation'
            )
            model = None

        suffix = eval_file.split('.')[-1]
        storage = eval_file.replace(f'.{suffix}', f'_{name_str}.xlsx')
        tmp_file = eval_file.replace(f'.{suffix}', f'_{name_str}.pkl')
        nproc = judge_kwargs.pop('nproc', 4)

        if not osp.exists(storage) and model is not None:
            data = load(eval_file)
            model = build_judge(max_tokens=128, **judge_kwargs)
            assert model.working(), 'LogicVista evaluation requires a working OPENAI API\n' + DEBUG_MESSAGE
            lt = len(data)
            lines = [data.iloc[i] for i in range(lt)]
            tups = [(model, line) for line in lines]
            indices = [line['index'] for line in lines]

            ans = {}
            if osp.exists(tmp_file):
                ans = load(tmp_file)
            tups = [x for x, i in zip(tups, indices) if i not in ans]
            indices = [i for i in indices if i not in ans]

            if len(indices):
                new_results = track_progress_rich(
                    LogicVista_auxeval,
                    tups,
                    nproc=nproc,
                    chunksize=nproc,
                    keys=indices,
                    save=tmp_file,
                )
                ans = load(tmp_file)
                for k, v in zip(indices, new_results):
                    assert k in ans
                    assert ans[k]['log'] == v['log'] and ans[k]['res'] == v[
                        'res'] and ans[k]['hit'] == v['hit']

            data['res'] = [ans[idx]['res'] for idx in data['index']]
            data['log'] = [ans[idx]['log'] for idx in data['index']]
            data['hit'] = [ans[idx]['hit'] for idx in data['index']]

            dump(data, storage)
        if osp.exists(storage):
            accuracy_scores = evaluate_logicvista(storage)
            score_pth = storage.replace('.xlsx', '_score.csv')
            dump(accuracy_scores, score_pth)

            return accuracy_scores


class MME_CoT(ImageBaseDataset):
    TYPE = 'VQA'
    DATASET_URL = {
        'MME_CoT_TEST':
        'https://huggingface.co/datasets/CaraJ/MME-CoT_VLMEvalKit/resolve/main/MME-CoT.tsv'  # noqa
    }
    DATASET_MD5 = {
        'MME_CoT_TEST': 'a612dee0f2d702e01fe50267201302e0',
    }

    def split_MME_CoT(self, msgs):
        text, images = None, []

        # Separate images and text from msgs
        for s in msgs:
            if s['type'] == 'image':
                images.append(s['value'])
            elif s['type'] == 'text':
                assert text is None  # Ensure only one text entry is expected
                text = s['value']

        # Split text by <image> tags
        text_segs = text.split('<image>')

        # Initialize the segments list
        segs = []
        # Iterate through the text segments and images
        for i, seg in enumerate(text_segs):
            # Append the image if this is not the first segment and there are still images left
            if i > 0 and i - 1 < len(images):
                segs.append(dict(type='image', value=images[i - 1]))
            # Append the text segment (if it's non-empty)
            if len(seg.strip()) > 0:
                segs.append(dict(type='text', value=seg))

        return segs

    def dump_image(self, line):
        os.makedirs(self.img_root, exist_ok=True)

        if 'image' in line:
            if isinstance(line['image'], list):
                tgt_path = []
                if 'image_path' in line:
                    image_path_list = line['image_path']
                else:
                    image_path_list = [
                        f"{line['index']}--{i + 1}.jpg"
                        for i in range(len(line['image']))
                    ]
                for img, im_name in zip(line['image'], image_path_list):
                    path = osp.join(self.img_root, im_name)
                    if not read_ok(path):
                        decode_base64_to_image_file(img, path)
                    tgt_path.append(path)
            else:
                tgt_path = osp.join(self.img_root, f"{line['index']}.jpg")
                if not read_ok(tgt_path):
                    decode_base64_to_image_file(line['image'], tgt_path)
                tgt_path = [tgt_path]
        else:
            assert 'image_path' in line
            tgt_path = toliststr(line['image_path'])

        return tgt_path

    def build_prompt(self, line):

        if isinstance(line, int):
            line = self.data.iloc[line]

        tgt_path = self.dump_image(line)

        prompt = line['question']

        options = {
            cand: line[cand]
            for cand in string.ascii_uppercase
            if cand in line and not pd.isna(line[cand])
        }
        prompt = prompt + '\n' + '\n'.join(
            [f'{key}. {item}' for key, item in options.items()])

        # add cot prompt
        if os.environ.get('USE_COT_PROMPT', '1') == '1':
            prompt += "\nPlease generate a step by step answer, include all your intermediate reasoning process, and provide the final answer at the end."  # noqa: E501
        else:
            prompt += "\nPlease directly provide the final answer without any other output."

        msgs = []
        if isinstance(tgt_path, list):
            msgs.extend([dict(type='image', value=p) for p in tgt_path])
        else:
            msgs = [dict(type='image', value=tgt_path)]
        msgs.append(dict(type='text', value=prompt))

        msgs = self.split_MME_CoT(msgs)
        return msgs

    # It returns a DataFrame
    @classmethod
    def evaluate(self, eval_file, **judge_kwargs):
        print(
            "\033[1;31;40m"
            "[MME-CoT Evaluation]: Please refer to the official repository for evaluation: https://github.com/CaraJ7/MME-CoT/tree/main"  # noqa: E501
            "\033[0m")
        dummy_result = dict(dummy_result=0)
        return pd.DataFrame(dummy_result, index=[0])


class LLaVABench(ImageBaseDataset):
    TYPE = 'VQA'
    DATASET_URL = {
        'LLaVABench':
        'https://opencompass.openxlab.space/utils/VLMEval/LLaVABench.tsv'
    }
    DATASET_MD5 = {'LLaVABench': 'd382a093f749a697820d3dadd61c8428'}

    # It returns a DataFrame
    @classmethod
    def evaluate(self, eval_file, **judge_kwargs):
        from .utils.llavabench import (
            build_prompt,
            LLaVABench_atomeval,
            LLaVABench_score,
        )

        suffix = '.' + eval_file.split('.')[-1]
        record_file = eval_file.replace(suffix, '_openai_result' + suffix)
        score_file = eval_file.replace(suffix, '_score.csv')
        nproc = judge_kwargs.pop('nproc', 4)
        system_prompt = 'You are a helpful and precise assistant for checking the quality of the answer.'

        if not osp.exists(record_file):
            data = load(eval_file)
            lines = [data.iloc[i] for i in range(len(data))]
            model = build_judge(temperature=0.2,
                                system_prompt=system_prompt,
                                **judge_kwargs)
            assert model.working(), 'LLaVABench evaluation requires a working OPENAI API\n' + DEBUG_MESSAGE

            prompts = [build_prompt(line) for line in lines]
            tups = [(model, prompt) for prompt in prompts]
            scores = track_progress_rich(LLaVABench_atomeval,
                                         tups,
                                         nproc=nproc,
                                         chunksize=nproc)
            data['gpt4_score'] = [x[0] for x in scores]
            data['score'] = [x[1] for x in scores]
            dump(data, record_file)

        data = load(record_file)
        ret = LLaVABench_score(data).round(1)
        dump(ret, score_file)
        return ret


class VGRPBench(ImageBaseDataset):
    TYPE = 'VQA'

    DATASET_URL = {
        'VGRPBench':
        'https://huggingface.co/datasets/VGRP-Bench/VGRP-Bench/resolve/main/data/vgrpbench_dataset_easy_100_samples.tsv'
    }  # noqa: E501

    @classmethod
    def evaluate(self, eval_file, **judge_kwargs):
        print("VGRPBench evaluation")

        from .utils.vgrpbench.evaluation import (
            build_prompt,
            VGRPBench_atomeval,
            VGRPBench_score,
            VGRPBench_get_system_prompt,
        )

        suffix = '.' + eval_file.split('.')[-1]
        record_file = eval_file.replace(suffix, '_openai_result' + suffix)
        score_file = eval_file.replace(suffix, '_score.csv')

        nproc = judge_kwargs.pop('nproc', 4)

        if not osp.exists(record_file):
            data = load(eval_file)
            lines = [data.iloc[i] for i in range(len(data))]

            system_prompts = [
                VGRPBench_get_system_prompt(line) for line in lines
            ]

            models = [
                build_judge(temperature=0.0,
                            system_prompt=system_prompt,
                            **judge_kwargs) for system_prompt in system_prompts
            ]

            prompts = [build_prompt(line) for line in lines]

            tups = [(model, prompt, line)
                    for model, prompt, line in zip(models, prompts, lines)]

            # Original parallel processing
            scores = track_progress_rich(VGRPBench_atomeval,
                                         tups,
                                         nproc=nproc,
                                         chunksize=nproc)

            data['perception_correct'] = [
                x['perception_correct'] for x in scores
            ]
            data['answer_correct'] = [x['answer_correct'] for x in scores]
            data['number_of_samples'] = [
                x['number_of_samples'] for x in scores
            ]
            dump(data, record_file)

        data = load(record_file)

        ret = VGRPBench_score(data).round(1)
        dump(ret, score_file)

        return ret


class MMVet(ImageBaseDataset):
    TYPE = 'VQA'
    DATASET_URL = {
        'MMVet':
        'https://opencompass.openxlab.space/utils/VLMEval/MMVet.tsv',
        'MMVet_Hard':
        'http://opencompass.openxlab.space/utils/VLMEval/MMVet_Hard.tsv'
    }
    DATASET_MD5 = {
        'MMVet': '748aa6d4aa9d4de798306a63718455e3',
        'MMVet_Hard': '63a598819a936a2e77c410a78a21ff16'
    }

    # It returns a DataFrame
    @classmethod
    def evaluate(self, eval_file, **judge_kwargs):
        from .utils.mmvet import MMVet_auxeval, MMVet_acc

        suffix = eval_file.split('.')[-1]
        model = judge_kwargs['model']
        storage = eval_file.replace(f'.{suffix}', f'_{model}.xlsx')
        tmp_file = eval_file.replace(f'.{suffix}', f'_{model}.pkl')
        nproc = judge_kwargs.pop('nproc', 4)
        if not osp.exists(storage):
            data = load(eval_file)
            model = build_judge(max_tokens=3, **judge_kwargs)
            assert model.working(), 'MMVet evaluation requires a working OPENAI API\n' + DEBUG_MESSAGE

            lt = len(data)
            lines = [data.iloc[i] for i in range(lt)]
            tups = [(model, line) for line in lines]
            indices = [line['index'] for line in lines]

            ans = load(tmp_file) if osp.exists(tmp_file) else {}
            tups = [x for x, i in zip(tups, indices) if i not in ans]
            indices = [i for i in indices if i not in ans]

            if len(indices):
                new_results = track_progress_rich(
                    MMVet_auxeval,
                    tups,
                    nproc=nproc,
                    chunksize=nproc,
                    keys=indices,
                    save=tmp_file,
                )
                ans = load(tmp_file)
                for k, v in zip(indices, new_results):
                    assert k in ans
                    assert ans[k]['log'] == v['log'] and ans[k]['score'] == v[
                        'score']
            data['score'] = [ans[idx]['score'] for idx in data['index']]
            data['log'] = [ans[idx]['log'] for idx in data['index']]
            dump(data, storage)

        score, score_fine = MMVet_acc(storage)
        score_pth = storage.replace('.xlsx', '_score.csv')
        score_fine_pth = storage.replace('.xlsx', '_score_fine.csv')
        dump(score, score_pth)
        dump(score_fine, score_fine_pth)
        return score


class MTVQADataset(ImageBaseDataset):
    TYPE = 'VQA'
    DATASET_URL = {
        'MTVQA_TEST':
        'https://opencompass.openxlab.space/utils/VLMEval/MTVQA_TEST.tsv'
    }
    DATASET_MD5 = {'MTVQA_TEST': 'd87c17dbab934b7cd89c0a3c1c5657f4'}

    @classmethod
    def evaluate(self, eval_file, **judge_kwargs):
        data = load(eval_file)
        assert 'answer' in data and 'prediction' in data and 'category' in data
        data['prediction'] = [str(x) for x in data['prediction']]
        data['answer'] = [str(x) for x in data['answer']]
        if 'split' in data:
            assert np.all([x.lower() == 'test' for x in data['split']
                           ]), 'We only support MTVQA_TEST for now. '
        lt = len(data)
        category_scores = defaultdict(list)
        for i in range(lt):
            line = data.iloc[i]
            ans = line['answer'].strip().lower().replace('.', '')
            pred = line['prediction'].strip().lower().replace('.', '')
            cate = line['category']
            score = 1.0 if ans in pred else 0.0
            category_scores[cate].append(score)
            category_scores['Average'].append(score)
        # Calculate the average score for each category, the score is normalized to [0, 100]
        category_averages = {
            category: np.mean(scores) * 100
            for category, scores in category_scores.items()
        }

        suffix = eval_file.split('.')[-1]
        result_file = eval_file.replace(f'.{suffix}', '_acc.json')
        dump(category_averages, result_file)

        return category_averages

    # MT-VQA adopts a custom prompt
    def build_prompt(self, line):
        msgs = super().build_prompt(line)
        assert sum([x['type'] == 'text' for x in msgs]) == 1
        for item in msgs:
            if item['type'] == 'text':
                item[
                    'value'] += '\nAnswer the question using a word or phrase in the language of the question.'
        return msgs


class WildDocBenchmark(ImageBaseDataset):
    TYPE = 'VQA'
    DATASET_URL = {
        'WildDoc':
        "https://huggingface.co/datasets/jingqun/wilddoc-vlmeval/resolve/main/WildDoc.tsv"
    }
    DATASET_MD5 = {
        'WildDoc': '7b9a95e7ae26dad58be05685f59867aa',
    }

    def evaluate(self, eval_file, **judge_kwargs):
        import pandas as pd

        data = load(eval_file)
        DocVQA_df = pd.DataFrame(columns=data.columns)
        CharQA_df = pd.DataFrame(columns=data.columns)
        TableVQA_df = pd.DataFrame(columns=data.columns)

        for i in range(len(data)):
            line = data.iloc[i]
            benchmark_name = line["index"].split("-")[0]
            if benchmark_name == "DocVQA":
                DocVQA_df = pd.concat(
                    [DocVQA_df, pd.DataFrame([line])], ignore_index=True)
            elif benchmark_name == "ChartQA":
                CharQA_df = pd.concat(
                    [CharQA_df, pd.DataFrame([line])], ignore_index=True)
            elif benchmark_name == "TableVQA":
                TableVQA_df = pd.concat(
                    [TableVQA_df, pd.DataFrame([line])], ignore_index=True)
            else:
                raise ValueError(f"Unknown benchmark name {benchmark_name}")

        # calculate three subset separately
        from .utils.vqa_eval import hit_calculate, process_line_WildDoc, calculate_consistency_WildDoc, calculate_overall_accuracy_WildDoc  # noqa: E501

        # 1. DocVQA
        data = DocVQA_df
        assert 'answer' in data and 'prediction' in data
        data['prediction'] = [str(x) for x in data['prediction']]
        data['answer'] = [str(x) for x in data['answer']]
        lt = len(data)
        pool = mp.Pool(16)
        lines = [data.iloc[i] for i in range(lt)]
        DocVQA_res = pool.map(partial(process_line_WildDoc, method='anls'),
                              lines)
        hit = hit_calculate(DocVQA_res, "DocVQA")
        DocVQA_overall = np.mean(hit) * 100
        DocVQA_consistency_score = calculate_consistency_WildDoc(DocVQA_res)

        # 2. ChartQA
        data = CharQA_df
        assert 'answer' in data and 'prediction' in data
        data['prediction'] = [str(x) for x in data['prediction']]
        data['answer'] = [str(x) for x in data['answer']]
        lt = len(data)
        pool = mp.Pool(16)
        lines = [data.iloc[i] for i in range(lt)]
        ChartQA_res = pool.map(
            partial(process_line_WildDoc, method='relaxed_accuracy'), lines)
        hit = hit_calculate(ChartQA_res, "ChartQA")
        ChartQA_overall = np.mean(hit) * 100
        ChartQA_consistency_score = calculate_consistency_WildDoc(ChartQA_res)

        # 3. TableVQA
        data = TableVQA_df
        assert 'answer' in data and 'prediction' in data
        import pandas as pd
        from .utils.tablevqabench import evaluate_fintabnet, evaluate_tabfact, evaluate_wtq

        data['prediction'] = data['prediction'].str.replace('^Answer: ',
                                                            '',
                                                            regex=True)
        ##################
        TableVQA_res = {
            "fintabnetqa": [],
            "vtabfact": [],
            "vwtq": [],
            "vwtq_syn": []
        }
        lt = len(data)
        for i in range(lt):
            line = data.iloc[i]
            ret = {'index': line["index"]}
            ans = line['answer']
            pred = line["prediction"]
            from .utils.tablevqabench import fintabnet_normalize, tsv_unescape_list, to_value_list, check_denotation

            subset = line["index"].split("-")[1]
            if subset == "fintabnetqa":
                pred, preds = fintabnet_normalize(pred)
                gt, gts = fintabnet_normalize(ans)
                correct = 1 if gt == pred or any(_pred == _gt
                                                 for _pred in preds
                                                 for _gt in gts) else 0
            elif subset == "vtabfact":
                pred = pred.lower()
                gt = ans
                if 'true' in pred and 'false' in pred:
                    correct = 0
                elif 'true' in pred and gt == '1':
                    correct = 1
                elif 'false' in pred and gt == '0':
                    correct = 1
                else:
                    correct = 0
            elif subset == "vwtq_syn" or subset == "vwtq":
                pred = str(pred).replace('||', '|')
                if pred == "nan":
                    pred = ""
                gt = ans
                original_strings = tsv_unescape_list(gt)
                target_values = to_value_list(original_strings)

                predicted_strings = tsv_unescape_list(pred)
                predicted_values = to_value_list(predicted_strings)
                correct = 1 if check_denotation(target_values,
                                                predicted_values) else 0
            else:
                raise ValueError(f"Unknown benchmark name {benchmark_name}")

            ret["pred"] = pred
            ret["gt"] = gt
            ret["match"] = correct
            TableVQA_res[subset].append(ret)

        TableVQA_overall = np.mean([
            np.mean(hit_calculate(x, "TableVQA"))
            for x in TableVQA_res.values()
        ]) * 100
        TableVQA_consistency_score = np.mean(
            [calculate_consistency_WildDoc(x) for x in TableVQA_res.values()])

        eval_results = {
            "DocVQA": {
                "Overall": DocVQA_overall,
                "Consistency": DocVQA_consistency_score
            },
            "ChartQA": {
                "Overall": ChartQA_overall,
                "Consistency": ChartQA_consistency_score
            },
            "TableVQA": {
                "Overall": TableVQA_overall,
                "Consistency": TableVQA_consistency_score
            },
            # Overall
            "WildDoc": {
                "Overall":
                np.mean([DocVQA_overall, ChartQA_overall, TableVQA_overall]),
                "Consistency":
                np.mean([
                    DocVQA_consistency_score, ChartQA_consistency_score,
                    TableVQA_consistency_score
                ])
            }
        }

        # 转换为长格式DataFrame
        ret_df = pd.DataFrame([
            {"Task": task, "Metric": metric, "Score": score}
            for task, metrics in eval_results.items()
            for metric, score in metrics.items()
        ])
        return ret_df

    # WildDoc adopts a custom prompt for each subset
    def build_prompt(self, line):
        index = line["index"]
        benchmark_name = index.split("-")[0]
        print(benchmark_name)

        from .utils.tablevqabench import FINTABNETQA_PROMPT, VTABFACT_PROMPT, VWTQ_PROMPT

        msgs = super().build_prompt(line)
        assert sum([x['type'] == 'text' for x in msgs]) == 1
        for item in msgs:
            if item['type'] == 'text':
                if benchmark_name == "TableVQA":
                    split = index.split("-")[1]
                    if split == 'fintabnetqa':
                        item['value'] = FINTABNETQA_PROMPT.format_map(
                            {'question': item['value']})
                    elif split == 'vtabfact':
                        item['value'] = VTABFACT_PROMPT.format_map(
                            {'question': item['value']})
                    elif split == 'vwtq_syn' or split == 'vwtq':
                        item['value'] = VWTQ_PROMPT.format_map(
                            {'question': item['value']})
                    else:
                        raise ValueError(f"Unknown split {line['split']}")
                    print(item)
                else:
                    item[
                        'value'] += '\nAnswer the question using a single word or phrase.'
        print(item)
        return msgs


class TableVQABench(ImageBaseDataset):
    TYPE = 'VQA'
    DATASET_URL = {
        'TableVQABench':
        'https://pai-aigc-photog.oss-cn-hangzhou.aliyuncs.com/mentor-vil/datasets/tablevqa-bench.tsv'
    }
    DATASET_MD5 = {'TableVQABench': '2550adc61bdc82d8e62f3b003de7c62d'}

    from .utils.tablevqabench import FINTABNETQA_PROMPT, VTABFACT_PROMPT, VWTQ_PROMPT

    # It returns a DataFrame
    @classmethod
    def evaluate(self, eval_file, **judge_kwargs):
        import pandas as pd
        from .utils.tablevqabench import evaluate_fintabnet, evaluate_tabfact, evaluate_wtq

        data = load(eval_file)
        assert 'answer' in data and 'prediction' in data

        data['prediction'] = data['prediction'].str.replace('^Answer: ',
                                                            '',
                                                            regex=True)
        data_group = dict(tuple(data.groupby('split')))
        eval_result = {'split': [], 'average_scores': []}
        for split in ['fintabnetqa', 'vtabfact', 'vwtq', 'vwtq_syn']:
            data_split = data_group[split].to_dict(orient='records')
            if split == 'fintabnetqa':
                split_eval_meta = evaluate_fintabnet(data_split, ['accuracy'])
            elif split == 'vtabfact':
                split_eval_meta = evaluate_tabfact(data_split, ['accuracy'])
            elif split == 'vwtq' or split == 'vwtq_syn':
                split_eval_meta = evaluate_wtq(data_split, ['accuracy'])
            eval_result['split'].append(split)
            eval_result['average_scores'].append(
                split_eval_meta['average_scores'])

        suffix = eval_file.split('.')[-1]
        result_file = eval_file.replace(f'.{suffix}', '_acc.csv')
        eval_result = pd.DataFrame(eval_result)
        dump(eval_result, result_file)

        return eval_result

    # TableVQABench adopts a custom prompt
    def build_prompt(self, line):
        msgs = super().build_prompt(line)
        assert sum([x['type'] == 'text' for x in msgs]) == 1
        for item in msgs:
            if item['type'] == 'text':
                if line['split'] == 'fintabnetqa':
                    item['value'] = self.FINTABNETQA_PROMPT.format_map(
                        {'question': item['value']})
                elif line['split'] == 'vtabfact':
                    item['value'] = self.VTABFACT_PROMPT.format_map(
                        {'question': item['value']})
                elif line['split'] == 'vwtq_syn' or line['split'] == 'vwtq':
                    item['value'] = self.VWTQ_PROMPT.format_map(
                        {'question': item['value']})
        return msgs


class CustomVQADataset(ImageBaseDataset):
    TYPE = 'VQA'

    def load_data(self, dataset):
        data_path = osp.join(LMUDataRoot(), f'{dataset}.tsv')

        if file_size(data_path, 'GB') > 1:
            local_path = data_path.replace('.tsv', '_local.tsv')
            if not osp.exists(local_path) or os.environ.get(
                    'FORCE_LOCAL', None):
                from ..tools import LOCALIZE

                LOCALIZE(data_path, local_path)
            data_path = local_path
        return load(data_path)

    def evaluate(self, eval_file, **judge_kwargs):
        raise NotImplementedError


class CRPE(ImageBaseDataset):
    TYPE = 'VQA'
    DATASET_URL = {
        'CRPE_EXIST':
        'https://huggingface.co/datasets/petter12321/crpe_vlmevalkit/resolve/main/CRPE_EXIST.tsv',
        'CRPE_RELATION':
        'https://huggingface.co/datasets/petter12321/crpe_vlmevalkit/resolve/main/CRPE_RELATION.tsv'
    }
    DATASET_MD5 = {
        'CRPE_EXIST': '315584e23ac1ff7f8719ed3b7ad90f08',
        'CRPE_RELATION': 'bad7094cde0b572288f4b119c2d0c656'
    }

    @classmethod
    def evaluate(self, eval_file, **judge_kwargs):
        from .utils.crpe import is_correct
        # find-image, count-text, find-text,
        # infer-choose, count-image, visual-reasoning
        score = {
            'exist': 0,
            'subject': 0,
            'predicate': 0,
            'object': 0,
            'total': 0,
        }
        num = {
            'exist': 0,
            'subject': 0,
            'predicate': 0,
            'object': 0,
            'total': 0,
        }
        final_score_dict = {
            'exist': 0,
            'subject': 0,
            'predicate': 0,
            'object': 0,
            'total': 0,
        }
        data = load(eval_file)
        lt = len(data)
        lines = [data.iloc[i] for i in range(lt)]
        for i in tqdm(range(len(lines))):
            line = lines[i]
            predict = str(line['prediction'])
            answers = str(line['answer'])
            # print("predict =", predict)
            # print("answers =", answers)
            category = line['category']
            if is_correct(answers, predict):
                score[category] += 1
                score['total'] += 1
            num[category] += 1
            num['total'] += 1

        for category in ['exist', 'subject', 'predicate', 'object', 'total']:
            if num[category] != 0:
                final_score_dict[category] = score[category] / num[category]
            else:
                final_score_dict[category] = None

        score_pth = eval_file.replace('.xlsx', '_score.json')
        dump(final_score_dict, score_pth)
        return final_score_dict

    def build_prompt(self, line):
        ROOT = LMUDataRoot()
        msgs = super().build_prompt(line)
        for msg in msgs:
            if msg['type'] == 'image':
                msg['value'] = osp.join(
                    osp.join(ROOT, 'images', self.dataset_name), msg['value'])
        return msgs


class QSpatial(ImageBaseDataset):
    TYPE = 'VQA'
    DATASET_URL = {'QSpatial_plus': '', 'QSpatial_scannet': ''}

    # NOTE: To evaluate Q-Spatial-ScanNet, you need to get the permission from ScanNet website
    # Once you get the permission, you can use the helper code here to download and extract necessary images:
    # https://github.com/andrewliao11/Q-Spatial-Bench-code?tab=readme-ov-file#for-qspatial_scannet
    qspatial_root = "TO_BE_REPLACED_WITH_THE_PATH_TO_QSPATIAL_DATASET"
    url = "https://raw.githubusercontent.com/andrewliao11/Q-Spatial-Bench-code/refs/heads/main/prompt_templates/"

    def post_build(self, dataset):
        # Download the prompt templates from github

        links = [
            self.url + "system_prompt.txt",
            self.url + "spatial_prompt_single.txt",
            self.url + "spatial_prompt_steps.txt",
            self.url + "standard_prompt.txt", self.url + "zero_shot_prompt.txt"
        ]
        with tempfile.TemporaryDirectory() as temp_dir:
            for link in links:
                tgt_path = os.path.join(temp_dir, link.split("/")[-1])
                os.system(f"wget {link} -O {tgt_path}")

            self.system_prompt = open(
                os.path.join(temp_dir, "system_prompt.txt")).read()
            self._prompt_templates = dict(
                spatial_prompt_single=open(
                    os.path.join(temp_dir,
                                 "spatial_prompt_single.txt")).read(),
                spatial_prompt_steps=open(
                    os.path.join(temp_dir, "spatial_prompt_steps.txt")).read(),
                standard_prompt=open(
                    os.path.join(temp_dir, "standard_prompt.txt")).read(),
                zero_shot_prompt=open(
                    os.path.join(temp_dir, "zero_shot_prompt.txt")).read(),
            )

    # Given one data record, return the built prompt (a multi-modal message), can override
    def build_prompt(self, line):
        from jinja2.sandbox import SandboxedEnvironment
        text_prompt_template = self._prompt_templates["spatial_prompt_single"]
        env = SandboxedEnvironment()
        text_prompt = env.from_string(text_prompt_template).render(
            question=line["question"])
        tgt_path = self.dump_image(line)

        msgs = []
        if isinstance(tgt_path, list):
            msgs.extend([dict(type='image', value=p) for p in tgt_path])
        else:
            msgs = [dict(type='image', value=tgt_path)]

        msgs.append(
            dict(type='text', value=f"{self.system_prompt}\n{text_prompt}"))
        return msgs

    # Given the dataset name, return the dataset as a pandas dataframe, can override
    def load_data(self, dataset):
        import io
        import pandas as pd
        from datasets import load_dataset

        hf_dataset = load_dataset("andrewliao11/Q-Spatial-Bench",
                                  split=dataset)
        df = hf_dataset.to_pandas()

        df.reset_index(drop=True, inplace=True)
        df['index'] = df.index
        df['answer'] = list(zip(df['answer_value'], df['answer_unit']))
        df = df[['index'] + [col for col in df.columns if col != 'index']]

        if dataset == "QSpatial_scannet":
            df = df.drop(columns=["image"])
            df["image"] = [
                Image.open(os.path.join(self.qspatial_root, image_path))
                for image_path in df["image_path"]
            ]
        else:
            df["image"] = [
                Image.open(io.BytesIO(image_dict["bytes"]))
                for image_dict in df["image"]
            ]

        df["image"] = [encode_image_to_base64(image) for image in df["image"]]
        return df

    @classmethod
    def get_multiplier(self, unit):

        unit = unit.lower()
        if unit in ["meters", "meter", "m", "metre", "metres"]:
            multiplier = 100
        elif unit in ["centimeters", "centimeter", "cm"]:
            multiplier = 1
        elif unit in ["feet", "foot", "ft"]:
            multiplier = 30.48
        elif unit in ["inch", "inches", "in"]:
            multiplier = 2.54
        elif unit in ["mm"]:
            multiplier = 0.1
        else:
            print(f"Unknown unit: {unit}")
            multiplier = 0.

        return multiplier

    @classmethod
    def parse_string(self, input_str):
        # Regular expression to match the pattern (number or range, text)
        match = re.match(r'\(([\d.-]+), (.+)\)', input_str)
        if match:
            number_part = match.group(1)
            text = match.group(2)

            if '-' in number_part:
                start, end = map(float, number_part.split('-'))
                number = (start + end) / 2
            else:
                number = float(number_part)

            return number * self.get_multiplier(text)
        else:
            print(f"Unable to parse the input string {input_str}")
            return 0

    @classmethod
    def parse_prediction(self, vlm_response):
        # Value
        pattern = r'scalar{([^}]*)}'
        str_inside_scalar_boxes = re.findall(pattern, vlm_response)[-1]
        scalar_list = re.findall(r'\d+\.?\d*', str_inside_scalar_boxes)
        parsed_scalar = np.array(scalar_list).astype(float).mean()

        # Unit
        pattern = r'distance_unit{([^}]*)}'
        str_inside_unit_boxes = re.findall(pattern, vlm_response)
        parsed_unit = str_inside_unit_boxes[-1]

        pred_value_in_cms = parsed_scalar * self.get_multiplier(parsed_unit)
        return pred_value_in_cms

    # It returns a dictionary
    @classmethod
    def evaluate(self, eval_file, **judge_kwargs):

        data = load(eval_file)
        if "model" in judge_kwargs:
            from .utils.qspatial import QSpatial_auxeval

            # extract using model
            model = judge_kwargs['model']
            suffix = eval_file.split('.')[-1]
            storage = eval_file.replace(f'.{suffix}', f'_{model}.xlsx')
            tmp_file = eval_file.replace(f'.{suffix}', f'_{model}.pkl')
            nproc = judge_kwargs.pop('nproc', 4)

            if not osp.exists(storage):
                model = build_judge(max_tokens=128, **judge_kwargs)

                assert model.working(), 'Evaluation requires a working OPENAI API\n' + DEBUG_MESSAGE
                lt = len(data)
                lines = [data.iloc[i] for i in range(lt)]
                tups = [(model, line) for line in lines]
                indices = [line['index'] for line in lines]

                ans = {}
                if osp.exists(tmp_file):
                    ans = load(tmp_file)
                tups = [x for x, i in zip(tups, indices) if i not in ans]
                indices = [i for i in indices if i not in ans]

                if len(indices):
                    new_results = track_progress_rich(
                        QSpatial_auxeval,
                        tups,
                        nproc=nproc,
                        chunksize=nproc,
                        keys=indices,
                        save=tmp_file,
                    )
                    ans = load(tmp_file)
                    for k, v in zip(indices, new_results):
                        assert k in ans
                        assert ans[k]['log'] == v['log'] and ans[k][
                            'res'] == v['res']

                data['res'] = [ans[idx]['res'] for idx in data['index']]
                data['log'] = [ans[idx]['log'] for idx in data['index']]
                dump(data, storage)

            data = load(storage)

            pred_value_in_cms = []
            for res in data["res"]:
                try:
                    pred_value_in_cms.append(self.parse_string(res))
                except ValueError:
                    pred_value_in_cms.append(0.)

            pred_value_in_cms = np.array(pred_value_in_cms) + 1e-8
        else:
            # regex parsing
            pred_value_in_cms = []
            n_errors_in_parsing = 0
            for pred in data["prediction"]:
                try:
                    parsed_value = self.parse_prediction(pred)
                except IndexError:
                    n_errors_in_parsing += 1
                    parsed_value = 1e-8

                pred_value_in_cms.append(parsed_value)

            print(f"Encounter {n_errors_in_parsing} errors in parsing")
            pred_value_in_cms = np.array(pred_value_in_cms) + 1e-8

        # Ground truth
        ground_truth_value_in_cms = []
        for answer in data["answer"]:
            value, unit = eval(answer)
            ground_truth_value_in_cms.append(value * self.get_multiplier(unit))
        ground_truth_value_in_cms = np.array(ground_truth_value_in_cms) + 1e-8

        # Calculate the score
        pred_gt = pred_value_in_cms / ground_truth_value_in_cms
        gt_pred = ground_truth_value_in_cms / pred_value_in_cms
        delta_2 = np.stack([pred_gt, gt_pred]).max(0) < 2.
        delta_1_point_5 = np.stack([pred_gt, gt_pred]).max(0) < 1.5

        data["eval_score_delta_2"] = delta_2
        data["eval_score_delta_1_point_5"] = delta_1_point_5

        final_score_dict = {
            "delta_2": delta_2.mean(),
            "delta_1_point_5": delta_1_point_5.mean()
        }
        for question_type in set(data["question_type"]):
            filtered_data = data[data["question_type"] == question_type]
            delta_2_per_question_type = filtered_data[
                "eval_score_delta_2"].mean()
            delta_1_point_5_per_question_type = filtered_data[
                "eval_score_delta_1_point_5"].mean()
            final_score_dict.update(
                {f"{question_type}_delta_2": delta_2_per_question_type})
            final_score_dict.update({
                f"{question_type}_delta_1_point_5":
                delta_1_point_5_per_question_type
            })

        score_pth = eval_file.replace('.xlsx', '_score.json')
        dump(final_score_dict, score_pth)
        return final_score_dict


class MMNIAH(ImageBaseDataset):
    TYPE = 'VQA'
    DATASET_URL = {
        'MM_NIAH_VAL':
        'https://huggingface.co/datasets/petter12321/MM-NIAH-VLMEvalKit/resolve/main/MM_NIAH_VAL.tsv',
        'MM_NIAH_TEST': [
            'https://huggingface.co/datasets/petter12321/MM-NIAH-VLMEvalKit/resolve/main/part-aa',
            'https://huggingface.co/datasets/petter12321/MM-NIAH-VLMEvalKit/resolve/main/part-ab',
            'https://huggingface.co/datasets/petter12321/MM-NIAH-VLMEvalKit/resolve/main/part-ac',
            'https://huggingface.co/datasets/petter12321/MM-NIAH-VLMEvalKit/resolve/main/part-ad',
            'https://huggingface.co/datasets/petter12321/MM-NIAH-VLMEvalKit/resolve/main/part-ae'
        ]
    }
    DATASET_MD5 = {
        'MM_NIAH_VAL': '27e5a8c3cef7746cb38f89cd86c474c5',
        'MM_NIAH_TEST': 'f490eb2a43096307465fe9e7ef13497c'
    }

    def prepare_tsv(self, url, file_md5=None):
        import os
        data_root = LMUDataRoot()
        os.makedirs(data_root, exist_ok=True)
        update_flag = False
        file_name = 'MM_NIAH_VAL.tsv' if 'MM_NIAH_VAL' in url else 'MM_NIAH_TEST.tsv'
        data_path = osp.join(data_root, file_name)
        if osp.exists(data_path) and (file_md5 is None
                                      or md5(data_path) == file_md5):
            pass
        elif file_name == 'MM_NIAH_TEST.tsv':
            warnings.warn('The dataset tsv is not downloaded')
            for i in range(len(url)):
                if osp.exists(osp.join(data_root,
                                       'part-a' + chr(ord('a') + i))):
                    print('part_a' + chr(ord('a') + i) + ' is existed')
                    continue
                download_file(url[i], data_path)
            file_prefix = 'part-'
            output_file = data_path
            split_files = sorted([
                f for f in os.listdir(data_root) if f.startswith(file_prefix)
            ])
            with open(output_file, 'wb') as outfile:
                # 逐个读取每个拆分文件并写入到输出文件
                for filename in split_files:
                    with open(osp.join(data_root, filename), 'rb') as infile:
                        outfile.write(infile.read())
            update_flag = True
        else:
            warnings.warn('The dataset tsv is not downloaded')
            download_file(url, data_path)
            update_flag = True

        if file_size(data_path, 'GB') > 1:
            local_path = data_path.replace('.tsv', '_local.tsv')
            if not osp.exists(local_path) or os.environ.get(
                    'FORCE_LOCAL', None) or update_flag:
                from ..tools import LOCALIZE
                LOCALIZE(data_path, local_path)
            data_path = local_path
        return load(data_path)

    @classmethod
    def evaluate(self, eval_file, **judge_kwargs):
        from .utils.mmniah import is_correct
        # find-image, count-text, find-text,
        # infer-choose, count-image, visual-reasoning
        MMNIAH_score = {
            'count-text': 0,
            'find-image': 0,
            'find-text': 0,
            'infer-choose': 0,
            'count-image': 0,
            'visual-reasoning': 0,
            'total': 0,
        }
        MMNIAH_num = {
            'count-text': 0,
            'find-image': 0,
            'find-text': 0,
            'infer-choose': 0,
            'count-image': 0,
            'visual-reasoning': 0,
            'total': 0,
        }
        final_score_dict = {
            'count-text': 0,
            'find-image': 0,
            'find-text': 0,
            'infer-choose': 0,
            'count-image': 0,
            'visual-reasoning': 0,
            'total': 0,
        }
        data = load(eval_file)
        lt = len(data)
        lines = [data.iloc[i] for i in range(lt)]
        for i in tqdm(range(len(lines))):
            line = lines[i]
            predict = line['prediction']
            answers = line['answer']
            category = line['category']
            if category in ['visual-reasoning', 'find-image']:
                answers = int(answers)
            if is_correct(answers, predict):
                MMNIAH_score[category] += 1
                MMNIAH_score['total'] += 1
            MMNIAH_num[category] += 1
            MMNIAH_num['total'] += 1

        for category in [
                'find-image', 'count-text', 'find-text', 'infer-choose',
                'count-image', 'visual-reasoning', 'total'
        ]:
            if MMNIAH_num[category] != 0:
                final_score_dict[
                    category] = MMNIAH_score[category] / MMNIAH_num[category]
            else:
                final_score_dict[category] = None

        score_pth = eval_file.replace('.xlsx', '_score.json')
        dump(final_score_dict, score_pth)
        return final_score_dict

    def build_prompt(self, line):
        msgs = super().build_prompt(line)
        if isinstance(line, int):
            line = self.data.iloc[line]
        totalchoice = line['multi-choice options']
        totalchoice = eval(totalchoice)
        # find-image, count-text, find-text,
        # infer-choose, count-image, visual-reasoning
        context = msgs[-1]['value']
        context = eval(context)
        question = context[0] + '\n' + context[1]
        # tgt_path是所有图像地址列表
        tgt_path = []
        for i in range(len(msgs) - 1):
            tgt_path.append(msgs[i]['value'])
        choices = totalchoice[0]
        choices_image = totalchoice[1]
        if choices:
            for c_idx, c in enumerate(choices):
                question = f"{question}\n{chr(c_idx + ord('A'))}. {c}"
            question += "\nAnswer with the option's letter from the given choices directly."
        elif choices_image:
            for c_idx in range(len(choices_image)):
                question = f"{question}\n{chr(c_idx + ord('A'))}. <image>"
            question += "\nAnswer with the option's letter from the given choices directly."
        else:
            question += '\nAnswer the question using a single word or phrase.'
        question = '<start>' + question + '<end>'
        question = question.split('<image>')
        if choices_image:
            for i in range(len(question) - 5):
                question[i] = question[i] + '\n<image>'
            for i in range(len(question) - 5, len(question) - 1):
                question[i] = question[i] + '<image>'
        else:
            for i in range(len(question) - 1):
                question[i] = question[i] + '\n<image>'
        assert len(tgt_path) + 1 == len(question)
        context = []
        for i in range(len(tgt_path)):
            context.append(question[i])
            context.append(tgt_path[i])
        context.append(question[-1])
        context[0] = context[0][7:]
        context[-1] = context[-1][:-5]
        msgs = []
        for i in range(len(context)):
            if i % 2 == 0:
                msgs.append(dict(type='text', value=context[i]))
            else:
                ROOT = LMUDataRoot()
                msgs.append(
                    dict(type='image',
                         value=osp.join(
                             osp.join(ROOT, 'images', self.dataset_name),
                             context[i])))
        for element in msgs:
            if element['value'] == '':
                msgs.remove(element)
        return msgs


class MMSci_Captioning(ImageBaseDataset):

    TYPE = 'MMSci_Captioning'
    DATASET_URL = {
        'MMSci_DEV_Captioning_image_only':
        'https://opencompass.openxlab.space/utils/VLMEval/MMSci_DEV_Captioning_image_only.tsv',  # noqa: E501
        'MMSci_DEV_Captioning_with_abs':
        'https://opencompass.openxlab.space/utils/VLMEval/MMSci_DEV_Captioning_with_abs.tsv'  # noqa: E501
    }

    DATASET_MD5 = {
        'MMSci_DEV_Captioning_image_only': '0f5f0fd7ff383699fbd2203a4659d3e8',
        'MMSci_DEV_Captioning_with_abs': 'ae4a9b88166153efd74e28c989e4a484'
    }

    def evaluate(self, eval_file, **judge_kwargs):
        from .utils.mmsci import (get_all_metrics_for_g_eval_score,
                                  get_all_metrics_for_reference_based_metrics,
                                  merge_rating, fact_score_generate)
        refer_based_metrics_output_file = eval_file.replace(
            '.xlsx', '_reference_based_metrics.xlsx')
        g_eval_metrics_output_file = eval_file.replace('.xlsx',
                                                       '_g_eval_metrics.xlsx')
        fact_score_metrics_output_file = eval_file.replace(
            '.xlsx', '_fact_score.xlsx')

        # calculate reference-based metrics
        if not osp.exists(refer_based_metrics_output_file):
            data = load(eval_file)
            old_candidates = {}
            old_references = {}
            for idx, item in data.iterrows():
                image_id = item["image_id"]
                old_candidates[image_id] = [item["prediction"]]
                old_references[image_id] = [item["caption"]]

            candidates = []
            references = []
            image_id_list = []
            image_ids = old_references.keys()
            for cid in image_ids:
                if cid in old_candidates:
                    candidates.append(old_candidates[cid][0])
                    references.append(old_references[cid])
                    image_id_list.append(cid)

            if isinstance(references[0], str):
                references = [[r] for r in references]

            reference_based_metrics_file = eval_file.replace(
                '.xlsx', '_reference_based_metrics.pkl')
            existing_data = get_all_metrics_for_reference_based_metrics(
                references, candidates, image_id_list,
                reference_based_metrics_file)
            for idx, item in data.iterrows():
                reference_based_metrics = str(existing_data[item["image_id"]])
                data.loc[idx,
                         'reference_based_metrics'] = reference_based_metrics
            dump(data, refer_based_metrics_output_file)

        # calculate g-eval metrics
        if not osp.exists(g_eval_metrics_output_file):

            data = load(eval_file)
            answers = {}
            for idx, item in data.iterrows():
                answers[item["abstract"]] = item["caption"]

            old_candidates = {}
            old_references = {}
            for idx, item in data.iterrows():
                caption = item['caption']
                if not caption:
                    caption = answers[item['abstract']]

                image_id = item['image_id']
                old_candidates[image_id] = [item["prediction"]]
                old_references[image_id] = [caption]

            candidates = []
            references = []
            image_id_list = []
            image_ids = old_references.keys()
            for cid in image_ids:
                if cid in old_candidates:
                    candidates.append(old_candidates[cid][0])
                    references.append(old_references[cid])
                    image_id_list.append(cid)

            if isinstance(references[0], str):
                references = [[r] for r in references]

            model = judge_kwargs.pop('model', 'gpt-4o-0806')
            nproc = judge_kwargs.pop('nproc', 4)
            # not supported gemini-1.5-pro-exp-0801 as judge model yet、
            assert model in ['gpt-4o-0806', 'gemini-1.5-pro-exp-0801']
            judge_model = build_judge(model=model, **judge_kwargs)

            assert judge_model.working(), (
                'Evaluation requires a working OPENAI API\n' + DEBUG_MESSAGE)
            suffix = '.' + eval_file.split('.')[-1]
            tmp_file = eval_file.replace(suffix, f'_{model}_G_eval.pkl')

            tmp_result = get_all_metrics_for_g_eval_score(
                references,
                candidates,
                evaluator=judge_model,
                tmp_file=tmp_file,
                nproc=nproc)

            indices = range(len(references))
            image_id_dict = {}
            for ind, img_id in zip(indices, image_id_list):
                image_id_dict[img_id] = ind

            for idx, item in data.iterrows():
                g_eval_metrics = tmp_result[image_id_dict[item["image_id"]]]
                data.loc[idx, 'g_eval_metrics'] = g_eval_metrics
            dump(data, g_eval_metrics_output_file)

        rating = merge_rating(refer_based_metrics_output_file,
                              g_eval_metrics_output_file,
                              fact_score_metrics_output_file)
        dump(rating, eval_file.replace('.xlsx', '_final_rating.xlsx'))
        return rating


class TDBenchGrounding(ImageVQADataset):
    DATASET_URL = {
        'tdbench_grounding_rot0':
        'https://huggingface.co/datasets/Columbia-ICSL/TDBench/resolve/main/tdbench_grounding_rot0.tsv',  # noqa: E501
        'tdbench_grounding_rot90':
        'https://huggingface.co/datasets/Columbia-ICSL/TDBench/resolve/main/tdbench_grounding_rot90.tsv',  # noqa: E501
        'tdbench_grounding_rot180':
        'https://huggingface.co/datasets/Columbia-ICSL/TDBench/resolve/main/tdbench_grounding_rot180.tsv',  # noqa: E501
        'tdbench_grounding_rot270':
        'https://huggingface.co/datasets/Columbia-ICSL/TDBench/resolve/main/tdbench_grounding_rot270.tsv',  # noqa: E501
    }

    DATASET_MD5 = {
        'tdbench_grounding_rot0': '4c2e16c797dfc27f23c06dbb82993a1e',
        'tdbench_grounding_rot90': '1c75f08b0db07a655333217bf32052c3',
        'tdbench_grounding_rot180': '794d15f88392a3b8ae5399e58b0f7327',
        'tdbench_grounding_rot270': '76005a412b49f54eedb6ef963cd0affb',
    }

    def evaluate(self, eval_file, **judge_kwargs):
        from .utils.tdbench import evaluate_bbox, extract_bbox_from_string, rotational_eval
        suffix = eval_file.split('.')[-1]
        method = judge_kwargs.get('model', 'centroid')
        assert method in ['centroid',
                          'iou'], '--judge should be either centroid or iou'

        data = load(eval_file).sort_values(by='index')
        predictions = [str(x) for x in data['prediction']]
        answers = [str(x) for x in data['answer']]
        indexes = [str(x) for x in data['index']]

        scores = []

        for idx, (pred, ans,
                  index) in enumerate(zip(predictions, answers, indexes)):
            try:
                pred_bbox = extract_bbox_from_string(pred)
                gt_bbox = extract_bbox_from_string(ans)

                score = evaluate_bbox(pred_bbox, gt_bbox, method)
                scores.append(score)
            except Exception as e:
                print(
                    f"Error calculating {method} for index {index}. Marking as incorrect: {e}"
                )
                scores.append(0.0)

        avg_score = sum(scores) / len(scores) if scores else 0

        data['hit'] = scores
        data['category'] = 'visual_grounding'
        result_file = eval_file.replace(f'.{suffix}', f'_{method}_result.xlsx')
        data.to_excel(result_file, index=False)

        metric_name = 'Average Centroid Containment' if method == 'centroid' else 'Average IoU'
        summary_scores = {metric_name: avg_score, 'Total Samples': len(scores)}

        score_df = pd.DataFrame(list(summary_scores.items()),
                                columns=['Metric', 'Score'])
        score_file = eval_file.replace(f'.{suffix}', '_acc.csv')
        score_df.to_csv(score_file, index=False)
        re_result = rotational_eval(result_file)
        if method == 'centroid' and re_result is not None and re_result is not False:
            file_addr = osp.abspath(
                result_file.split('_rot')[0] + '_REresult.csv')
            link_addr = osp.join(osp.dirname(osp.dirname(result_file)),
                                 osp.basename(file_addr))
            re_result.to_csv(file_addr, index=True)
            print(tabulate(re_result, headers="keys"))
            if osp.exists(link_addr) or osp.islink(link_addr):
                os.remove(link_addr)
            os.symlink(file_addr, link_addr)
        return summary_scores

    def build_prompt(self, line):
        if isinstance(line, int):
            line = self.data.iloc[line]
        obj = line['question']
        question = f'\nPlease output the coordinates of the {obj} in the image in the format [x1, y1, x2, y2]. Do not include any additional text. Respond with relative coordinates between 0 and 1, with top left corner (0, 0), top right (1, 0) and bottom right (1, 1).'  # noqa: E501
        tgt_path = self.dump_image(line)

        msgs = []
        msgs.extend([dict(type='image', value=p) for p in tgt_path])
        msgs.append(dict(type='text', value=question))
        return msgs


class ZEROBench(ImageVQADataset):
    DATASET_URL = {'ZEROBench': 'https://opencompass.openxlab.space/utils/VLMEval/zerobench.tsv',
                   'ZEROBench_sub': 'https://opencompass.openxlab.space/utils/VLMEval/zerobench_sub.tsv'}
    DATASET_MD5 = {'ZEROBench': '600d5e89325f1dab5ad3fa2ea200cea6',
                   'ZEROBench_sub': '2d2131bffb7f09ca099fdd0f3ad0392b'}

    def evaluate(self, eval_file, **judge_kwargs):
        data = load(eval_file).sort_values(by='index')
        predictions = [str(x) for x in data['prediction']]
        answers = [str(x) for x in data['answers']]
        indexes = [str(x) for x in data['index']]
        output_df = pd.DataFrame(columns=["Question_ID", "Ground_Truth", "Model_Output", "Correct?"])
        for idx, (pred, ans, index) in enumerate(zip(predictions, answers, indexes)):
            formatted_response = pred.strip()
            # convert to lowercase
            formatted_response = formatted_response.lower()
            # try to extract final answer from curly braces
            parsed_answer = ''
            try:
                pattern = r"\{(.*?)\}"
                parsed_answer = re.findall(pattern, formatted_response)[-1]
            except IndexError:
                pass

            # evaluate via exact matching
            correct = ans.strip().lower() in parsed_answer.lower()
            # store results
            results_row = {"Question_ID": idx,
                           "Ground_Truth": ans,
                           "Model_Output": pred,
                           "Correct?": correct}
            output_df = pd.concat([output_df, pd.DataFrame([results_row])],
                                  ignore_index=True)

        # compute accuracy
        accuracy = output_df["Correct?"].mean()
        return {"accuracy": accuracy}

    def build_prompt(self, line):
        if isinstance(line, int):
            line = self.data.iloc[line]
        obj = line['question']
        question = f"{obj} \n\n\nLet's think step by step and give the final answer in curly braces,  like this: {{final answer}}"   # noqa: E501
        tgt_path = self.dump_image(line)
        msgs = []
        msgs.extend([dict(type='image', value=p) for p in tgt_path])
        msgs.append(dict(type='text', value=question))
        return msgs


class CountBenchQA(ImageVQADataset):
    TYPE = "VQA"
    DATASET_URL = {
        "CountBenchQA":
        "https://huggingface.co/datasets/moondream/CountBenchQA-VLMEvalKit/resolve/main/countbench_data.tsv"
    }
    DATASET_MD5 = {"CountBenchQA": "d70123bd9d7c090b00101f2116f3a7c6"}

    def build_prompt(self, line):
        if isinstance(line, int):
            line = self.data.iloc[line]
        tgt_path = self.dump_image(line)
        msgs = []
        msgs.extend([dict(type='image', value=p) for p in tgt_path])
        ques = line['question']
        question = f'{ques} Note that: answer with a number directly e.g. 3. Do not include any additional text.'
        msgs.append(dict(type='text', value=question))
        return msgs

    def evaluate(self, eval_file, **judge_kwargs):
        data = load(eval_file).sort_values(by='index')
        predictions = [str(x) for x in data['prediction']]
        answers = [str(x) for x in data['answer']]
        correct_count = 0
        total_count = len(predictions)

        for pred, ans in zip(predictions, answers):
            if ans in pred:
                correct_count += 1
        accuracy = correct_count / total_count if total_count > 0 else 0
        return {'accuracy': accuracy}


class OCR_Reasoning(ImageBaseDataset):
    TYPE = 'VQA'
    DATASET_URL = {
        'OCR_Reasoning':
        'https://opencompass.openxlab.space/utils/VLMEval/OCR_Reasoning.tsv'
    }
    DATASET_MD5 = {'OCR_Reasoning': 'cf95ace31742170cf669ef45e0dae267'}

    # It returns a DataFrame
    @classmethod
    def evaluate(self, eval_file, **judge_kwargs):
        from .utils.ocr_reasoning import OcrR_auxeval, OcrR_acc

        model = judge_kwargs['model']
        suffix = eval_file.split('.')[-1]
        storage = eval_file.replace(f'.{suffix}', f'_{model}.xlsx')
        tmp_file = eval_file.replace(f'.{suffix}', f'_{model}.pkl')
        nproc = judge_kwargs.pop('nproc', 4)
        nproc = 1
        if not osp.exists(storage):
            data = load(eval_file)
            model = build_judge(max_tokens=1024, **judge_kwargs)
            assert model.working(), 'OCRReasoning evaluation requires a working OPENAI API\n' + DEBUG_MESSAGE
            lt = len(data)
            lines = [data.iloc[i] for i in range(lt)]
            tups = [(model, line) for line in lines]
            indices = [line['index'] for line in lines]

            ans = {}
            if osp.exists(tmp_file):
                ans = load(tmp_file)
            tups = [x for x, i in zip(tups, indices) if i not in ans]
            indices = [i for i in indices if i not in ans]

            if len(indices):
                new_results = track_progress_rich(
                    OcrR_auxeval,
                    tups,
                    nproc=nproc,
                    chunksize=nproc,
                    keys=indices,
                    save=tmp_file,
                )
                ans = load(tmp_file)
                for k, v in zip(indices, new_results):
                    assert k in ans
                    assert ans[k]['log'] == v['log'] and ans[k]['res'] == v[
                        'res']

            data['res'] = [ans[idx]['res'] for idx in data['index']]
            data['log'] = [ans[idx]['log'] for idx in data['index']]
            data['reason_score'] = [
                ans[idx]['reason_score'] for idx in data['index']
            ]
            dump(data, storage)
        score = OcrR_acc(storage)
        score_pth = storage.replace('.xlsx', '_score.csv')
        dump(score, score_pth)
        return score

    def build_prompt(self, line):
        msgs = super().build_prompt(line)
        assert sum([x['type'] == 'text' for x in msgs]) == 1
        for item in msgs:
            if item['type'] == 'text':
                if 'English' in line['language']:
                    item[
                        'value'] += f"\nSolve the complex problem through step-by-step reasoning. The composition of the final answer should be: '{line['format']}'."  # noqa e501
                else:
                    item[
                        'value'] += f"\n通过一步一步的推理解决这个复杂的问题。最后的回答的组成应该是: '{line['format']}'."
        return msgs


class PhyX(ImageBaseDataset):
    TYPE = 'VQA'

    def __init__(self, dataset='PhyX_mini', skip_noimg=True):
        if dataset != 'PhyX_mini':
            import warnings
            warnings.warn(
                'To evaluate on PhyX, we would suggest `PhyX_mini` for the default setting.'
            )
        super().__init__(dataset=dataset, skip_noimg=skip_noimg)

    DATASET_URL = {
        'PhyX_mini':
        'https://huggingface.co/datasets/Cloudriver/PhyX/resolve/main/data_tsv_final/PhyX_mini.tsv',  # noqa
        'PhyX_mini_IMG':
        'https://huggingface.co/datasets/Cloudriver/PhyX/resolve/main/data_tsv_final/PhyX_mini_IMG.tsv',  # noqa
        'PhyX_mini_MC':
        'https://huggingface.co/datasets/Cloudriver/PhyX/resolve/main/data_tsv_final/PhyX_mini_MC.tsv',  # noqa
        'PhyX_mini_MC_IMG':
        'https://huggingface.co/datasets/Cloudriver/PhyX/resolve/main/data_tsv_final/PhyX_mini_MC_IMG.tsv',  # noqa
        'PhyX_mini_MC_SIMPLY':
        'https://huggingface.co/datasets/Cloudriver/PhyX/resolve/main/data_tsv_final/PhyX_mini_MC_SIMPLY.tsv',  # noqa
        'PhyX_mini_SIMPLY':
        'https://huggingface.co/datasets/Cloudriver/PhyX/resolve/main/data_tsv_final/PhyX_mini_SIMPLY.tsv',  # noqa
        'PhyX_mini_TL':
        'https://huggingface.co/datasets/Cloudriver/PhyX/resolve/main/data_tsv_final/PhyX_mini_TL.tsv',  # noqa
        'PhyX_mini_TL_IMG':
        'https://huggingface.co/datasets/Cloudriver/PhyX/resolve/main/data_tsv_final/PhyX_mini_TL_IMG.tsv',  # noqa
        'PhyX_mini_TL_MC':
        'https://huggingface.co/datasets/Cloudriver/PhyX/resolve/main/data_tsv_final/PhyX_mini_TL_MC.tsv',  # noqa
        'PhyX_mini_TL_MC_IMG':
        'https://huggingface.co/datasets/Cloudriver/PhyX/resolve/main/data_tsv_final/PhyX_mini_TL_MC_IMG.tsv',  # noqa
        'PhyX_mini_TL_MC_SIMPLY':
        'https://huggingface.co/datasets/Cloudriver/PhyX/resolve/main/data_tsv_final/PhyX_mini_TL_MC_SIMPLY.tsv',  # noqa
        'PhyX_mini_TL_SIMPLY':
        'https://huggingface.co/datasets/Cloudriver/PhyX/resolve/main/data_tsv_final/PhyX_mini_TL_SIMPLY.tsv',  # noqa
    }

    DATASET_MD5 = {
        'PhyX_mini': 'e77f31ed01a868a8543f01f743d98d42',  # noqa
        'PhyX_mini_IMG': 'b243fdd72ffc475e234ac896cd30f300',  # noqa
        'PhyX_mini_MC': '92399e2c3ef56e70297c3d123104f0aa',  # noqa
        'PhyX_mini_MC_IMG': '88d8bc377f8bfb775fd306a027bad13b',  # noqa
        'PhyX_mini_MC_SIMPLY': '06b3c1618478fec8d25c136b5464a29d',  # noqa
        'PhyX_mini_SIMPLY': '2dc52c02c7feff20ba6ff8d19fe6372c',  # noqa
        'PhyX_mini_TL': '44ff72b077ed1c1df08d2e061ff514b8',  # noqa
        'PhyX_mini_TL_IMG': 'd934090c4aceb940c3aa1bd578ef2dc4',  # noqa
        'PhyX_mini_TL_MC': '5be1c92b5e4e0e85fb36f186db7085f2',  # noqa
        'PhyX_mini_TL_MC_IMG': 'da6262a35be62213986e9a1b2437de60',  # noqa
        'PhyX_mini_TL_MC_SIMPLY': '7196d2bd1c50337bc253d642c4415852',  # noqa
        'PhyX_mini_TL_SIMPLY': 'a6e83fc38abdfadf5a791f00a0348fa3',  # noqa
    }

    # Given one data record, return the built prompt (a multi-modal message), can override
    def build_prompt(self, line):
        if isinstance(line, int):
            line = self.data.iloc[line]

        if self.meta_only:
            tgt_path = toliststr(line['image_path'])
        else:
            tgt_path = self.dump_image(line)

        question = line['question']

        msgs = []
        if "TL" in self.dataset_name:
            # pure text, do not load image
            pass
        else:
            if isinstance(tgt_path, list):
                msgs.extend([dict(type='image', value=p) for p in tgt_path])
            else:
                msgs = [dict(type='image', value=tgt_path)]
        msgs.append(dict(type='text', value=question))
        return msgs

    # It returns a DataFrame
    @classmethod
    def evaluate(self, eval_file, **judge_kwargs):
        valid_type = judge_kwargs["valid_type"]
        assert valid_type in ["STR", "LLM"], print(
            "To evaluate PhyX, you need to set valid_type in judge-args, STR for string level and LLM for LLM."
            " Please add: --judge-args '{\"valid_type\": \"STR\"}' or add: "
            "--judge deepseek --judge-args '{\"valid_type\": \"LLM\"}' in your command."
        )
        if valid_type == "STR":
            # Match at string level
            from .utils.phyx import PhyX_process_line, PhyX_process_line_MC
            data = load(eval_file)
            assert 'answer' in data and 'prediction' in data
            data['prediction'] = [str(x) for x in data['prediction']]
            data['answer'] = [str(x) for x in data['answer']]
            lt = len(data)
            lines = [data.iloc[i] for i in range(lt)]
            pool = mp.Pool(1)
            if "_MC" in eval_file:
                # Multi choice
                res = pool.map(partial(PhyX_process_line_MC), lines)
            else:
                # Open ended mode
                res = pool.map(partial(PhyX_process_line), lines)

            suffix = eval_file.split('.')[-1]
            result_file = eval_file.replace(f'.{suffix}', '_predict.xlsx')
            df = pd.DataFrame(res)
            df.to_excel(result_file, index=False)

            hit = [x['match'] for x in res]
            ret = dict()
            ret['Overall'] = np.mean(hit)

            if 'category' in data:
                cates = list(set(data['category']))
                cates.sort()
                for c in cates:
                    sub = [r for l, r in zip(lines, res) if l['category'] == c]
                    hit = [x['match'] for x in sub]
                    ret[c] = np.mean(hit)
            ret = d2df(ret)
            ret.round(2)

            suffix = eval_file.split('.')[-1]
            result_file = eval_file.replace(f'.{suffix}', '_acc.csv')
            dump(ret, result_file)
            return ret

        elif valid_type == "LLM":
            from .utils.phyx import PhyX_auxeval, PhyX_acc, PhyX_auxeval_MC

            model = judge_kwargs['model']
            suffix = eval_file.split('.')[-1]
            storage = eval_file.replace(f'.{suffix}', f'_{model}.xlsx')
            tmp_file = eval_file.replace(f'.{suffix}', f'_{model}.pkl')
            nproc = judge_kwargs.pop('nproc', 4)

            if not osp.exists(storage):
                data = load(eval_file)
                model = build_judge(max_tokens=128, **judge_kwargs)
                assert model.working(), (
                    "PhyX evaluation requires a working API. We use Deepseek-V3 provided by SiliconFlow. "
                    "please set SiliconFlow_API_KEY.\n")
                lt = len(data)
                lines = [data.iloc[i] for i in range(lt)]
                tups = [(model, line) for line in lines]
                indices = [line['index'] for line in lines]

                ans = {}
                if osp.exists(tmp_file):
                    ans = load(tmp_file)
                tups = [x for x, i in zip(tups, indices) if i not in ans]
                indices = [i for i in indices if i not in ans]

                if len(indices):
                    if "_MC" in eval_file:
                        new_results = track_progress_rich(
                            PhyX_auxeval_MC,
                            tups,
                            nproc=nproc,
                            chunksize=nproc,
                            keys=indices,
                            save=tmp_file,
                        )
                    else:
                        new_results = track_progress_rich(
                            PhyX_auxeval,
                            tups,
                            nproc=nproc,
                            chunksize=nproc,
                            keys=indices,
                            save=tmp_file,
                        )
                    ans = load(tmp_file)
                    for k, v in zip(indices, new_results):
                        assert k in ans
                        assert ans[k]['log'] == v['log'] and ans[k][
                            'res'] == v['res']

                data['res'] = [ans[idx]['res'] for idx in data['index']]
                data['log'] = [ans[idx]['log'] for idx in data['index']]
                data['extracted'] = [
                    ans[idx]['extracted'] for idx in data['index']
                ]
                dump(data, storage)

            score = PhyX_acc(storage)
            score_pth = storage.replace('.xlsx', '_score.csv')
            dump(score, score_pth)
            return score


<<<<<<< HEAD
class TallyQA(ImageBaseDataset):
    TYPE = 'VQA'
    DATASET_URL = {
        'TallyQA': 'https://huggingface.co/datasets/moondream/TallyQA-VLMEvalKit/resolve/main/tallyqa_data.tsv'
    }
    DATASET_MD5 = {'TallyQA': '959df01cf1858e73a71efe5cd3b9bf19'}

    def evaluate(self, eval_file, **judge_kwargs):
        import pandas as pd
        from .utils.tallyqa import extract_count_from_prediction

        data = load(eval_file)

        pred_ints = data["prediction"].apply(extract_count_from_prediction)
        answer_ints = data["answer"].astype(int)

        correct = (pred_ints == answer_ints).sum()
        total = len(data)
        accuracy = correct / total

        result_df = pd.DataFrame([{"TallyQA": accuracy}])
        result_file = eval_file.replace(f".{eval_file.split('.')[-1]}", "_acc.csv")
        dump(result_df, result_file)
        return result_df

    def build_prompt(self, line):
        msgs = super().build_prompt(line)
        msgs[-1]['value'] += '\nAnswer the question using a single number.'
        return msgs
=======
class Omni3DBench(ImageBaseDataset):
    TYPE = 'VQA'
    DATASET_URL = {
        'Omni3DBench':
        'https://huggingface.co/datasets/rohunagrawal/Omni3DBench-VLMEvalKit/resolve/main/omni3dbench.tsv'
    }
    DATASET_MD5 = {'Omni3DBench': 'ba1fa59c3897eb95aed445996ec9b690'}

    def build_prompt(self, line):
        from .utils.omni3dbench import OMNI3DBENCH_PROMPT
        question = line['question']
        msgs = super().build_prompt(line)
        assert msgs[-1]['type'] == 'text'
        msgs[-1]['value'] += f'{OMNI3DBENCH_PROMPT}{question} (Answer type: {line["answer_type"]})'
        return msgs

    @classmethod
    def evaluate(self, eval_file, **judge_kwargs):
        from .utils.omni3dbench import Omni3DBench_acc

        data = load(eval_file)
        result = Omni3DBench_acc(data)
        return result
>>>>>>> ff30c8ea
<|MERGE_RESOLUTION|>--- conflicted
+++ resolved
@@ -2624,7 +2624,6 @@
             return score
 
 
-<<<<<<< HEAD
 class TallyQA(ImageBaseDataset):
     TYPE = 'VQA'
     DATASET_URL = {
@@ -2654,7 +2653,8 @@
         msgs = super().build_prompt(line)
         msgs[-1]['value'] += '\nAnswer the question using a single number.'
         return msgs
-=======
+
+      
 class Omni3DBench(ImageBaseDataset):
     TYPE = 'VQA'
     DATASET_URL = {
@@ -2677,5 +2677,4 @@
 
         data = load(eval_file)
         result = Omni3DBench_acc(data)
-        return result
->>>>>>> ff30c8ea
+        return result