--- conflicted
+++ resolved
@@ -954,12 +954,11 @@
         if use_api_judger:
             from .utils.olympiadbench import Olympiad_auxeval_extract, Olympiad_auxeval_score
             model = judge_kwargs['model']
-            suffix = eval_file.split('.')[-1]
-            storage_extract = eval_file.replace(f'.{suffix}', f'_{model}_extract.xlsx')
-            tmp_file_extract = eval_file.replace(f'.{suffix}', f'_{model}_extract.pkl')
-            result_file = eval_file.replace(f'.{suffix}', f'_{model}_score.xlsx')
-            tmp_result_file = eval_file.replace(f'.{suffix}', f'_{model}_score.pkl')
-            score_file = eval_file.replace(f'.{suffix}', f'_{model}_score.csv')
+            storage_extract = get_intermediate_file_path(eval_file, f'_{model}_extract')
+            tmp_file_extract = get_intermediate_file_path(eval_file, f'_{model}_extract_tmp')
+            result_file = get_intermediate_file_path(eval_file, f'_{model}_score')
+            tmp_result_file = get_intermediate_file_path(eval_file, f'_{model}_score_tmp')
+            score_file = get_intermediate_file_path(eval_file, f'_{model}_score')
             nproc = judge_kwargs.pop('nproc', 4)
             # stage1: extract the answer
             if not osp.exists(storage_extract):
@@ -971,18 +970,11 @@
                 tups = [(model, line) for line in lines]
                 indices = [line['index'] for line in lines]
 
-<<<<<<< HEAD
-        name_str1 = 'judge'
-        name_str2 = 'score'
-        result_file = get_intermediate_file_path(eval_file, f'_{name_str1}_result')
-        score_file = get_intermediate_file_path(eval_file, f'_{name_str2}_result', 'csv')
-=======
                 ans = {}
                 if osp.exists(tmp_file_extract):
                     ans = load(tmp_file_extract)
                 tups = [x for x, i in zip(tups, indices) if i not in ans]
                 indices = [i for i in indices if i not in ans]
->>>>>>> 3df1d160
 
                 if len(indices):
                     new_results = track_progress_rich(
@@ -1045,46 +1037,47 @@
             from .utils.olympiadbench import MathJudger, extract_answer
             judger = MathJudger()
 
-            suffix = eval_file.split('.')[-1]
-            name_str1 = 'judge'
-            name_str2 = 'score'
-            result_file = eval_file.replace(f'.{suffix}', f'_{name_str1}_result.xlsx')
-            score_file = eval_file.replace(f'.{suffix}', f'_{name_str2}_result.csv')
-
-            if not osp.exists(result_file):
-                data = load(eval_file)
-                scorez = []
-
-                for i in tqdm(data.iterrows()):
-                    line = i[1]
-                    model_answer = line['prediction']
-                    is_chinese = 'zh' in line['source']
-                    model_answer = extract_answer(is_chinese, model_answer, is_deepseek=False)
-                    answer_type = line['answer_type']
-
-                    final_answer = line['final_answer'][2:-2]
-
-                    if str(answer_type) != 'nan' and 'Tuple' in answer_type:
+        name_str1 = 'judge'
+        name_str2 = 'score'
+        result_file = get_intermediate_file_path(eval_file, f'_{name_str1}_result')
+        score_file = get_intermediate_file_path(eval_file, f'_{name_str2}_result', 'csv')
+
+        if not osp.exists(result_file):
+            data = load(eval_file)
+            scorez = []
+
+            for i in tqdm(data.iterrows()):
+                line = i[1]
+                model_answer = line['prediction']
+                is_chinese = 'zh' in line['source']
+                model_answer = extract_answer(is_chinese,
+                                              model_answer,
+                                              is_deepseek=False)
+                answer_type = line['answer_type']
+
+                final_answer = line['final_answer'][2:-2]
+
+                if str(answer_type) != 'nan' and 'Tuple' in answer_type:
+                    judge_result = judger.judge(model_answer, final_answer)
+                else:
+                    if str(line['error']) != 'nan':
+                        if ',' in line['error']:
+                            precisions = line['error'].split(',')
+                            precisions = [
+                                float(p) if p else 1e-8 for p in precisions
+                            ]
+                            judge_result = judger.judge(
+                                model_answer, final_answer, precisions)
+                        else:
+                            precision = float(line['error'])
+                            judge_result = judger.judge(
+                                model_answer, final_answer, precision)
+                    else:
                         judge_result = judger.judge(model_answer, final_answer)
-                    else:
-                        if str(line['error']) != 'nan':
-                            if ',' in line['error']:
-                                precisions = line['error'].split(',')
-                                precisions = [
-                                    float(p) if p else 1e-8 for p in precisions
-                                ]
-                                judge_result = judger.judge(
-                                    model_answer, final_answer, precisions)
-                            else:
-                                precision = float(line['error'])
-                                judge_result = judger.judge(
-                                    model_answer, final_answer, precision)
-                        else:
-                            judge_result = judger.judge(model_answer, final_answer)
-                    scorez.append(judge_result)
-
-                data['score'] = scorez
-                dump(data, result_file)
+                scorez.append(judge_result)
+
+            data['score'] = scorez
+            dump(data, result_file)
 
         judge_file = load(result_file)
 
@@ -3216,9 +3209,9 @@
         from .utils.mme_reasoning import MMEReasoning_extract, MMEReasoning_openeval, MMEReasoning_acc, FAIL_MSG, mme_reasoning_eval_functions  # noqa
 
         model = judge_kwargs.get('model', 'gpt-4o-mini')
-        suffix = eval_file.split('.')[-1]
-        storage_extract = eval_file.replace(f'.{suffix}', f'_{model}_extract.xlsx')
-        tmp_file_extract = eval_file.replace(f'.{suffix}', f'_{model}_extract.pkl')
+        storage_extract = get_intermediate_file_path(eval_file, f'_{model}_extract')
+        tmp_file_extract = get_intermediate_file_path(eval_file, f'_{model}_extract_tmp')
+        score_file = get_intermediate_file_path(eval_file, f'_{model}_score')
         nproc = judge_kwargs.pop('nproc', 4)
 
         # stage 1: extract answers using LLM
@@ -3266,11 +3259,9 @@
             data['log'] = log_list
             dump(data, storage_extract)
 
-        storage_score = eval_file.replace(f'.{suffix}', f'_{model}_score.xlsx')
-        tmp_file_score = eval_file.replace(f'.{suffix}', f'_{model}_score.pkl')
-
+        tmp_file_score = get_intermediate_file_path(eval_file, f'_{model}_score_tmp')
         # stage 2: evaluate score
-        if not osp.exists(storage_score):
+        if not osp.exists(score_file):
             data = load(storage_extract)
             data = data.replace({float('nan'): None})
             model = build_judge(max_tokens=1024, **judge_kwargs)
@@ -3374,10 +3365,10 @@
 
             data['score'] = [ans[idx]['score'] for idx in data['index']]
             data['log_score'] = [ans[idx]['log_score'] for idx in data['index']]
-            dump(data, storage_score)
-
-        score = MMEReasoning_acc(storage_score)
-        score_pth = get_intermediate_file_path(storage_score, '', 'csv')
+            dump(data, score_file)
+
+        score = MMEReasoning_acc(score_file)
+        score_pth = get_intermediate_file_path(score_file, '', 'csv')
         dump(score, score_pth)
         return score
 
@@ -3441,11 +3432,9 @@
         assert get_file_extension(eval_file) in ['xlsx', 'json', 'tsv'], 'data file should be an supported format (xlsx/json/tsv) file'  # noqa: E501
         judge = judge_kwargs['model']
         nproc = judge_kwargs.pop('nproc', 4)
-
-        tmp_file = eval_file.replace('.xlsx', f'_{judge}_tmp.pkl')
-        score_file = eval_file.replace('.xlsx', f'_{judge}_score.xlsx')
-        acc_file = eval_file.replace('.xlsx', f'_{judge}_acc.xlsx')
-
+        tmp_file = get_intermediate_file_path(eval_file, f'_{judge}_tmp')
+        score_file = get_intermediate_file_path(eval_file, f'_{judge}_score')
+        acc_file = get_intermediate_file_path(eval_file, f'_{judge}_acc')
         judge_kwargs['temperature'] = 0.0
         model = build_judge(**judge_kwargs)
 
@@ -3589,10 +3578,8 @@
         model = build_judge(**judge_kwargs)
         if not model.working():
             raise RuntimeError("OPENAI API is not working properly. Please check your API key and configuration.")
-
-        suffix = eval_file.split('.')[-1]
-        storage = eval_file.replace(f'.{suffix}', f'_{model_name}.xlsx')
-        tmp_file = eval_file.replace(f'.{suffix}', f'_{model_name}.pkl')
+        storage = get_intermediate_file_path(eval_file, f'_{model_name}')
+        tmp_file = get_intermediate_file_path(eval_file, f'_{model_name}_tmp')
         nproc = judge_kwargs.pop('nproc', 4)
 
         data = load(eval_file)
@@ -3636,6 +3623,6 @@
 
         ret.round(2)
 
-        result_file = eval_file.replace(f'.{suffix}', '_acc.csv')
+        result_file = get_intermediate_file_path(eval_file, '_acc')
         dump(ret, result_file)
         return ret