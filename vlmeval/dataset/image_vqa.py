import os
import re
import tempfile
from functools import partial
from jinja2.sandbox import SandboxedEnvironment
from jinja2 import Template

import pandas as pd

from .image_base import ImageBaseDataset
from .utils import build_judge, DEBUG_MESSAGE
from ..smp import *
from ..utils import track_progress_rich
import ipdb


class ImageVQADataset(ImageBaseDataset):
    TYPE = 'VQA'

    DATASET_URL = {
        'OCRVQA_TEST': 'https://opencompass.openxlab.space/utils/VLMEval/OCRVQA_TEST.tsv',
        'OCRVQA_TESTCORE': 'https://opencompass.openxlab.space/utils/VLMEval/OCRVQA_TESTCORE.tsv',
        'TextVQA_VAL': 'https://opencompass.openxlab.space/utils/VLMEval/TextVQA_VAL.tsv',
        'DocVQA_VAL': 'https://opencompass.openxlab.space/utils/VLMEval/DocVQA_VAL.tsv',
        'DocVQA_TEST': 'https://opencompass.openxlab.space/utils/VLMEval/DocVQA_TEST.tsv',
        'InfoVQA_VAL': 'https://opencompass.openxlab.space/utils/VLMEval/InfoVQA_VAL.tsv',
        'InfoVQA_TEST': 'https://opencompass.openxlab.space/utils/VLMEval/InfoVQA_TEST.tsv',
        'ChartQA_TEST': 'https://opencompass.openxlab.space/utils/VLMEval/ChartQA_TEST.tsv',
        'GQA_TestDev_Balanced': 'https://opencompass.openxlab.space/utils/VLMEval/GQA_TestDev_Balanced.tsv',
    }

    DATASET_MD5 = {
        'OCRVQA_TEST': 'ca46a6d74b403e9d6c0b670f6fc00db9',
        'OCRVQA_TESTCORE': 'c5239fe77db8bdc1f2ad8e55e0d1fe97',
        'TextVQA_VAL': 'b233b31f551bbf4056f2f955da3a92cd',
        'DocVQA_VAL': 'd5ee77e1926ff10690d469c56b73eabf',
        'DocVQA_TEST': '6a2f28cac26ef2d3447374e8c6f6c8e9',
        'InfoVQA_VAL': '2342e9c225222f0ef4dec545ebb126fe',
        'InfoVQA_TEST': 'df535bf51b88dc9718252c34131a6227',
        'ChartQA_TEST': 'c902e0aa9be5582a7aad6dcf52734b42',
        'GQA_TestDev_Balanced': 'fead7df22befc1ed3ca2b62ea26fa17b',
    }

    def build_prompt(self, line):
        msgs = super().build_prompt(line)
        assert msgs[-1]['type'] == 'text'
        msgs[-1]['value'] += '\nAnswer the question using a single word or phrase.'
        return msgs

    # It returns a DataFrame
    def evaluate(self, eval_file, **judge_kwargs):
        from .utils.vqa_eval import hit_calculate, process_line

        data = load(eval_file)
        dataset = self.dataset_name
        assert 'answer' in data and 'prediction' in data
        data['prediction'] = [str(x) for x in data['prediction']]
        data['answer'] = [str(x) for x in data['answer']]
        lt = len(data)
        pool = mp.Pool(16)
        lines = [data.iloc[i] for i in range(lt)]
        if listinstr(['TextVQA'], dataset):
            res = pool.map(partial(process_line, method='vqa_score'), lines)
        elif listinstr(['ChartQA'], dataset):
            res = pool.map(partial(process_line, method='relaxed_accuracy'), lines)
        elif listinstr(['OCRVQA', 'GQA'], dataset):
            res = pool.map(partial(process_line, method='accuracy'), lines)
        elif listinstr(['DocVQA', 'InfoVQA'], dataset):
            res = pool.map(partial(process_line, method='anls'), lines)
        else:  # default using vqa_score to calculate score
            res = pool.map(process_line, lines)
        hit = hit_calculate(res, dataset)
        ret = dict()
        if 'split' in data:
            splits = set(data['split'])
            for sp in splits:
                sub = [r for l, r in zip(lines, res) if l['split'] == sp]
                # [np.mean(x['match']) >= full_score_weight for x in sub]
                hit = hit_calculate(sub, dataset)
                ret[sp] = np.mean(hit) * 100
            sub = [r for l, r in zip(lines, res)]
            hit = hit_calculate(sub, dataset)
            ret['Overall'] = np.mean(hit) * 100
        else:
            ret['Overall'] = np.mean(hit) * 100
            if 'category' in data:
                cates = list(set(data['category']))
                cates.sort()
                for c in cates:
                    sub = [r for l, r in zip(lines, res) if l['category'] == c]
                    # [np.mean(x['match']) >= full_score_weight for x in sub]
                    hit = hit_calculate(sub, dataset)
                    ret[c] = np.mean(hit) * 100
        ret = d2df(ret)
        ret.round(2)

        suffix = eval_file.split('.')[-1]
        result_file = eval_file.replace(f'.{suffix}', '_acc.csv')
        dump(ret, result_file)
        return ret


class VizWiz(ImageBaseDataset):
    TYPE = 'VQA'
    DATASET_URL = {
        'VizWiz': 'https://opencompass.openxlab.space/utils/VLMEval/VizWiz.tsv'
    }
    DATASET_MD5 = {
        'VizWiz': 'fa4ac4164467563ed2fac6eac6631bd0'
    }

    @classmethod
    def evaluate(self, eval_file, **judge_kwargs):
        from .utils.vqa_eval import hit_calculate, process_line

        suffix = eval_file.split('.')[-1]
        result_file = eval_file.replace(f'.{suffix}', '_acc.csv')

        if not osp.exists(result_file):
            data = load(eval_file)
            assert 'answers' in data and 'prediction' in data
            data['prediction'] = [str(x) for x in data['prediction']]
            data['answer'] = [str(x) for x in data['answers']]

            lt = len(data)
            pool = mp.Pool(16)
            lines = [data.iloc[i] for i in range(lt)]
            res = pool.map(process_line, lines)

            hit = hit_calculate(res, 'VizWiz')
            ret = dict()

            ret['Overall'] = np.mean(hit) * 100
            ret = d2df(ret)
            ret.round(2)

            dump(ret, result_file)

        retz = pd.read_csv(result_file)
        return retz


class OCRBench(ImageBaseDataset):
    TYPE = 'VQA'
    DATASET_URL = {
        'OCRBench': 'https://opencompass.openxlab.space/utils/VLMEval/OCRBench.tsv'
    }
    DATASET_MD5 = {'OCRBench': 'e953d98a987cc6e26ef717b61260b778'}

    # It returns a dictionary
    @classmethod
    def evaluate(self, eval_file, **judge_kwargs):
        OCRBench_score = {
            'Regular Text Recognition': 0,
            'Irregular Text Recognition': 0,
            'Artistic Text Recognition': 0,
            'Handwriting Recognition': 0,
            'Digit String Recognition': 0,
            'Non-Semantic Text Recognition': 0,
            'Scene Text-centric VQA': 0,
            'Doc-oriented VQA': 0,
            'Key Information Extraction': 0,
            'Handwritten Mathematical Expression Recognition': 0,
        }

        data = load(eval_file)
        lt = len(data)
        lines = [data.iloc[i] for i in range(lt)]
        for i in tqdm(range(len(lines))):
            line = lines[i]
            predict = str(line['prediction'])
            answers = eval(line['answer'])
            category = line['category']
            if category == 'Handwritten Mathematical Expression Recognition':
                for j in range(len(answers)):
                    answer = answers[j].strip().replace('\n', ' ').replace(' ', '')
                    predict = predict.strip().replace('\n', ' ').replace(' ', '')
                    if answer in predict:
                        OCRBench_score[category] += 1
                        break
            else:
                for j in range(len(answers)):
                    answer = answers[j].lower().strip().replace('\n', ' ')
                    predict = predict.lower().strip().replace('\n', ' ')
                    if answer in predict:
                        OCRBench_score[category] += 1
                        break

        final_score_dict = {}
        final_score_dict['Text Recognition'] = \
            (OCRBench_score['Regular Text Recognition'] + OCRBench_score['Irregular Text Recognition']
             + OCRBench_score['Artistic Text Recognition'] + OCRBench_score['Handwriting Recognition']
             + OCRBench_score['Digit String Recognition'] + OCRBench_score['Non-Semantic Text Recognition'])
        final_score_dict['Scene Text-centric VQA'] = OCRBench_score['Scene Text-centric VQA']
        final_score_dict['Doc-oriented VQA'] = OCRBench_score['Doc-oriented VQA']
        final_score_dict['Key Information Extraction'] = OCRBench_score['Key Information Extraction']
        final_score_dict['Handwritten Mathematical Expression Recognition'] = \
            (OCRBench_score['Handwritten Mathematical Expression Recognition'])
        final_score_dict['Final Score'] = \
            (final_score_dict['Text Recognition'] + final_score_dict['Scene Text-centric VQA']
             + final_score_dict['Doc-oriented VQA'] + final_score_dict['Key Information Extraction']
             + final_score_dict['Handwritten Mathematical Expression Recognition'])
        final_score_dict['Final Score Norm'] = (float(final_score_dict['Final Score']) / 10)
        score_pth = eval_file.replace('.xlsx', '_score.json')
        dump(final_score_dict, score_pth)
        return final_score_dict


class MathVista(ImageBaseDataset):
    TYPE = 'VQA'
    DATASET_URL = {
        'MathVista_MINI': 'https://opencompass.openxlab.space/utils/VLMEval/MathVista_MINI.tsv'
    }
    DATASET_MD5 = {'MathVista_MINI': 'f199b98e178e5a2a20e7048f5dcb0464'}

    # It returns a DataFrame
    @classmethod
    def evaluate(self, eval_file, **judge_kwargs):
        from .utils.mathvista import MathVista_auxeval, MathVista_acc

        model = judge_kwargs['model']
        suffix = eval_file.split('.')[-1]
        storage = eval_file.replace(f'.{suffix}', f'_{model}.xlsx')
        tmp_file = eval_file.replace(f'.{suffix}', f'_{model}.pkl')
        nproc = judge_kwargs.pop('nproc', 4)

        if not osp.exists(storage):
            data = load(eval_file)
            model = build_judge(max_tokens=128, **judge_kwargs)
            assert model.working(), ('MathVista evaluation requires a working OPENAI API\n' + DEBUG_MESSAGE)
            lt = len(data)
            lines = [data.iloc[i] for i in range(lt)]
            tups = [(model, line) for line in lines]
            indices = [line['index'] for line in lines]

            ans = {}
            if osp.exists(tmp_file):
                ans = load(tmp_file)
            tups = [x for x, i in zip(tups, indices) if i not in ans]
            indices = [i for i in indices if i not in ans]

            if len(indices):
                new_results = track_progress_rich(
                    MathVista_auxeval,
                    tups,
                    nproc=nproc,
                    chunksize=nproc,
                    keys=indices,
                    save=tmp_file,
                )
                ans = load(tmp_file)
                for k, v in zip(indices, new_results):
                    assert k in ans
                    assert ans[k]['log'] == v['log'] and ans[k]['res'] == v['res']

            data['res'] = [ans[idx]['res'] for idx in data['index']]
            data['log'] = [ans[idx]['log'] for idx in data['index']]
            dump(data, storage)

        score = MathVista_acc(storage)
        score_pth = storage.replace('.xlsx', '_score.csv')
        dump(score, score_pth)
        return score


class MathVerse(ImageBaseDataset):
    TYPE = 'VQA'
    DATASET_URL = {
        'MathVerse_MINI': 'http://opencompass.openxlab.space/utils/benchmarks/MathVerse/MathVerse_MINIV.tsv', # noqa
        'MathVerse_MINI_Vision_Only': 'http://opencompass.openxlab.space/utils/benchmarks/MathVerse/MathVerse_MINIVOnly.tsv', # noqa
        'MathVerse_MINI_Vision_Dominant': 'http://opencompass.openxlab.space/utils/benchmarks/MathVerse/MathVerse_MINIVDom.tsv', # noqa
        'MathVerse_MINI_Vision_Intensive': 'http://opencompass.openxlab.space/utils/benchmarks/MathVerse/MathVerse_MINIVInt.tsv', # noqa
        'MathVerse_MINI_Text_Lite': 'http://opencompass.openxlab.space/utils/benchmarks/MathVerse/MathVerse_MINITLite.tsv', # noqa
        'MathVerse_MINI_Text_Dominant': 'http://opencompass.openxlab.space/utils/benchmarks/MathVerse/MathVerse_MINITDom.tsv', # noqa
    }
    DATASET_MD5 = {
        'MathVerse_MINI': '5017caca32b7fa110c350a1bea861b65',
        'MathVerse_MINI_Vision_Only': '68a11d4680014ac881fa37adeadea3a4',
        'MathVerse_MINI_Vision_Dominant': 'b8fb63852d261ab2aaefba29cc2414d3',
        'MathVerse_MINI_Vision_Intensive': '01cbd35be202bb0c4873a4186a63bc19',
        'MathVerse_MINI_Text_Lite': '19e4b13bdd30b89a03b2e358bcfefa04',
        'MathVerse_MINI_Text_Dominant': '4f5cd2fa6630ea00bb11d6fde1f6fe6a',
    }

    # It returns a DataFrame
    @classmethod
    def evaluate(self, eval_file, **judge_kwargs):
        from .utils.mathverse import MathVerse_auxeval_extract, MathVerse_auxeval_score, MathVerse_acc

        model = judge_kwargs['model']
        suffix = eval_file.split('.')[-1]
        storage_extract = eval_file.replace(f'.{suffix}', f'_{model}_extract.xlsx')
        tmp_file_extract = eval_file.replace(f'.{suffix}', f'_{model}_extract.pkl')
        storage_score = eval_file.replace(f'.{suffix}', f'_{model}_score.xlsx')
        tmp_file_score = eval_file.replace(f'.{suffix}', f'_{model}_score.pkl')
        nproc = judge_kwargs.pop('nproc', 4)
        # stage1: extract the answer
        if not osp.exists(storage_extract):
            data = load(eval_file)
            model = build_judge(max_tokens=128, **judge_kwargs)
            assert model.working(), ('MathVerse evaluation requires a working OPENAI API\n' + DEBUG_MESSAGE)
            lt = len(data)
            lines = [data.iloc[i] for i in range(lt)]
            tups = [(model, line) for line in lines]
            indices = [line['index'] for line in lines]

            ans = {}
            if osp.exists(tmp_file_extract):
                ans = load(tmp_file_extract)
            tups = [x for x, i in zip(tups, indices) if i not in ans]
            indices = [i for i in indices if i not in ans]

            if len(indices):
                new_results = track_progress_rich(
                    MathVerse_auxeval_extract,
                    tups,
                    nproc=nproc,
                    chunksize=nproc,
                    keys=indices,
                    save=tmp_file_extract,
                )
                ans = load(tmp_file_extract)
                for k, v in zip(indices, new_results):
                    assert k in ans
                    assert ans[k]['log_extract'] == v['log_extract'] and ans[k]['extract'] == v['extract']

            data['extract'] = [ans[idx]['extract'] for idx in data['index']]
            data['log_extract'] = [ans[idx]['log_extract'] for idx in data['index']]
            dump(data, storage_extract)

        # stage2: score the answer
        if not osp.exists(storage_score):
            data = load(storage_extract)
            model = build_judge(max_tokens=128, **judge_kwargs)
            assert model.working(), ('MathVerse evaluation requires a working OPENAI API\n' + DEBUG_MESSAGE)
            lt = len(data)
            lines = [data.iloc[i] for i in range(lt)]
            tups = [(model, line) for line in lines]
            indices = [line['index'] for line in lines]

            ans = {}
            if osp.exists(tmp_file_score):
                ans = load(tmp_file_score)
            tups = [x for x, i in zip(tups, indices) if i not in ans]
            indices = [i for i in indices if i not in ans]

            if len(indices):
                new_results = track_progress_rich(
                    MathVerse_auxeval_score,
                    tups,
                    nproc=nproc,
                    chunksize=nproc,
                    keys=indices,
                    save=tmp_file_score,
                )
                ans = load(tmp_file_score)
                for k, v in zip(indices, new_results):
                    assert k in ans
                    assert ans[k]['log_score'] == v['log_score'] and ans[k]['score'] == v['score']

            data['score'] = [ans[idx]['score'] for idx in data['index']]
            data['log_score'] = [ans[idx]['log_score'] for idx in data['index']]
            dump(data, storage_score)

        score = MathVerse_acc(storage_score)
        score_pth = storage_score.replace('.xlsx', '.csv')
        dump(score, score_pth)
        return score


class MathVision(ImageBaseDataset):
    TYPE = 'VQA'
    DATASET_URL = {
        'MathVision': 'https://opencompass.openxlab.space/utils/VLMEval/MathVision.tsv',
        'MathVision_MINI': 'https://opencompass.openxlab.space/utils/VLMEval/MathVision_MINI.tsv'
    }
    DATASET_MD5 = {
        'MathVision': '93f6de14f7916e598aa1b7165589831e',
        'MathVision_MINI': '060fe4fa5d868987ce179307bd5f8a33'
    }

    # It returns a DataFrame
    @classmethod
    def evaluate(self, eval_file, **judge_kwargs):
        from .utils.mathv import MATH_V_auxeval, MATH_V_acc

        if 'model' in judge_kwargs:
            model = judge_kwargs['model']
        else:
            model = os.path.basename(os.environ.get('LOCAL_LLM'))
        suffix = eval_file.split('.')[-1]
        storage = eval_file.replace(f'.{suffix}', f'_{model}.xlsx')
        tmp_file = eval_file.replace(f'.{suffix}', f'_{model}.pkl')
        nproc = judge_kwargs.pop('nproc', 4)

        if not osp.exists(storage):
            data = load(eval_file)
            model = build_judge(max_tokens=128, **judge_kwargs)
            assert model.working(), ('MATH-Vision evaluation requires a working OPENAI API\n' + DEBUG_MESSAGE)
            lt = len(data)
            lines = [data.iloc[i] for i in range(lt)]
            tups = [(model, line) for line in lines]
            indices = [line['index'] for line in lines]

            ans = {}
            if osp.exists(tmp_file):
                ans = load(tmp_file)
            tups = [x for x, i in zip(tups, indices) if i not in ans]
            indices = [i for i in indices if i not in ans]

            if len(indices):
                new_results = track_progress_rich(
                    MATH_V_auxeval,
                    tups,
                    nproc=nproc,
                    chunksize=nproc,
                    keys=indices,
                    save=tmp_file,
                )
                ans = load(tmp_file)
                for k, v in zip(indices, new_results):
                    assert k in ans
                    assert ans[k]['log'] == v['log'] and ans[k]['res'] == v['res']

            data['res'] = [ans[idx]['res'] for idx in data['index']]
            data['log'] = [ans[idx]['log'] for idx in data['index']]
            dump(data, storage)

        score = MATH_V_acc(storage)
        score_pth = storage.replace('.xlsx', '_score.csv')
        dump(score, score_pth)
        return score


class OlympiadBench(ImageBaseDataset):
    TYPE = 'VQA_ex_prompt'
    DATASET_URL = {
        'OlympiadBench': 'https://opencompass.openxlab.space/utils/VLMEval/OlympiadBench.tsv',
        'OlympiadBench_EN': 'https://opencompass.openxlab.space/utils/VLMEval/OlympiadBench_EN.tsv',
        'OlympiadBench_CN': 'https://opencompass.openxlab.space/utils/VLMEval/OlympiadBench_CN.tsv'
    }
    DATASET_MD5 = {
        'OlympiadBench': '9735ae0f0299eae1e7d07f5a7feab914',
        'OlympiadBench_EN': '5c68e100d394351fc7049f29d4d4efed',
        'OlympiadBench_CN': 'ea01b16788955702c79650c701e5b623'
    }

    def dump_image(self, line):
        os.makedirs(self.img_root, exist_ok=True)

        tgt_path_z = []
        if isinstance(line['image'], list):
            for i in range(len(line['image'])):
                tgt_path = osp.join(self.img_root, f"{line['index']}--{i+1}.jpg")
                if not read_ok(tgt_path):
                    decode_base64_to_image_file(line['image'][i], tgt_path)
                tgt_path_z.append(tgt_path)
        else:
            tgt_path = osp.join(self.img_root, f"{line['index']}.jpg")
            if not read_ok(tgt_path):
                decode_base64_to_image_file(line['image'], tgt_path)
            tgt_path_z.append(tgt_path)
        return tgt_path_z

    def build_prompt(self, line):

        from .utils.olympiadbench import get_answer_type_text, make_input

        self.is_chinese = 'zh' in line['source']
        self.is_math = 'maths' in line['source']
        self.is_theorem_proving = 'TP' in line['source']

        if self.is_chinese:
            subject_content = '数学' if self.is_math else '物理'
            if self.is_theorem_proving:
                prompt = (
                    f"以下是中国{subject_content}竞赛中的证明题。请根据题目的要求，运用逻辑推理及常用定理证明题目中的命题。"
                    "证明过程中使用的变量和公式请使用LaTeX格式表示。"
                )
            else:
                answer_type_text = get_answer_type_text(line['answer_type'], is_chinese=True,
                                                        multiple_answer=line['is_multiple_answer'])
                if line['is_multiple_answer']:
                    multiple_answer_text = '\\boxed{用英文逗号连接的多个答案}'
                else:
                    multiple_answer_text = '\\boxed{答案}'
                unit_text = ''
                if line['unit']:
                    multiple_answer_text += '(单位)'
                    unit_text = '，注意答案的单位不要放在\\boxed{}中'
                prompt = (
                    f'以下是中国{subject_content}竞赛中的解答题{answer_type_text}。请根据题目的要求和所提供的信息计算得出答案。'
                    f'解答过程和结果中使用的变量和公式请使用LaTeX格式表示。请在最后以“所以最终答案是{multiple_answer_text}。”'
                    f'显式给出结果{unit_text}。'
                )
        else:
            subject_content = 'Math' if self.is_math else 'Physics'
            if self.is_theorem_proving:
                prompt = (
                    f'The following is a theorem proving problem from an International {subject_content} competition. '
                    'Please use logical reasoning and common theorems to prove the proposition in the problem '
                    'according to the given requirements. '
                    'Please use LaTeX format to represent the variables and formulas used in the proof.'
                )
            else:
                if line['is_multiple_answer']:
                    multiple_answer_text = '\\boxed{multiple answers connected with commas}'
                else:
                    multiple_answer_text = '\\boxed{answer}'
                unit_text = ''
                if line['unit']:
                    multiple_answer_text += '(unit)'
                    unit_text = ', note that the unit of the answer should not be included in \\boxed{}'
                answer_type_text = get_answer_type_text(line['answer_type'], is_chinese=False,
                                                        multiple_answer=line['is_multiple_answer'])
                prompt = (
                    f'The following is an open-ended problem from an International {subject_content} competition. '
                    f'{answer_type_text}Please calculate the answer according to the given requirements and '
                    'the information provided. Please use LaTeX format to represent the variables and formulas '
                    'used in the solution process and results. Please end your solution with "So the final answer '
                    f'is {multiple_answer_text}." and give the result explicitly{unit_text}.'
                )

        if self.is_math:
            input = make_input(prompt, line['question'])
        else:
            if 'context' in line.keys() and str(line['context']) != 'nan':  # cannot be null
                input = make_input(prompt, line['context'] + '\n' + line['question'])
            else:
                input = make_input(prompt, line['question'])

        ret = [dict(type='text', value=input)]
        tgt_path = self.dump_image(line)

        ret.extend([dict(type='image', value=s) for s in tgt_path])

        return ret

    @classmethod
    def evaluate(self, eval_file, **judge_kwargs):
        from .utils.olympiadbench import MathJudger, extract_answer
        judger = MathJudger()

        suffix = eval_file.split('.')[-1]
        name_str1 = 'judge'
        name_str2 = 'score'
        result_file = eval_file.replace(f'.{suffix}', f'_{name_str1}_result.xlsx')
        score_file = eval_file.replace(f'.{suffix}', f'_{name_str2}_result.csv')

        if not osp.exists(result_file):
            data = load(eval_file)
            scorez = []

            for i in tqdm(data.iterrows()):
                line = i[1]
                model_answer = line['prediction']
                is_chinese = 'zh' in line['source']
                model_answer = extract_answer(is_chinese, model_answer, is_deepseek=False)
                answer_type = line['answer_type']

                final_answer = line['final_answer'][2:-2]

                if str(answer_type) != 'nan' and 'Tuple' in answer_type:
                    judge_result = judger.judge(model_answer, final_answer)
                else:
                    if str(line['error']) != 'nan':
                        if ',' in line['error']:
                            precisions = line['error'].split(',')
                            precisions = [float(p) if p else 1e-8 for p in precisions]
                            judge_result = judger.judge(model_answer, final_answer, precisions)
                        else:
                            precision = float(line['error'])
                            judge_result = judger.judge(model_answer, final_answer, precision)
                    else:
                        judge_result = judger.judge(model_answer, final_answer)
                scorez.append(judge_result)

            data['score'] = scorez
            dump(data, result_file)

        judge_file = load(result_file)

        if not osp.exists(score_file):
            name_list = ['OE_MM_maths_en_COMP', 'OE_MM_maths_zh_CEE', 'OE_MM_maths_zh_COMP', 'OE_MM_physics_en_COMP',
                         'OE_MM_physics_zh_CEE','OE_TO_maths_en_COMP', 'OE_TO_maths_zh_CEE', 'OE_TO_maths_zh_COMP',
                         'OE_TO_physics_en_COMP', 'OE_TO_physics_zh_CEE']

            sample_list = [[] for _ in range(len(name_list))]
            for i in judge_file.iterrows():
                line = i[1]
                for j in range(len(name_list)):
                    if line['source'] == name_list[j]:
                        sample_list[j].append(line['score'])

            acc_dict = {}
            correct_list = []

            # fine-grained
            for i in range(len(name_list)):
                correct_num = 0
                for j in sample_list[i]:
                    if j:
                        correct_num += 1
                correct_list.append(correct_num)
                acc = 100 * correct_num / len(sample_list[i])
                acc_dict[name_list[i]] = [acc]

            # 4 grained
            labela = ['zh', 'en']
            labelb = ['maths', 'physics']

            grain_list = [[x,y] for x in labela for y in labelb]
            for j in grain_list:
                dict_name = j[0] + "_" + j[1]
                correct_num = 0
                full_num = 0
                for i in range(len(name_list)):
                    if all(k in name_list[i] for k in j):
                        correct_num += correct_list[i]
                        full_num += len(sample_list[i])
                acc = 100 * correct_num / full_num
                acc_dict[dict_name] = [acc]

            # 2 grained
            grain_list = ['maths', 'physics']
            for j in grain_list:
                dict_name = j
                correct_num = 0
                full_num = 0
                for i in range(len(name_list)):
                    if j in name_list[i]:
                        correct_num += correct_list[i]
                        full_num += len(sample_list[i])
                acc = 100 * correct_num / full_num
                acc_dict[dict_name] = [acc]

            # AVG
            correct_num = sum(correct_list)
            acc = 100 * correct_num / len(judge_file)
            acc_dict['AVG'] = [acc]

            acc_pd = pd.DataFrame(acc_dict)
            acc_pd.to_csv(score_file, index=False, encoding='gbk')

        accdz = pd.read_csv(score_file)
        return accdz


class LLaVABench(ImageBaseDataset):
    TYPE = 'VQA'
    DATASET_URL = {'LLaVABench': 'https://opencompass.openxlab.space/utils/VLMEval/LLaVABench.tsv'}
    DATASET_MD5 = {'LLaVABench': 'd382a093f749a697820d3dadd61c8428'}

    # It returns a DataFrame
    @classmethod
    def evaluate(self, eval_file, **judge_kwargs):
        from .utils.llavabench import (
            build_prompt,
            LLaVABench_atomeval,
            LLaVABench_score,
        )

        suffix = '.' + eval_file.split('.')[-1]
        record_file = eval_file.replace(suffix, '_openai_result' + suffix)
        score_file = eval_file.replace(suffix, '_score.csv')
        nproc = judge_kwargs.pop('nproc', 4)
        system_prompt = 'You are a helpful and precise assistant for checking the quality of the answer.'

        if not osp.exists(record_file):
            data = load(eval_file)
            lines = [data.iloc[i] for i in range(len(data))]
            model = build_judge(temperature=0.2, system_prompt=system_prompt, **judge_kwargs)
            assert model.working(), ('LLaVABench evaluation requires a working OPENAI API\n' + DEBUG_MESSAGE)

            prompts = [build_prompt(line) for line in lines]
            tups = [(model, prompt) for prompt in prompts]
            scores = track_progress_rich(LLaVABench_atomeval, tups, nproc=nproc, chunksize=nproc)
            data['gpt4_score'] = [x[0] for x in scores]
            data['score'] = [x[1] for x in scores]
            dump(data, record_file)

        data = load(record_file)
        ret = LLaVABench_score(data).round(1)
        dump(ret, score_file)
        return ret


class MMVet(ImageBaseDataset):
    TYPE = 'VQA'
    DATASET_URL = {
        'MMVet': 'https://opencompass.openxlab.space/utils/VLMEval/MMVet.tsv'
    }
    DATASET_MD5 = {'MMVet': '748aa6d4aa9d4de798306a63718455e3'}

    # It returns a DataFrame
    @classmethod
    def evaluate(self, eval_file, **judge_kwargs):
        from .utils.mmvet import MMVet_auxeval, MMVet_acc

        suffix = eval_file.split('.')[-1]
        model = judge_kwargs['model']
        storage = eval_file.replace(f'.{suffix}', f'_{model}.xlsx')
        tmp_file = eval_file.replace(f'.{suffix}', f'_{model}.pkl')
        nproc = judge_kwargs.pop('nproc', 4)
        if not osp.exists(storage):
            data = load(eval_file)
            model = build_judge(max_tokens=3, **judge_kwargs)
            assert model.working(), ('MMVet evaluation requires a working OPENAI API\n' + DEBUG_MESSAGE)

            lt = len(data)
            lines = [data.iloc[i] for i in range(lt)]
            tups = [(model, line) for line in lines]
            indices = [line['index'] for line in lines]

            ans = load(tmp_file) if osp.exists(tmp_file) else {}
            tups = [x for x, i in zip(tups, indices) if i not in ans]
            indices = [i for i in indices if i not in ans]

            if len(indices):
                new_results = track_progress_rich(
                    MMVet_auxeval,
                    tups,
                    nproc=nproc,
                    chunksize=nproc,
                    keys=indices,
                    save=tmp_file,
                )
                ans = load(tmp_file)
                for k, v in zip(indices, new_results):
                    assert k in ans
                    assert ans[k]['log'] == v['log'] and ans[k]['score'] == v['score']
            data['score'] = [ans[idx]['score'] for idx in data['index']]
            data['log'] = [ans[idx]['log'] for idx in data['index']]
            dump(data, storage)

        score, score_fine = MMVet_acc(storage)
        score_pth = storage.replace('.xlsx', '_score.csv')
        score_fine_pth = storage.replace('.xlsx', '_score_fine.csv')
        dump(score, score_pth)
        dump(score_fine, score_fine_pth)
        return score


class MTVQADataset(ImageBaseDataset):
    TYPE = 'VQA'
    DATASET_URL = {'MTVQA_TEST': 'https://opencompass.openxlab.space/utils/VLMEval/MTVQA_TEST.tsv'}
    DATASET_MD5 = {'MTVQA_TEST': 'd87c17dbab934b7cd89c0a3c1c5657f4'}

    @classmethod
    def evaluate(self, eval_file, **judge_kwargs):
        data = load(eval_file)
        assert 'answer' in data and 'prediction' in data and 'category' in data
        data['prediction'] = [str(x) for x in data['prediction']]
        data['answer'] = [str(x) for x in data['answer']]
        if 'split' in data:
            assert np.all([x.lower() == 'test' for x in data['split']]), 'We only support MTVQA_TEST for now. '
        lt = len(data)
        category_scores = defaultdict(list)
        for i in range(lt):
            line = data.iloc[i]
            ans = line['answer'].strip().lower().replace('.', '')
            pred = line['prediction'].strip().lower().replace('.', '')
            cate = line['category']
            score = 1.0 if ans in pred else 0.0
            category_scores[cate].append(score)
            category_scores['Average'].append(score)
        # Calculate the average score for each category, the score is normalized to [0, 100]
        category_averages = {category: np.mean(scores) * 100 for category, scores in category_scores.items()}

        suffix = eval_file.split('.')[-1]
        result_file = eval_file.replace(f'.{suffix}', '_acc.json')
        dump(category_averages, result_file)

        return category_averages

    # MT-VQA adopts a custom prompt
    def build_prompt(self, line):
        msgs = super().build_prompt(line)
        assert sum([x['type'] == 'text' for x in msgs]) == 1
        for item in msgs:
            if item['type'] == 'text':
                item['value'] += '\nAnswer the question using a word or phrase in the language of the question.'
        return msgs


class TableVQABench(ImageBaseDataset):
    TYPE = 'VQA'
    DATASET_URL = {
        'TableVQABench': 'https://pai-aigc-photog.oss-cn-hangzhou.aliyuncs.com/mentor-vil/datasets/tablevqa-bench.tsv'
    }
    DATASET_MD5 = {'TableVQABench': '2550adc61bdc82d8e62f3b003de7c62d'}

    from .utils.tablevqabench import FINTABNETQA_PROMPT, VTABFACT_PROMPT, VWTQ_PROMPT

    # It returns a DataFrame
    @classmethod
    def evaluate(self, eval_file, **judge_kwargs):
        import pandas as pd
        from .utils.tablevqabench import evaluate_fintabnet, evaluate_tabfact, evaluate_wtq

        data = load(eval_file)
        assert 'answer' in data and 'prediction' in data

        data['prediction'] = data['prediction'].str.replace('^Answer: ', '', regex=True)
        data_group = dict(tuple(data.groupby('split')))
        eval_result = {'split': [], 'average_scores': []}
        for split in ['fintabnetqa', 'vtabfact', 'vwtq', 'vwtq_syn']:
            data_split = data_group[split].to_dict(orient='records')
            if split == 'fintabnetqa':
                split_eval_meta = evaluate_fintabnet(data_split, ['accuracy'])
            elif split == 'vtabfact':
                split_eval_meta = evaluate_tabfact(data_split, ['accuracy'])
            elif split == 'vwtq' or split == 'vwtq_syn':
                split_eval_meta = evaluate_wtq(data_split, ['accuracy'])
            eval_result['split'].append(split)
            eval_result['average_scores'].append(split_eval_meta['average_scores'])

        suffix = eval_file.split('.')[-1]
        result_file = eval_file.replace(f'.{suffix}', '_acc.csv')
        eval_result = pd.DataFrame(eval_result)
        dump(eval_result, result_file)

        return eval_result

    # TableVQABench adopts a custom prompt
    def build_prompt(self, line):
        msgs = super().build_prompt(line)
        assert sum([x['type'] == 'text' for x in msgs]) == 1
        for item in msgs:
            if item['type'] == 'text':
                if line['split'] == 'fintabnetqa':
                    item['value'] = self.FINTABNETQA_PROMPT.format_map({'question': item['value']})
                elif line['split'] == 'vtabfact':
                    item['value'] = self.VTABFACT_PROMPT.format_map({'question': item['value']})
                elif line['split'] == 'vwtq_syn' or line['split'] == 'vwtq':
                    item['value'] = self.VWTQ_PROMPT.format_map({'question': item['value']})
        return msgs


class CustomVQADataset(ImageBaseDataset):
    TYPE = 'VQA'

    def load_data(self, dataset):
        data_path = osp.join(LMUDataRoot(), f'{dataset}.tsv')

        if file_size(data_path, 'GB') > 1:
            local_path = data_path.replace('.tsv', '_local.tsv')
            if not osp.exists(local_path) or os.environ.get('FORCE_LOCAL', None):
                from ..tools import LOCALIZE

                LOCALIZE(data_path, local_path)
            data_path = local_path
        return load(data_path)

    def evaluate(self, eval_file, **judge_kwargs):
        raise NotImplementedError


<<<<<<< HEAD
=======
class CRPE(ImageBaseDataset):
    TYPE = 'VQA'
    DATASET_URL = {
        'CRPE_EXIST': 'https://huggingface.co/datasets/petter12321/crpe_vlmevalkit/resolve/main/CRPE_EXIST.tsv',
        'CRPE_RELATION': 'https://huggingface.co/datasets/petter12321/crpe_vlmevalkit/resolve/main/CRPE_RELATION.tsv'
    }
    DATASET_MD5 = {
        'CRPE_EXIST': '315584e23ac1ff7f8719ed3b7ad90f08',
        'CRPE_RELATION': 'bad7094cde0b572288f4b119c2d0c656'}

    @classmethod
    def evaluate(self, eval_file, **judge_kwargs):
        from .utils.crpe import is_correct
        # find-image, count-text, find-text,
        # infer-choose, count-image, visual-reasoning
        score = {
            'exist': 0,
            'subject': 0,
            'predicate': 0,
            'object': 0,
            'total': 0,
        }
        num = {
            'exist': 0,
            'subject': 0,
            'predicate': 0,
            'object': 0,
            'total': 0,
        }
        final_score_dict = {
            'exist': 0,
            'subject': 0,
            'predicate': 0,
            'object': 0,
            'total': 0,
        }
        data = load(eval_file)
        lt = len(data)
        lines = [data.iloc[i] for i in range(lt)]
        for i in tqdm(range(len(lines))):
            line = lines[i]
            predict = str(line['prediction'])
            answers = str(line['answer'])
            # print("predict =", predict)
            # print("answers =", answers)
            category = line['category']
            if is_correct(answers, predict):
                score[category] += 1
                score['total'] += 1
            num[category] += 1
            num['total'] += 1

        for category in ['exist', 'subject', 'predicate', 'object', 'total']:
            if num[category] != 0:
                final_score_dict[category] = score[category] / num[category]
            else:
                final_score_dict[category] = None

        score_pth = eval_file.replace('.xlsx', '_score.json')
        dump(final_score_dict, score_pth)
        return final_score_dict

    def build_prompt(self, line):
        ROOT = LMUDataRoot()
        msgs = super().build_prompt(line)
        for msg in msgs:
            if msg['type'] == 'image':
                msg['value'] = osp.join(osp.join(ROOT, 'images', self.dataset_name), msg['value'])
        return msgs


class QSpatial(ImageBaseDataset):
    TYPE = 'VQA'
    DATASET_URL = {
        'QSpatial_plus': '',
        'QSpatial_scannet': ''
    }

    # NOTE: To evaluate Q-Spatial-ScanNet, you need to get the permission from ScanNet website
    # Once you get the permission, you can use the helper code here to download and extract necessary images:
    # https://github.com/andrewliao11/Q-Spatial-Bench-code?tab=readme-ov-file#for-qspatial_scannet
    qspatial_root = "TO_BE_REPLACED_WITH_THE_PATH_TO_QSPATIAL_DATASET"
    url = "https://raw.githubusercontent.com/andrewliao11/Q-Spatial-Bench-code/refs/heads/main/prompt_templates/"

    def post_build(self, dataset):
        # Download the prompt templates from github

        links = [
            self.url + "system_prompt.txt",
            self.url + "spatial_prompt_single.txt",
            self.url + "spatial_prompt_steps.txt",
            self.url + "standard_prompt.txt",
            self.url + "zero_shot_prompt.txt"
        ]
        with tempfile.TemporaryDirectory() as temp_dir:
            for link in links:
                tgt_path = os.path.join(temp_dir, link.split("/")[-1])
                os.system(f"wget {link} -O {tgt_path}")

            self.system_prompt = open(os.path.join(temp_dir, "system_prompt.txt")).read()
            self._prompt_templates = dict(
                spatial_prompt_single=open(os.path.join(temp_dir, "spatial_prompt_single.txt")).read(),
                spatial_prompt_steps=open(os.path.join(temp_dir, "spatial_prompt_steps.txt")).read(),
                standard_prompt=open(os.path.join(temp_dir, "standard_prompt.txt")).read(),
                zero_shot_prompt=open(os.path.join(temp_dir, "zero_shot_prompt.txt")).read(),
            )

    # Given one data record, return the built prompt (a multi-modal message), can override
    def build_prompt(self, line):

        text_prompt_template = self._prompt_templates["spatial_prompt_single"]
        env = SandboxedEnvironment()
        text_prompt = env.from_string(text_prompt_template).render(question=line["question"])
        tgt_path = self.dump_image(line)

        msgs = []
        if isinstance(tgt_path, list):
            msgs.extend([dict(type='image', value=p) for p in tgt_path])
        else:
            msgs = [dict(type='image', value=tgt_path)]

        msgs.append(dict(type='text', value=f"{self.system_prompt}\n{text_prompt}"))
        return msgs

    # Given the dataset name, return the dataset as a pandas dataframe, can override
    def load_data(self, dataset):
        import io
        import pandas as pd
        from datasets import load_dataset

        hf_dataset = load_dataset("andrewliao11/Q-Spatial-Bench", split=dataset)
        df = hf_dataset.to_pandas()

        df.reset_index(drop=True, inplace=True)
        df['index'] = df.index
        df['answer'] = list(zip(df['answer_value'], df['answer_unit']))
        df = df[['index'] + [col for col in df.columns if col != 'index']]

        if dataset == "QSpatial_scannet":
            df = df.drop(columns=["image"])
            df["image"] = [Image.open(os.path.join(self.qspatial_root, image_path)) for image_path in df["image_path"]]
        else:
            df["image"] = [Image.open(io.BytesIO(image_dict["bytes"])) for image_dict in df["image"]]

        df["image"] = [encode_image_to_base64(image) for image in df["image"]]
        return df

    @classmethod
    def get_multiplier(self, unit):

        unit = unit.lower()
        if unit in ["meters", "meter", "m", "metre", "metres"]:
            multiplier = 100
        elif unit in ["centimeters", "centimeter", "cm"]:
            multiplier = 1
        elif unit in ["feet", "foot", "ft"]:
            multiplier = 30.48
        elif unit in ["inch", "inches", "in"]:
            multiplier = 2.54
        elif unit in ["mm"]:
            multiplier = 0.1
        else:
            print(f"Unknown unit: {unit}")
            multiplier = 0.

        return multiplier

    @classmethod
    def parse_string(self, input_str):
        # Regular expression to match the pattern (number or range, text)
        match = re.match(r'\(([\d.-]+), (.+)\)', input_str)
        if match:
            number_part = match.group(1)
            text = match.group(2)

            if '-' in number_part:
                start, end = map(float, number_part.split('-'))
                number = (start + end) / 2
            else:
                number = float(number_part)

            return number * self.get_multiplier(text)
        else:
            print(f"Unable to parse the input string {input_str}")
            return 0

    @classmethod
    def parse_prediction(self, vlm_response):
        # Value
        pattern = r'scalar{([^}]*)}'
        str_inside_scalar_boxes = re.findall(pattern, vlm_response)[-1]
        scalar_list = re.findall(r'\d+\.?\d*', str_inside_scalar_boxes)
        parsed_scalar = np.array(scalar_list).astype(float).mean()

        # Unit
        pattern = r'distance_unit{([^}]*)}'
        str_inside_unit_boxes = re.findall(pattern, vlm_response)
        parsed_unit = str_inside_unit_boxes[-1]

        pred_value_in_cms = parsed_scalar * self.get_multiplier(parsed_unit)
        return pred_value_in_cms

    # It returns a dictionary
    @classmethod
    def evaluate(self, eval_file, **judge_kwargs):

        data = load(eval_file)
        if "model" in judge_kwargs:
            from .utils.qspatial import QSpatial_auxeval

            # extract using model
            model = judge_kwargs['model']
            suffix = eval_file.split('.')[-1]
            storage = eval_file.replace(f'.{suffix}', f'_{model}.xlsx')
            tmp_file = eval_file.replace(f'.{suffix}', f'_{model}.pkl')
            nproc = judge_kwargs.pop('nproc', 4)

            if not osp.exists(storage):
                model = build_judge(max_tokens=128, **judge_kwargs)

                assert model.working(), ('Evaluation requires a working OPENAI API\n' + DEBUG_MESSAGE)
                lt = len(data)
                lines = [data.iloc[i] for i in range(lt)]
                tups = [(model, line) for line in lines]
                indices = [line['index'] for line in lines]

                ans = {}
                if osp.exists(tmp_file):
                    ans = load(tmp_file)
                tups = [x for x, i in zip(tups, indices) if i not in ans]
                indices = [i for i in indices if i not in ans]

                if len(indices):
                    new_results = track_progress_rich(
                        QSpatial_auxeval,
                        tups,
                        nproc=nproc,
                        chunksize=nproc,
                        keys=indices,
                        save=tmp_file,
                    )
                    ans = load(tmp_file)
                    for k, v in zip(indices, new_results):
                        assert k in ans
                        assert ans[k]['log'] == v['log'] and ans[k]['res'] == v['res']

                data['res'] = [ans[idx]['res'] for idx in data['index']]
                data['log'] = [ans[idx]['log'] for idx in data['index']]
                dump(data, storage)

            data = load(storage)

            pred_value_in_cms = []
            for res in data["res"]:
                try:
                    pred_value_in_cms.append(self.parse_string(res))
                except ValueError:
                    pred_value_in_cms.append(0.)

            pred_value_in_cms = np.array(pred_value_in_cms) + 1e-8
        else:
            # regex parsing
            pred_value_in_cms = []
            n_errors_in_parsing = 0
            for pred in data["prediction"]:
                try:
                    parsed_value = self.parse_prediction(pred)
                except IndexError:
                    n_errors_in_parsing += 1
                    parsed_value = 1e-8

                pred_value_in_cms.append(parsed_value)

            print(f"Encounter {n_errors_in_parsing} errors in parsing")
            pred_value_in_cms = np.array(pred_value_in_cms) + 1e-8

        # Ground truth
        ground_truth_value_in_cms = []
        for answer in data["answer"]:
            value, unit = eval(answer)
            ground_truth_value_in_cms.append(value * self.get_multiplier(unit))
        ground_truth_value_in_cms = np.array(ground_truth_value_in_cms) + 1e-8

        # Calculate the score
        pred_gt = pred_value_in_cms / ground_truth_value_in_cms
        gt_pred = ground_truth_value_in_cms / pred_value_in_cms
        delta_2 = np.stack([pred_gt, gt_pred]).max(0) < 2.
        delta_1_point_5 = np.stack([pred_gt, gt_pred]).max(0) < 1.5

        data["eval_score_delta_2"] = delta_2
        data["eval_score_delta_1_point_5"] = delta_1_point_5

        final_score_dict = {
            "delta_2": delta_2.mean(),
            "delta_1_point_5": delta_1_point_5.mean()
        }
        for question_type in set(data["question_type"]):
            filtered_data = data[data["question_type"] == question_type]
            delta_2_per_question_type = filtered_data["eval_score_delta_2"].mean()
            delta_1_point_5_per_question_type = filtered_data["eval_score_delta_1_point_5"].mean()
            final_score_dict.update({f"{question_type}_delta_2": delta_2_per_question_type})
            final_score_dict.update({f"{question_type}_delta_1_point_5": delta_1_point_5_per_question_type})

        score_pth = eval_file.replace('.xlsx', '_score.json')
        dump(final_score_dict, score_pth)
        return final_score_dict


>>>>>>> db06c907
class MMNIAH(ImageBaseDataset):
    TYPE = 'VQA'
    DATASET_URL = {
        'MM_NIAH_VAL':
            'https://huggingface.co/datasets/petter12321/MM-NIAH-VLMEvalKit/resolve/main/MM_NIAH_VAL.tsv',
        'MM_NIAH_TEST':
            ['https://huggingface.co/datasets/petter12321/MM-NIAH-VLMEvalKit/resolve/main/part-aa',
             'https://huggingface.co/datasets/petter12321/MM-NIAH-VLMEvalKit/resolve/main/part-ab',
             'https://huggingface.co/datasets/petter12321/MM-NIAH-VLMEvalKit/resolve/main/part-ac',
             'https://huggingface.co/datasets/petter12321/MM-NIAH-VLMEvalKit/resolve/main/part-ad',
             'https://huggingface.co/datasets/petter12321/MM-NIAH-VLMEvalKit/resolve/main/part-ae']}
<<<<<<< HEAD
    DATASET_MD5 = {'MM_NIAH_VAL': 'bcce50780324152a00495cfa466558a1',
                   'MM_NIAH_TEST': '49b19b787b7b9f565380d47fd6888c74'}
=======
    DATASET_MD5 = {'MM_NIAH_VAL': '27e5a8c3cef7746cb38f89cd86c474c5',
                   'MM_NIAH_TEST': 'f490eb2a43096307465fe9e7ef13497c'}
>>>>>>> db06c907

    def prepare_tsv(self, url, file_md5=None):
        import os
        data_root = LMUDataRoot()
        os.makedirs(data_root, exist_ok=True)
        update_flag = False
        file_name = 'MM_NIAH_VAL.tsv' if 'MM_NIAH_VAL' in url else 'MM_NIAH_TEST.tsv'
        data_path = osp.join(data_root, file_name)
        if osp.exists(data_path) and (file_md5 is None or md5(data_path) == file_md5):
            pass
        elif file_name == 'MM_NIAH_TEST.tsv':
            warnings.warn('The dataset tsv is not downloaded')
            for i in range(len(url)):
                if osp.exists(osp.join(data_root, 'part-a' + chr(ord('a') + i))):
                    print('part_a' + chr(ord('a') + i) + ' is existed')
                    continue
                download_file(url[i], data_path)
            file_prefix = 'part-'
            output_file = data_path
            split_files = sorted([f for f in os.listdir(data_root) if f.startswith(file_prefix)])
            with open(output_file, 'wb') as outfile:
                # 逐个读取每个拆分文件并写入到输出文件
                for filename in split_files:
                    with open(osp.join(data_root, filename), 'rb') as infile:
                        outfile.write(infile.read())
            update_flag = True
        else:
            warnings.warn('The dataset tsv is not downloaded')
            download_file(url, data_path)
            update_flag = True

        if file_size(data_path, 'GB') > 1:
            local_path = data_path.replace('.tsv', '_local.tsv')
            if not osp.exists(local_path) or os.environ.get('FORCE_LOCAL', None) or update_flag:
                from ..tools import LOCALIZE
                LOCALIZE(data_path, local_path)
            data_path = local_path
        return load(data_path)

    @classmethod
    def evaluate(self, eval_file, **judge_kwargs):
        from .utils.mmniah import is_correct
        # find-image, count-text, find-text,
        # infer-choose, count-image, visual-reasoning
        MMNIAH_score = {
            'count-text': 0,
            'find-image': 0,
            'find-text': 0,
            'infer-choose': 0,
            'count-image': 0,
            'visual-reasoning': 0,
            'total': 0,
        }
        MMNIAH_num = {
            'count-text': 0,
            'find-image': 0,
            'find-text': 0,
            'infer-choose': 0,
            'count-image': 0,
            'visual-reasoning': 0,
            'total': 0,
        }
        final_score_dict = {
            'count-text': 0,
            'find-image': 0,
            'find-text': 0,
            'infer-choose': 0,
            'count-image': 0,
            'visual-reasoning': 0,
            'total': 0,
        }
        data = load(eval_file)
        lt = len(data)
        lines = [data.iloc[i] for i in range(lt)]
        for i in tqdm(range(len(lines))):
            line = lines[i]
<<<<<<< HEAD
            predict = str(line['prediction'])
            answers = str(line['answer'])
            # print("predict =", predict)
            # print("answers =", answers)
            category = line['category']
=======
            predict = line['prediction']
            answers = line['answer']
            category = line['category']
            if category in ['visual-reasoning', 'find-image']:
                answers = int(answers)
>>>>>>> db06c907
            if is_correct(answers, predict):
                MMNIAH_score[category] += 1
                MMNIAH_score['total'] += 1
            MMNIAH_num[category] += 1
            MMNIAH_num['total'] += 1

<<<<<<< HEAD
        for category in ['find-image', 'count-text', 'find-text', 'infer-choose', 'count-image', 'visual-reasoning', 'total']:
=======
        for category in ['find-image', 'count-text', 'find-text',
                         'infer-choose', 'count-image', 'visual-reasoning', 'total']:
>>>>>>> db06c907
            if MMNIAH_num[category] != 0:
                final_score_dict[category] = MMNIAH_score[category] / MMNIAH_num[category]
            else:
                final_score_dict[category] = None

        score_pth = eval_file.replace('.xlsx', '_score.json')
        dump(final_score_dict, score_pth)
        return final_score_dict

    def build_prompt(self, line):
        msgs = super().build_prompt(line)
        if isinstance(line, int):
            line = self.data.iloc[line]
        totalchoice = line['multi-choice options']
        totalchoice = eval(totalchoice)
        # find-image, count-text, find-text,
        # infer-choose, count-image, visual-reasoning
<<<<<<< HEAD
        # data_type = line['category']
=======
>>>>>>> db06c907
        context = msgs[-1]['value']
        context = eval(context)
        question = context[0] + '\n' + context[1]
        # tgt_path是所有图像地址列表
        tgt_path = []
<<<<<<< HEAD
        # msgs[0]['value']
=======
>>>>>>> db06c907
        for i in range(len(msgs) - 1):
            tgt_path.append(msgs[i]['value'])
        choices = totalchoice[0]
        choices_image = totalchoice[1]
        if choices:
            for c_idx, c in enumerate(choices):
                question = f"{question}\n{chr(c_idx + ord('A'))}. {c}"
            question += "\nAnswer with the option's letter from the given choices directly."
        elif choices_image:
            for c_idx in range(len(choices_image)):
                question = f"{question}\n{chr(c_idx + ord('A'))}. <image>"
            question += "\nAnswer with the option's letter from the given choices directly."
        else:
            question += '\nAnswer the question using a single word or phrase.'
        question = '<start>' + question + '<end>'
        question = question.split('<image>')
<<<<<<< HEAD
=======
        if choices_image:
            for i in range(len(question) - 5):
                question[i] = question[i] + '\n<image>'
            for i in range(len(question) - 5, len(question) - 1):
                question[i] = question[i] + '<image>'
        else:
            for i in range(len(question) - 1):
                question[i] = question[i] + '\n<image>'
>>>>>>> db06c907
        assert len(tgt_path) + 1 == len(question)
        context = []
        for i in range(len(tgt_path)):
            context.append(question[i])
            context.append(tgt_path[i])
        context.append(question[-1])
        context[0] = context[0][7:]
        context[-1] = context[-1][:-5]
        msgs = []
        for i in range(len(context)):
            if i % 2 == 0:
                msgs.append(dict(type='text', value=context[i]))
            else:
                ROOT = LMUDataRoot()
                msgs.append(dict(type='image', value=osp.join(osp.join(ROOT, 'images', self.dataset_name), context[i])))
        for element in msgs:
            if element['value'] == '':
                msgs.remove(element)
        return msgs<|MERGE_RESOLUTION|>--- conflicted
+++ resolved
@@ -856,8 +856,6 @@
         raise NotImplementedError
 
 
-<<<<<<< HEAD
-=======
 class CRPE(ImageBaseDataset):
     TYPE = 'VQA'
     DATASET_URL = {
@@ -1166,7 +1164,6 @@
         return final_score_dict
 
 
->>>>>>> db06c907
 class MMNIAH(ImageBaseDataset):
     TYPE = 'VQA'
     DATASET_URL = {
@@ -1178,13 +1175,8 @@
              'https://huggingface.co/datasets/petter12321/MM-NIAH-VLMEvalKit/resolve/main/part-ac',
              'https://huggingface.co/datasets/petter12321/MM-NIAH-VLMEvalKit/resolve/main/part-ad',
              'https://huggingface.co/datasets/petter12321/MM-NIAH-VLMEvalKit/resolve/main/part-ae']}
-<<<<<<< HEAD
-    DATASET_MD5 = {'MM_NIAH_VAL': 'bcce50780324152a00495cfa466558a1',
-                   'MM_NIAH_TEST': '49b19b787b7b9f565380d47fd6888c74'}
-=======
     DATASET_MD5 = {'MM_NIAH_VAL': '27e5a8c3cef7746cb38f89cd86c474c5',
                    'MM_NIAH_TEST': 'f490eb2a43096307465fe9e7ef13497c'}
->>>>>>> db06c907
 
     def prepare_tsv(self, url, file_md5=None):
         import os
@@ -1261,31 +1253,19 @@
         lines = [data.iloc[i] for i in range(lt)]
         for i in tqdm(range(len(lines))):
             line = lines[i]
-<<<<<<< HEAD
-            predict = str(line['prediction'])
-            answers = str(line['answer'])
-            # print("predict =", predict)
-            # print("answers =", answers)
-            category = line['category']
-=======
             predict = line['prediction']
             answers = line['answer']
             category = line['category']
             if category in ['visual-reasoning', 'find-image']:
                 answers = int(answers)
->>>>>>> db06c907
             if is_correct(answers, predict):
                 MMNIAH_score[category] += 1
                 MMNIAH_score['total'] += 1
             MMNIAH_num[category] += 1
             MMNIAH_num['total'] += 1
 
-<<<<<<< HEAD
-        for category in ['find-image', 'count-text', 'find-text', 'infer-choose', 'count-image', 'visual-reasoning', 'total']:
-=======
         for category in ['find-image', 'count-text', 'find-text',
                          'infer-choose', 'count-image', 'visual-reasoning', 'total']:
->>>>>>> db06c907
             if MMNIAH_num[category] != 0:
                 final_score_dict[category] = MMNIAH_score[category] / MMNIAH_num[category]
             else:
@@ -1303,19 +1283,11 @@
         totalchoice = eval(totalchoice)
         # find-image, count-text, find-text,
         # infer-choose, count-image, visual-reasoning
-<<<<<<< HEAD
-        # data_type = line['category']
-=======
->>>>>>> db06c907
         context = msgs[-1]['value']
         context = eval(context)
         question = context[0] + '\n' + context[1]
         # tgt_path是所有图像地址列表
         tgt_path = []
-<<<<<<< HEAD
-        # msgs[0]['value']
-=======
->>>>>>> db06c907
         for i in range(len(msgs) - 1):
             tgt_path.append(msgs[i]['value'])
         choices = totalchoice[0]
@@ -1332,8 +1304,6 @@
             question += '\nAnswer the question using a single word or phrase.'
         question = '<start>' + question + '<end>'
         question = question.split('<image>')
-<<<<<<< HEAD
-=======
         if choices_image:
             for i in range(len(question) - 5):
                 question[i] = question[i] + '\n<image>'
@@ -1342,7 +1312,6 @@
         else:
             for i in range(len(question) - 1):
                 question[i] = question[i] + '\n<image>'
->>>>>>> db06c907
         assert len(tgt_path) + 1 == len(question)
         context = []
         for i in range(len(tgt_path)):
