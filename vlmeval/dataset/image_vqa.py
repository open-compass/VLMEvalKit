import os
import re
import tempfile
from functools import partial

import pandas as pd

from .image_base import ImageBaseDataset
from .utils import build_judge, DEBUG_MESSAGE
from ..smp import *
from ..utils import track_progress_rich


class ImageVQADataset(ImageBaseDataset):
    TYPE = 'VQA'

    DATASET_URL = {
        'OCRVQA_TEST':
        'https://opencompass.openxlab.space/utils/VLMEval/OCRVQA_TEST.tsv',
        'OCRVQA_TESTCORE':
        'https://opencompass.openxlab.space/utils/VLMEval/OCRVQA_TESTCORE.tsv',
        'TextVQA_VAL':
        'https://opencompass.openxlab.space/utils/VLMEval/TextVQA_VAL.tsv',
        'DocVQA_VAL':
        'https://opencompass.openxlab.space/utils/VLMEval/DocVQA_VAL.tsv',
        'DocVQA_TEST':
        'https://opencompass.openxlab.space/utils/VLMEval/DocVQA_TEST.tsv',
        'InfoVQA_VAL':
        'https://opencompass.openxlab.space/utils/VLMEval/InfoVQA_VAL.tsv',
        'InfoVQA_TEST':
        'https://opencompass.openxlab.space/utils/VLMEval/InfoVQA_TEST.tsv',
        'ChartQA_TEST':
        'https://opencompass.openxlab.space/utils/VLMEval/ChartQA_TEST.tsv',
        'GQA_TestDev_Balanced':
        'https://opencompass.openxlab.space/utils/VLMEval/GQA_TestDev_Balanced.tsv',
    }

    DATASET_MD5 = {
        'OCRVQA_TEST': 'ca46a6d74b403e9d6c0b670f6fc00db9',
        'OCRVQA_TESTCORE': 'c5239fe77db8bdc1f2ad8e55e0d1fe97',
        'TextVQA_VAL': 'b233b31f551bbf4056f2f955da3a92cd',
        'DocVQA_VAL': 'd5ee77e1926ff10690d469c56b73eabf',
        'DocVQA_TEST': '6a2f28cac26ef2d3447374e8c6f6c8e9',
        'InfoVQA_VAL': '2342e9c225222f0ef4dec545ebb126fe',
        'InfoVQA_TEST': 'df535bf51b88dc9718252c34131a6227',
        'ChartQA_TEST': 'c902e0aa9be5582a7aad6dcf52734b42',
        'GQA_TestDev_Balanced': '99b62f22e224d9b2f32dcbe41359d1c9',
    }

    def build_prompt(self, line):
        msgs = super().build_prompt(line)
        assert msgs[-1]['type'] == 'text'
        msgs[-1][
            'value'] += '\nAnswer the question using a single word or phrase.'
        return msgs

    # It returns a DataFrame
    def evaluate(self, eval_file, **judge_kwargs):
        from .utils.vqa_eval import hit_calculate, process_line

        data = load(eval_file)
        dataset = self.dataset_name
        assert 'answer' in data and 'prediction' in data
        data['prediction'] = [str(x) for x in data['prediction']]
        data['answer'] = [str(x) for x in data['answer']]
        lt = len(data)
        pool = mp.Pool(16)
        lines = [data.iloc[i] for i in range(lt)]
        if listinstr(['TextVQA'], dataset):
            res = pool.map(partial(process_line, method='vqa_score'), lines)
        elif listinstr(['ChartQA'], dataset):
            res = pool.map(partial(process_line, method='relaxed_accuracy'),
                           lines)
        elif listinstr(['OCRVQA', 'GQA'], dataset):
            res = pool.map(partial(process_line, method='accuracy'), lines)
        elif listinstr(['DocVQA', 'InfoVQA'], dataset):
            res = pool.map(partial(process_line, method='anls'), lines)
        else:  # default using vqa_score to calculate score
            res = pool.map(process_line, lines)
        hit = hit_calculate(res, dataset)
        ret = dict()
        if 'split' in data:
            splits = set(data['split'])
            for sp in splits:
                sub = [r for l, r in zip(lines, res) if l['split'] == sp]
                # [np.mean(x['match']) >= full_score_weight for x in sub]
                hit = hit_calculate(sub, dataset)
                ret[sp] = np.mean(hit) * 100
            sub = [r for l, r in zip(lines, res)]
            hit = hit_calculate(sub, dataset)
            ret['Overall'] = np.mean(hit) * 100
        else:
            ret['Overall'] = np.mean(hit) * 100
            if 'category' in data:
                cates = list(set(data['category']))
                cates.sort()
                for c in cates:
                    sub = [r for l, r in zip(lines, res) if l['category'] == c]
                    # [np.mean(x['match']) >= full_score_weight for x in sub]
                    hit = hit_calculate(sub, dataset)
                    ret[c] = np.mean(hit) * 100
        ret = d2df(ret)
        ret.round(2)

        suffix = eval_file.split('.')[-1]
        result_file = eval_file.replace(f'.{suffix}', '_acc.csv')
        dump(ret, result_file)
        return ret


class VizWiz(ImageBaseDataset):
    TYPE = 'VQA'
    DATASET_URL = {
        'VizWiz': 'https://opencompass.openxlab.space/utils/VLMEval/VizWiz.tsv'
    }
    DATASET_MD5 = {'VizWiz': 'fa4ac4164467563ed2fac6eac6631bd0'}

    @classmethod
    def evaluate(self, eval_file, **judge_kwargs):
        from .utils.vqa_eval import hit_calculate, process_line

        suffix = eval_file.split('.')[-1]
        result_file = eval_file.replace(f'.{suffix}', '_acc.csv')

        if not osp.exists(result_file):
            data = load(eval_file)
            assert 'answers' in data and 'prediction' in data
            data['prediction'] = [str(x) for x in data['prediction']]
            data['answer'] = [str(x) for x in data['answers']]

            lt = len(data)
            pool = mp.Pool(16)
            lines = [data.iloc[i] for i in range(lt)]
            res = pool.map(process_line, lines)

            hit = hit_calculate(res, 'VizWiz')
            ret = dict()

            ret['Overall'] = np.mean(hit) * 100
            ret = d2df(ret)
            ret.round(2)

            dump(ret, result_file)

        retz = pd.read_csv(result_file)
        return retz


class OCRBench(ImageBaseDataset):
    TYPE = 'VQA'
    DATASET_URL = {
        'OCRBench':
        'https://opencompass.openxlab.space/utils/VLMEval/OCRBench.tsv',
        # For internal test only
        'OCRBench_MINI':
        'https://opencompass.openxlab.space/utils/TEST/OCRBench_MINI.tsv'
    }
    DATASET_MD5 = {'OCRBench': 'e953d98a987cc6e26ef717b61260b778'}

    # It returns a dictionary
    @classmethod
    def evaluate(self, eval_file, **judge_kwargs):
        OCRBench_score = {
            'Regular Text Recognition': 0,
            'Irregular Text Recognition': 0,
            'Artistic Text Recognition': 0,
            'Handwriting Recognition': 0,
            'Digit String Recognition': 0,
            'Non-Semantic Text Recognition': 0,
            'Scene Text-centric VQA': 0,
            'Doc-oriented VQA': 0,
            'Key Information Extraction': 0,
            'Handwritten Mathematical Expression Recognition': 0,
        }

        data = load(eval_file)
        lt = len(data)
        lines = [data.iloc[i] for i in range(lt)]
        for i in tqdm(range(len(lines))):
            line = lines[i]
            predict = str(line['prediction'])
            answers = eval(line['answer'])
            category = line['category']
            if category == 'Handwritten Mathematical Expression Recognition':
                for j in range(len(answers)):
                    answer = answers[j].strip().replace('\n',
                                                        ' ').replace(' ', '')
                    predict = predict.strip().replace('\n',
                                                      ' ').replace(' ', '')
                    if answer in predict:
                        OCRBench_score[category] += 1
                        break
            else:
                for j in range(len(answers)):
                    answer = answers[j].lower().strip().replace('\n', ' ')
                    predict = predict.lower().strip().replace('\n', ' ')
                    if answer in predict:
                        OCRBench_score[category] += 1
                        break

        final_score_dict = {}
        final_score_dict['Text Recognition'] = \
            (OCRBench_score['Regular Text Recognition'] + OCRBench_score['Irregular Text Recognition']
             + OCRBench_score['Artistic Text Recognition'] + OCRBench_score['Handwriting Recognition']
             + OCRBench_score['Digit String Recognition'] + OCRBench_score['Non-Semantic Text Recognition'])
        final_score_dict['Scene Text-centric VQA'] = OCRBench_score[
            'Scene Text-centric VQA']
        final_score_dict['Doc-oriented VQA'] = OCRBench_score[
            'Doc-oriented VQA']
        final_score_dict['Key Information Extraction'] = OCRBench_score[
            'Key Information Extraction']
        final_score_dict['Handwritten Mathematical Expression Recognition'] = \
            (OCRBench_score['Handwritten Mathematical Expression Recognition'])
        final_score_dict['Final Score'] = \
            (final_score_dict['Text Recognition'] + final_score_dict['Scene Text-centric VQA']
             + final_score_dict['Doc-oriented VQA'] + final_score_dict['Key Information Extraction']
             + final_score_dict['Handwritten Mathematical Expression Recognition'])
        final_score_dict['Final Score Norm'] = (
            float(final_score_dict['Final Score']) / 10)
        score_pth = eval_file.replace('.xlsx', '_score.json')
        dump(final_score_dict, score_pth)
        return final_score_dict


class MathVista(ImageBaseDataset):
    TYPE = 'VQA'
    DATASET_URL = {
        'MathVista_MINI':
        'https://opencompass.openxlab.space/utils/VLMEval/MathVista_MINI.tsv'
    }
    DATASET_MD5 = {'MathVista_MINI': 'f199b98e178e5a2a20e7048f5dcb0464'}

    # It returns a DataFrame
    @classmethod
    def evaluate(self, eval_file, **judge_kwargs):
        from .utils.mathvista import MathVista_auxeval, MathVista_acc

        model = judge_kwargs['model']
        suffix = eval_file.split('.')[-1]
        storage = eval_file.replace(f'.{suffix}', f'_{model}.xlsx')
        tmp_file = eval_file.replace(f'.{suffix}', f'_{model}.pkl')
        nproc = judge_kwargs.pop('nproc', 4)

        if not osp.exists(storage):
            data = load(eval_file)
            model = build_judge(max_tokens=128, **judge_kwargs)
            assert model.working(), 'MathVista evaluation requires a working OPENAI API\n' + DEBUG_MESSAGE
            lt = len(data)
            lines = [data.iloc[i] for i in range(lt)]
            tups = [(model, line) for line in lines]
            indices = [line['index'] for line in lines]

            ans = {}
            if osp.exists(tmp_file):
                ans = load(tmp_file)
            tups = [x for x, i in zip(tups, indices) if i not in ans]
            indices = [i for i in indices if i not in ans]

            if len(indices):
                new_results = track_progress_rich(
                    MathVista_auxeval,
                    tups,
                    nproc=nproc,
                    chunksize=nproc,
                    keys=indices,
                    save=tmp_file,
                )
                ans = load(tmp_file)
                for k, v in zip(indices, new_results):
                    assert k in ans
                    assert ans[k]['log'] == v['log'] and ans[k]['res'] == v[
                        'res']

            data['res'] = [ans[idx]['res'] for idx in data['index']]
            data['log'] = [ans[idx]['log'] for idx in data['index']]
            dump(data, storage)

        score = MathVista_acc(storage)
        score_pth = storage.replace('.xlsx', '_score.csv')
        dump(score, score_pth)
        return score


class MathVerse(ImageBaseDataset):
    TYPE = 'VQA'
    DATASET_URL = {
        'MathVerse_MINI':
        'http://opencompass.openxlab.space/utils/benchmarks/MathVerse/MathVerse_MINIV.tsv',  # noqa
        'MathVerse_MINI_Vision_Only':
        'http://opencompass.openxlab.space/utils/benchmarks/MathVerse/MathVerse_MINIVOnly.tsv',  # noqa
        'MathVerse_MINI_Vision_Only_cot':
        'http://opencompass.openxlab.space/utils/benchmarks/MathVerse/MathVerse_MINIVOnly.tsv',  # noqa
        'MathVerse_MINI_Vision_Dominant':
        'http://opencompass.openxlab.space/utils/benchmarks/MathVerse/MathVerse_MINIVDom.tsv',  # noqa
        'MathVerse_MINI_Vision_Intensive':
        'http://opencompass.openxlab.space/utils/benchmarks/MathVerse/MathVerse_MINIVInt.tsv',  # noqa
        'MathVerse_MINI_Text_Lite':
        'http://opencompass.openxlab.space/utils/benchmarks/MathVerse/MathVerse_MINITLite.tsv',  # noqa
        'MathVerse_MINI_Text_Dominant':
        'http://opencompass.openxlab.space/utils/benchmarks/MathVerse/MathVerse_MINITDom.tsv',  # noqa
    }
    DATASET_MD5 = {
        'MathVerse_MINI': '5017caca32b7fa110c350a1bea861b65',
        'MathVerse_MINI_Vision_Only': '68a11d4680014ac881fa37adeadea3a4',
        'MathVerse_MINI_Vision_Only_cot': '68a11d4680014ac881fa37adeadea3a4',
        'MathVerse_MINI_Vision_Dominant': 'b8fb63852d261ab2aaefba29cc2414d3',
        'MathVerse_MINI_Vision_Intensive': '01cbd35be202bb0c4873a4186a63bc19',
        'MathVerse_MINI_Text_Lite': '19e4b13bdd30b89a03b2e358bcfefa04',
        'MathVerse_MINI_Text_Dominant': '4f5cd2fa6630ea00bb11d6fde1f6fe6a',
    }

    # Given one data record, return the built prompt (a multi-modal message), can override
    def build_prompt(self, line):
        if isinstance(line, int):
            line = self.data.iloc[line]

        if self.meta_only:
            tgt_path = toliststr(line['image_path'])
        else:
            tgt_path = self.dump_image(line)
        if 'cot' in self.dataset_name:
            question = line['query_cot']
        else:
            question = line['question']

        msgs = []
        if isinstance(tgt_path, list):
            msgs.extend([dict(type='image', value=p) for p in tgt_path])
        else:
            msgs = [dict(type='image', value=tgt_path)]
        msgs.append(dict(type='text', value=question))
        return msgs

    # It returns a DataFrame
    @classmethod
    def evaluate(self, eval_file, **judge_kwargs):
        from .utils.mathverse import MathVerse_auxeval_extract, MathVerse_auxeval_score, MathVerse_acc

        model = judge_kwargs['model']
        suffix = eval_file.split('.')[-1]
        storage_extract = eval_file.replace(f'.{suffix}', f'_{model}_extract.xlsx')
        tmp_file_extract = eval_file.replace(f'.{suffix}', f'_{model}_extract.pkl')
        storage_score = eval_file.replace(f'.{suffix}', f'_{model}_score.xlsx')
        tmp_file_score = eval_file.replace(f'.{suffix}', f'_{model}_score.pkl')
        nproc = judge_kwargs.pop('nproc', 4)
        # stage1: extract the answer
        if not osp.exists(storage_extract):
            data = load(eval_file)
            model = build_judge(max_tokens=128, **judge_kwargs)
            assert model.working(), 'MathVerse evaluation requires a working OPENAI API\n' + DEBUG_MESSAGE
            lt = len(data)
            lines = [data.iloc[i] for i in range(lt)]
            tups = [(model, line) for line in lines]
            indices = [line['index'] for line in lines]

            ans = {}
            if osp.exists(tmp_file_extract):
                ans = load(tmp_file_extract)
            tups = [x for x, i in zip(tups, indices) if i not in ans]
            indices = [i for i in indices if i not in ans]

            if len(indices):
                new_results = track_progress_rich(
                    MathVerse_auxeval_extract,
                    tups,
                    nproc=nproc,
                    chunksize=nproc,
                    keys=indices,
                    save=tmp_file_extract,
                )
                ans = load(tmp_file_extract)
                for k, v in zip(indices, new_results):
                    assert k in ans
                    assert ans[k]['log_extract'] == v['log_extract'] and ans[
                        k]['extract'] == v['extract']

            data['extract'] = [ans[idx]['extract'] for idx in data['index']]
            data['log_extract'] = [
                ans[idx]['log_extract'] for idx in data['index']
            ]
            dump(data, storage_extract)

        # stage2: score the answer
        if not osp.exists(storage_score):
            data = load(storage_extract)
            model = build_judge(max_tokens=128, **judge_kwargs)
            assert model.working(), 'MathVerse evaluation requires a working OPENAI API\n' + DEBUG_MESSAGE
            lt = len(data)
            lines = [data.iloc[i] for i in range(lt)]
            tups = [(model, line) for line in lines]
            indices = [line['index'] for line in lines]

            ans = {}
            if osp.exists(tmp_file_score):
                ans = load(tmp_file_score)
            tups = [x for x, i in zip(tups, indices) if i not in ans]
            indices = [i for i in indices if i not in ans]

            if len(indices):
                new_results = track_progress_rich(
                    MathVerse_auxeval_score,
                    tups,
                    nproc=nproc,
                    chunksize=nproc,
                    keys=indices,
                    save=tmp_file_score,
                )
                ans = load(tmp_file_score)
                for k, v in zip(indices, new_results):
                    assert k in ans
                    assert ans[k]['log_score'] == v['log_score'] and ans[k][
                        'score'] == v['score']

            data['score'] = [ans[idx]['score'] for idx in data['index']]
            data['log_score'] = [
                ans[idx]['log_score'] for idx in data['index']
            ]
            dump(data, storage_score)

        score = MathVerse_acc(storage_score)
        score_pth = storage_score.replace('.xlsx', '.csv')
        dump(score, score_pth)
        return score


class MathVision(ImageBaseDataset):
    TYPE = 'VQA'
    DATASET_URL = {
        'MathVision':
        'https://opencompass.openxlab.space/utils/VLMEval/MathVision.tsv',
        'MathVision_MINI':
        'https://opencompass.openxlab.space/utils/VLMEval/MathVision_MINI.tsv'
    }
    DATASET_MD5 = {
        'MathVision': '93f6de14f7916e598aa1b7165589831e',
        'MathVision_MINI': '060fe4fa5d868987ce179307bd5f8a33'
    }

    # It returns a DataFrame
    @classmethod
    def evaluate(self, eval_file, **judge_kwargs):
        from .utils.mathv import MATH_V_auxeval, MATH_V_acc

        if 'model' in judge_kwargs:
            model = judge_kwargs['model']
        else:
            model = os.path.basename(os.environ.get('LOCAL_LLM'))
        suffix = eval_file.split('.')[-1]
        storage = eval_file.replace(f'.{suffix}', f'_{model}.xlsx')
        tmp_file = eval_file.replace(f'.{suffix}', f'_{model}.pkl')
        nproc = judge_kwargs.pop('nproc', 4)

        if not osp.exists(storage):
            data = load(eval_file)
            model = build_judge(max_tokens=128, **judge_kwargs)
            assert model.working(), 'MATH-Vision evaluation requires a working OPENAI API\n' + DEBUG_MESSAGE
            lt = len(data)
            lines = [data.iloc[i] for i in range(lt)]
            tups = [(model, line) for line in lines]
            indices = [line['index'] for line in lines]

            ans = {}
            if osp.exists(tmp_file):
                ans = load(tmp_file)
            tups = [x for x, i in zip(tups, indices) if i not in ans]
            indices = [i for i in indices if i not in ans]

            if len(indices):
                new_results = track_progress_rich(
                    MATH_V_auxeval,
                    tups,
                    nproc=nproc,
                    chunksize=nproc,
                    keys=indices,
                    save=tmp_file,
                )
                ans = load(tmp_file)
                for k, v in zip(indices, new_results):
                    assert k in ans
                    assert ans[k]['log'] == v['log'] and ans[k]['res'] == v[
                        'res']

            data['res'] = [ans[idx]['res'] for idx in data['index']]
            data['log'] = [ans[idx]['log'] for idx in data['index']]
            dump(data, storage)

        score = MATH_V_acc(storage)
        score_pth = storage.replace('.xlsx', '_score.csv')
        dump(score, score_pth)
        return score


class Physics_yale(ImageBaseDataset):
    TYPE = 'VQA'
    DATASET_URL = {
        'atomic_dataset':
        'http://opencompass.openxlab.space/utils/benchmarks/physics/atomic_dataset.tsv',
        'electro_dataset':
        'http://opencompass.openxlab.space/utils/benchmarks/physics/electro_dataset.tsv',
        'mechanics_dataset':
        'http://opencompass.openxlab.space/utils/benchmarks/physics/mechanics_dataset.tsv',
        'optics_dataset':
        'http://opencompass.openxlab.space/utils/benchmarks/physics/optics_dataset.tsv',
        'quantum_dataset':
        'http://opencompass.openxlab.space/utils/benchmarks/physics/quantum_dataset.tsv',
        'statistics_dataset':
        'http://opencompass.openxlab.space/utils/benchmarks/physics/statistics_dataset.tsv',
    }
    DATASET_MD5 = {
        'atomic_dataset': 'b927fae6bcc6163b0bd89041e4421c70',
        'electro_dataset': '66db62cdbc468bb003e6d09592b94b59',
        'mechanics_dataset': '11f287a18ccc6227bea15fa89f24de67',
        'optics_dataset': '39ab9028ae4a33c06f78ce8618668172',
        'quantum_dataset': 'd2610f9938ad1e848259ccbcd5ac3acf',
        'statistics_dataset': '78242aa2431a477782b5b3de1c18d633',
    }

    def build_prompt(self, line):
        if isinstance(line, int):
            line = self.data.iloc[line]

        if self.meta_only:
            tgt_path = toliststr(line['image'])
        else:
            tgt_path = self.dump_image(line)

        instruction = (
            "You are a physics expert assistant. Solve the following question step-by-step.\n\n"
            "At the VERY END of your answer, output ONLY the FINAL ANSWER in this format:\n\n"
            "\\[\n\\boxed{your_final_answer_here}\n\\]\n\n"
            " You MUST put the final answer in the \\boxed{} environment.\n"
            " This applies even if the answer is a text explanation like \"The singlet state is lower in energy.\"\n"
            "Do NOT include multiple boxes.\n"
            "Do NOT include \\boxed anywhere else in your reasoning.\n"
            " The box must appear on the last line of the response.\n\n"
            "WARNING: DO NOT forget to include \\boxed{} with the final answer. Responses without it will be considered INVALID.\n\n"  # noqa: E501
            "Example:\n"
            "Question: What is the energy difference between n=2 and n=1 in hydrogen?\n"
            "Answer: The energy levels are E_n = -13.6 / n² (in eV).\n"
            "E_2 = -13.6 / 4 = -3.4 eV\n"
            "E_1 = -13.6 eV\n"
            "ΔE = 13.6 - 3.4 = 10.2 eV\n"
            "\\[\n\\boxed{10.2\\ \\text{eV}}\n\\]\n\n"
            f"Question: {line['question']}\nAnswer:")

        msgs = []
        if isinstance(tgt_path, list):
            msgs.extend([{"type": "image", "value": p} for p in tgt_path])
        else:
            msgs.append({"type": "image", "value": tgt_path})

        msgs.append({"type": "text", "value": instruction})

        return msgs

    @classmethod
    def evaluate(self, eval_file, **judge_kwargs):
        from .utils.physic import PHYSIC_acc, PHYSIC_auxeval

        if 'LOCAL_LLM' in os.environ:
            model = os.path.basename(os.environ.get('LOCAL_LLM'))
            print(f'Using local model as judge model for PHYSICS: {model}')
        else:
            model = judge_kwargs.setdefault('model', 'gpt-4o-mini')
        suffix = eval_file.split('.')[-1]
        storage = eval_file.replace(f'.{suffix}', f'_{model}.xlsx')
        tmp_file = eval_file.replace(f'.{suffix}', f'_{model}.pkl')
        nproc = judge_kwargs.pop('nproc', 4)

        if not osp.exists(storage):
            data = load(eval_file)
            judge_kwargs['max_tokens'] = 4096
            model = build_judge(**judge_kwargs)
            assert model.working(), 'Physics_yale evaluation requires a working OPENAI API\n' + DEBUG_MESSAGE

            lt = len(data)
            lines = [data.iloc[i] for i in range(lt)]
            tups = [(model, line) for line in lines]
            indices = [line['index'] for line in lines]

            ans = {}
            if osp.exists(tmp_file):
                ans = load(tmp_file)
            tups = [x for x, i in zip(tups, indices) if i not in ans]
            indices = [i for i in indices if i not in ans]

            if len(indices):
                new_results = track_progress_rich(
                    PHYSIC_auxeval,
                    tups,
                    nproc=nproc,
                    chunksize=nproc,
                    keys=indices,
                    save=tmp_file,
                )
                ans = load(tmp_file)
                for k, v in zip(indices, new_results):
                    assert k in ans
                    assert ans[k]['log'] == v['log'] and ans[k]['res'] == v[
                        'res']

            data['res'] = [ans[idx]['res'] for idx in data['index']]
            data['log'] = [ans[idx]['log'] for idx in data['index']]
            dump(data, storage)

        score = PHYSIC_acc(storage)
        score_pth = storage.replace('.xlsx', '_score.csv')
        dump(score, score_pth)
        return score


class OlympiadBench(ImageBaseDataset):
    TYPE = 'VQA_ex_prompt'
    DATASET_URL = {
        'OlympiadBench':
        'https://opencompass.openxlab.space/utils/VLMEval/OlympiadBench.tsv',
        'OlympiadBench_EN':
        'https://opencompass.openxlab.space/utils/VLMEval/OlympiadBench_EN.tsv',
        'OlympiadBench_CN':
        'https://opencompass.openxlab.space/utils/VLMEval/OlympiadBench_CN.tsv'
    }
    DATASET_MD5 = {
        'OlympiadBench': '9735ae0f0299eae1e7d07f5a7feab914',
        'OlympiadBench_EN': '5c68e100d394351fc7049f29d4d4efed',
        'OlympiadBench_CN': 'ea01b16788955702c79650c701e5b623'
    }

    def dump_image(self, line):
        os.makedirs(self.img_root, exist_ok=True)

        tgt_path_z = []
        if isinstance(line['image'], list):
            for i in range(len(line['image'])):
                tgt_path = osp.join(self.img_root,
                                    f"{line['index']}--{i + 1}.jpg")
                if not read_ok(tgt_path):
                    decode_base64_to_image_file(line['image'][i], tgt_path)
                tgt_path_z.append(tgt_path)
        else:
            tgt_path = osp.join(self.img_root, f"{line['index']}.jpg")
            if not read_ok(tgt_path):
                decode_base64_to_image_file(line['image'], tgt_path)
            tgt_path_z.append(tgt_path)
        return tgt_path_z

    def build_prompt(self, line):

        from .utils.olympiadbench import get_answer_type_text, make_input

        self.is_chinese = 'zh' in line['source']
        self.is_math = 'maths' in line['source']
        self.is_theorem_proving = 'TP' in line['source']

        if self.is_chinese:
            subject_content = '数学' if self.is_math else '物理'
            if self.is_theorem_proving:
                prompt = (
                    f"以下是中国{subject_content}竞赛中的证明题。请根据题目的要求，运用逻辑推理及常用定理证明题目中的命题。"
                    "证明过程中使用的变量和公式请使用LaTeX格式表示。")
            else:
                answer_type_text = get_answer_type_text(
                    line['answer_type'],
                    is_chinese=True,
                    multiple_answer=line['is_multiple_answer'])
                if line['is_multiple_answer']:
                    multiple_answer_text = '\\boxed{用英文逗号连接的多个答案}'
                else:
                    multiple_answer_text = '\\boxed{答案}'
                unit_text = ''
                if line['unit']:
                    multiple_answer_text += '(单位)'
                    unit_text = '，注意答案的单位不要放在\\boxed{}中'
                prompt = (
                    f'以下是中国{subject_content}竞赛中的解答题{answer_type_text}。请根据题目的要求和所提供的信息计算得出答案。'
                    f'解答过程和结果中使用的变量和公式请使用LaTeX格式表示。请在最后以“所以最终答案是{multiple_answer_text}。”'
                    f'显式给出结果{unit_text}。')
        else:
            subject_content = 'Math' if self.is_math else 'Physics'
            if self.is_theorem_proving:
                prompt = (
                    f'The following is a theorem proving problem from an International {subject_content} competition. '
                    'Please use logical reasoning and common theorems to prove the proposition in the problem '
                    'according to the given requirements. '
                    'Please use LaTeX format to represent the variables and formulas used in the proof.'
                )
            else:
                if line['is_multiple_answer']:
                    multiple_answer_text = '\\boxed{multiple answers connected with commas}'
                else:
                    multiple_answer_text = '\\boxed{answer}'
                unit_text = ''
                if line['unit']:
                    multiple_answer_text += '(unit)'
                    unit_text = ', note that the unit of the answer should not be included in \\boxed{}'
                answer_type_text = get_answer_type_text(
                    line['answer_type'],
                    is_chinese=False,
                    multiple_answer=line['is_multiple_answer'])
                prompt = (
                    f'The following is an open-ended problem from an International {subject_content} competition. '
                    f'{answer_type_text}Please calculate the answer according to the given requirements and '
                    'the information provided. Please use LaTeX format to represent the variables and formulas '
                    'used in the solution process and results. Please end your solution with "So the final answer '
                    f'is {multiple_answer_text}." and give the result explicitly{unit_text}.'
                )

        if self.is_math:
            input = make_input(prompt, line['question'])
        else:
            if 'context' in line.keys() and str(
                    line['context']) != 'nan':  # cannot be null
                input = make_input(prompt,
                                   line['context'] + '\n' + line['question'])
            else:
                input = make_input(prompt, line['question'])

        ret = [dict(type='text', value=input)]
        tgt_path = self.dump_image(line)

        ret.extend([dict(type='image', value=s) for s in tgt_path])

        return ret

    @classmethod
    def evaluate(self, eval_file, **judge_kwargs):
        from .utils.olympiadbench import MathJudger, extract_answer
        judger = MathJudger()

        suffix = eval_file.split('.')[-1]
        name_str1 = 'judge'
        name_str2 = 'score'
        result_file = eval_file.replace(f'.{suffix}',
                                        f'_{name_str1}_result.xlsx')
        score_file = eval_file.replace(f'.{suffix}',
                                       f'_{name_str2}_result.csv')

        if not osp.exists(result_file):
            data = load(eval_file)
            scorez = []

            for i in tqdm(data.iterrows()):
                line = i[1]
                model_answer = line['prediction']
                is_chinese = 'zh' in line['source']
                model_answer = extract_answer(is_chinese,
                                              model_answer,
                                              is_deepseek=False)
                answer_type = line['answer_type']

                final_answer = line['final_answer'][2:-2]

                if str(answer_type) != 'nan' and 'Tuple' in answer_type:
                    judge_result = judger.judge(model_answer, final_answer)
                else:
                    if str(line['error']) != 'nan':
                        if ',' in line['error']:
                            precisions = line['error'].split(',')
                            precisions = [
                                float(p) if p else 1e-8 for p in precisions
                            ]
                            judge_result = judger.judge(
                                model_answer, final_answer, precisions)
                        else:
                            precision = float(line['error'])
                            judge_result = judger.judge(
                                model_answer, final_answer, precision)
                    else:
                        judge_result = judger.judge(model_answer, final_answer)
                scorez.append(judge_result)

            data['score'] = scorez
            dump(data, result_file)

        judge_file = load(result_file)

        if not osp.exists(score_file):
            name_list = [
                'OE_MM_maths_en_COMP', 'OE_MM_maths_zh_CEE',
                'OE_MM_maths_zh_COMP', 'OE_MM_physics_en_COMP',
                'OE_MM_physics_zh_CEE', 'OE_TO_maths_en_COMP',
                'OE_TO_maths_zh_CEE', 'OE_TO_maths_zh_COMP',
                'OE_TO_physics_en_COMP', 'OE_TO_physics_zh_CEE'
            ]

            sample_list = [[] for _ in range(len(name_list))]
            for i in judge_file.iterrows():
                line = i[1]
                for j in range(len(name_list)):
                    if line['source'] == name_list[j]:
                        sample_list[j].append(line['score'])

            acc_dict = {}
            correct_list = []

            # fine-grained
            for i in range(len(name_list)):
                correct_num = 0
                for j in sample_list[i]:
                    if j:
                        correct_num += 1
                correct_list.append(correct_num)
                acc = 100 * correct_num / len(sample_list[i])
                acc_dict[name_list[i]] = [acc]

            # 4 grained
            labela = ['zh', 'en']
            labelb = ['maths', 'physics']

            grain_list = [[x, y] for x in labela for y in labelb]
            for j in grain_list:
                dict_name = j[0] + "_" + j[1]
                correct_num = 0
                full_num = 0
                for i in range(len(name_list)):
                    if all(k in name_list[i] for k in j):
                        correct_num += correct_list[i]
                        full_num += len(sample_list[i])
                acc = 100 * correct_num / full_num
                acc_dict[dict_name] = [acc]

            # 2 grained
            grain_list = ['maths', 'physics']
            for j in grain_list:
                dict_name = j
                correct_num = 0
                full_num = 0
                for i in range(len(name_list)):
                    if j in name_list[i]:
                        correct_num += correct_list[i]
                        full_num += len(sample_list[i])
                acc = 100 * correct_num / full_num
                acc_dict[dict_name] = [acc]

            # AVG
            correct_num = sum(correct_list)
            acc = 100 * correct_num / len(judge_file)
            acc_dict['AVG'] = [acc]

            acc_pd = pd.DataFrame(acc_dict)
            acc_pd.to_csv(score_file, index=False, encoding='gbk')

        accdz = pd.read_csv(score_file)
        return accdz


class LogicVista(ImageBaseDataset):
    TYPE = 'VQA'
    DATASET_URL = {
        'LogicVista':
        'https://opencompass.openxlab.space/utils/VLMEval/LogicVista.tsv'
    }
    DATASET_MD5 = {'LogicVista': '41c5d33adf33765c399e0e6ae588c061'}

    def evaluate(self, eval_file, **judge_kwargs):
        from .utils.logicvista import LogicVista_auxeval, evaluate_logicvista

        # model = judge_kwargs['model']
        model = judge_kwargs.get('model', 'exact_matching')
        assert model in [
            'exact_matching', 'gpt-4-0125', 'gpt-4-turbo', 'gpt-4o-mini'
        ], model
        name_str_map = {
            'gpt-4-0125': 'gpt4',
            'gpt-4-turbo': 'gpt4-turbo',
            'gpt-4o-mini': 'gpt4o-mini'
        }
        name_str = name_str_map[model] if model in name_str_map else model

        if model == 'exact_matching':
            model = None
        elif gpt_key_set():
            model = build_judge(**judge_kwargs)
            if not model.working():
                warnings.warn(
                    'OPENAI API is not working properly, will use exact matching for evaluation'
                )
                warnings.warn(DEBUG_MESSAGE)
                model = None
        else:
            warnings.warn(
                'OPENAI_API_KEY is not set properly, will use exact matching for evaluation'
            )
            model = None

        suffix = eval_file.split('.')[-1]
        storage = eval_file.replace(f'.{suffix}', f'_{name_str}.xlsx')
        tmp_file = eval_file.replace(f'.{suffix}', f'_{name_str}.pkl')
        nproc = judge_kwargs.pop('nproc', 4)

        if not osp.exists(storage) and model is not None:
            data = load(eval_file)
            model = build_judge(max_tokens=128, **judge_kwargs)
            assert model.working(), 'LogicVista evaluation requires a working OPENAI API\n' + DEBUG_MESSAGE
            lt = len(data)
            lines = [data.iloc[i] for i in range(lt)]
            tups = [(model, line) for line in lines]
            indices = [line['index'] for line in lines]

            ans = {}
            if osp.exists(tmp_file):
                ans = load(tmp_file)
            tups = [x for x, i in zip(tups, indices) if i not in ans]
            indices = [i for i in indices if i not in ans]

            if len(indices):
                new_results = track_progress_rich(
                    LogicVista_auxeval,
                    tups,
                    nproc=nproc,
                    chunksize=nproc,
                    keys=indices,
                    save=tmp_file,
                )
                ans = load(tmp_file)
                for k, v in zip(indices, new_results):
                    assert k in ans
                    assert ans[k]['log'] == v['log'] and ans[k]['res'] == v[
                        'res'] and ans[k]['hit'] == v['hit']

            data['res'] = [ans[idx]['res'] for idx in data['index']]
            data['log'] = [ans[idx]['log'] for idx in data['index']]
            data['hit'] = [ans[idx]['hit'] for idx in data['index']]

            dump(data, storage)
        if osp.exists(storage):
            accuracy_scores = evaluate_logicvista(storage)
            score_pth = storage.replace('.xlsx', '_score.csv')
            dump(accuracy_scores, score_pth)

            return accuracy_scores


class MME_CoT(ImageBaseDataset):
    TYPE = 'VQA'
    DATASET_URL = {
        'MME_CoT_TEST':
        'https://huggingface.co/datasets/CaraJ/MME-CoT_VLMEvalKit/resolve/main/MME-CoT.tsv'  # noqa
    }
    DATASET_MD5 = {
        'MME_CoT_TEST': 'a612dee0f2d702e01fe50267201302e0',
    }

    def split_MME_CoT(self, msgs):
        text, images = None, []

        # Separate images and text from msgs
        for s in msgs:
            if s['type'] == 'image':
                images.append(s['value'])
            elif s['type'] == 'text':
                assert text is None  # Ensure only one text entry is expected
                text = s['value']

        # Split text by <image> tags
        text_segs = text.split('<image>')

        # Initialize the segments list
        segs = []
        # Iterate through the text segments and images
        for i, seg in enumerate(text_segs):
            # Append the image if this is not the first segment and there are still images left
            if i > 0 and i - 1 < len(images):
                segs.append(dict(type='image', value=images[i - 1]))
            # Append the text segment (if it's non-empty)
            if len(seg.strip()) > 0:
                segs.append(dict(type='text', value=seg))

        return segs

    def dump_image(self, line):
        os.makedirs(self.img_root, exist_ok=True)

        if 'image' in line:
            if isinstance(line['image'], list):
                tgt_path = []
                if 'image_path' in line:
                    image_path_list = line['image_path']
                else:
                    image_path_list = [
                        f"{line['index']}--{i + 1}.jpg"
                        for i in range(len(line['image']))
                    ]
                for img, im_name in zip(line['image'], image_path_list):
                    path = osp.join(self.img_root, im_name)
                    if not read_ok(path):
                        decode_base64_to_image_file(img, path)
                    tgt_path.append(path)
            else:
                tgt_path = osp.join(self.img_root, f"{line['index']}.jpg")
                if not read_ok(tgt_path):
                    decode_base64_to_image_file(line['image'], tgt_path)
                tgt_path = [tgt_path]
        else:
            assert 'image_path' in line
            tgt_path = toliststr(line['image_path'])

        return tgt_path

    def build_prompt(self, line):

        if isinstance(line, int):
            line = self.data.iloc[line]

        tgt_path = self.dump_image(line)

        prompt = line['question']

        options = {
            cand: line[cand]
            for cand in string.ascii_uppercase
            if cand in line and not pd.isna(line[cand])
        }
        prompt = prompt + '\n' + '\n'.join(
            [f'{key}. {item}' for key, item in options.items()])

        # add cot prompt
        if os.environ.get('USE_COT_PROMPT', '1') == '1':
            prompt += "\nPlease generate a step by step answer, include all your intermediate reasoning process, and provide the final answer at the end."  # noqa: E501
        else:
            prompt += "\nPlease directly provide the final answer without any other output."

        msgs = []
        if isinstance(tgt_path, list):
            msgs.extend([dict(type='image', value=p) for p in tgt_path])
        else:
            msgs = [dict(type='image', value=tgt_path)]
        msgs.append(dict(type='text', value=prompt))

        msgs = self.split_MME_CoT(msgs)
        return msgs

    # It returns a DataFrame
    @classmethod
    def evaluate(self, eval_file, **judge_kwargs):
        print(
            "\033[1;31;40m"
            "[MME-CoT Evaluation]: Please refer to the official repository for evaluation: https://github.com/CaraJ7/MME-CoT/tree/main"  # noqa: E501
            "\033[0m")
        dummy_result = dict(dummy_result=0)
        return pd.DataFrame(dummy_result, index=[0])


class LLaVABench(ImageBaseDataset):
    TYPE = 'VQA'
    DATASET_URL = {
        'LLaVABench':
        'https://opencompass.openxlab.space/utils/VLMEval/LLaVABench.tsv'
    }
    DATASET_MD5 = {'LLaVABench': 'd382a093f749a697820d3dadd61c8428'}

    # It returns a DataFrame
    @classmethod
    def evaluate(self, eval_file, **judge_kwargs):
        from .utils.llavabench import (
            build_prompt,
            LLaVABench_atomeval,
            LLaVABench_score,
        )

        suffix = '.' + eval_file.split('.')[-1]
        record_file = eval_file.replace(suffix, '_openai_result' + suffix)
        score_file = eval_file.replace(suffix, '_score.csv')
        nproc = judge_kwargs.pop('nproc', 4)
        system_prompt = 'You are a helpful and precise assistant for checking the quality of the answer.'

        if not osp.exists(record_file):
            data = load(eval_file)
            lines = [data.iloc[i] for i in range(len(data))]
            model = build_judge(temperature=0.2,
                                system_prompt=system_prompt,
                                **judge_kwargs)
            assert model.working(), 'LLaVABench evaluation requires a working OPENAI API\n' + DEBUG_MESSAGE

            prompts = [build_prompt(line) for line in lines]
            tups = [(model, prompt) for prompt in prompts]
            scores = track_progress_rich(LLaVABench_atomeval,
                                         tups,
                                         nproc=nproc,
                                         chunksize=nproc)
            data['gpt4_score'] = [x[0] for x in scores]
            data['score'] = [x[1] for x in scores]
            dump(data, record_file)

        data = load(record_file)
        ret = LLaVABench_score(data).round(1)
        dump(ret, score_file)
        return ret


class VGRPBench(ImageBaseDataset):
    TYPE = 'VQA'

    DATASET_URL = {
        'VGRPBench':
        'https://huggingface.co/datasets/VGRP-Bench/VGRP-Bench/resolve/main/data/vgrpbench_dataset_easy_100_samples.tsv'
    }  # noqa: E501

    @classmethod
    def evaluate(self, eval_file, **judge_kwargs):
        print("VGRPBench evaluation")

        from .utils.vgrpbench.evaluation import (
            build_prompt,
            VGRPBench_atomeval,
            VGRPBench_score,
            VGRPBench_get_system_prompt,
        )

        suffix = '.' + eval_file.split('.')[-1]
        record_file = eval_file.replace(suffix, '_openai_result' + suffix)
        score_file = eval_file.replace(suffix, '_score.csv')

        nproc = judge_kwargs.pop('nproc', 4)

        if not osp.exists(record_file):
            data = load(eval_file)
            lines = [data.iloc[i] for i in range(len(data))]

            system_prompts = [
                VGRPBench_get_system_prompt(line) for line in lines
            ]

            models = [
                build_judge(temperature=0.0,
                            system_prompt=system_prompt,
                            **judge_kwargs) for system_prompt in system_prompts
            ]

            prompts = [build_prompt(line) for line in lines]

            tups = [(model, prompt, line)
                    for model, prompt, line in zip(models, prompts, lines)]

            # Original parallel processing
            scores = track_progress_rich(VGRPBench_atomeval,
                                         tups,
                                         nproc=nproc,
                                         chunksize=nproc)

            data['perception_correct'] = [
                x['perception_correct'] for x in scores
            ]
            data['answer_correct'] = [x['answer_correct'] for x in scores]
            data['number_of_samples'] = [
                x['number_of_samples'] for x in scores
            ]
            dump(data, record_file)

        data = load(record_file)

        ret = VGRPBench_score(data).round(1)
        dump(ret, score_file)

        return ret


class MMVet(ImageBaseDataset):
    TYPE = 'VQA'
    DATASET_URL = {
        'MMVet':
        'https://opencompass.openxlab.space/utils/VLMEval/MMVet.tsv',
        'MMVet_Hard':
        'http://opencompass.openxlab.space/utils/VLMEval/MMVet_Hard.tsv'
    }
    DATASET_MD5 = {
        'MMVet': '748aa6d4aa9d4de798306a63718455e3',
        'MMVet_Hard': '63a598819a936a2e77c410a78a21ff16'
    }

    # It returns a DataFrame
    @classmethod
    def evaluate(self, eval_file, **judge_kwargs):
        from .utils.mmvet import MMVet_auxeval, MMVet_acc

        suffix = eval_file.split('.')[-1]
        model = judge_kwargs['model']
        storage = eval_file.replace(f'.{suffix}', f'_{model}.xlsx')
        tmp_file = eval_file.replace(f'.{suffix}', f'_{model}.pkl')
        nproc = judge_kwargs.pop('nproc', 4)
        if not osp.exists(storage):
            data = load(eval_file)
            model = build_judge(max_tokens=3, **judge_kwargs)
            assert model.working(), 'MMVet evaluation requires a working OPENAI API\n' + DEBUG_MESSAGE

            lt = len(data)
            lines = [data.iloc[i] for i in range(lt)]
            tups = [(model, line) for line in lines]
            indices = [line['index'] for line in lines]

            ans = load(tmp_file) if osp.exists(tmp_file) else {}
            tups = [x for x, i in zip(tups, indices) if i not in ans]
            indices = [i for i in indices if i not in ans]

            if len(indices):
                new_results = track_progress_rich(
                    MMVet_auxeval,
                    tups,
                    nproc=nproc,
                    chunksize=nproc,
                    keys=indices,
                    save=tmp_file,
                )
                ans = load(tmp_file)
                for k, v in zip(indices, new_results):
                    assert k in ans
                    assert ans[k]['log'] == v['log'] and ans[k]['score'] == v[
                        'score']
            data['score'] = [ans[idx]['score'] for idx in data['index']]
            data['log'] = [ans[idx]['log'] for idx in data['index']]
            dump(data, storage)

        score, score_fine = MMVet_acc(storage)
        score_pth = storage.replace('.xlsx', '_score.csv')
        score_fine_pth = storage.replace('.xlsx', '_score_fine.csv')
        dump(score, score_pth)
        dump(score_fine, score_fine_pth)
        return score


class MTVQADataset(ImageBaseDataset):
    TYPE = 'VQA'
    DATASET_URL = {
        'MTVQA_TEST':
        'https://opencompass.openxlab.space/utils/VLMEval/MTVQA_TEST.tsv'
    }
    DATASET_MD5 = {'MTVQA_TEST': 'd87c17dbab934b7cd89c0a3c1c5657f4'}

    @classmethod
    def evaluate(self, eval_file, **judge_kwargs):
        data = load(eval_file)
        assert 'answer' in data and 'prediction' in data and 'category' in data
        data['prediction'] = [str(x) for x in data['prediction']]
        data['answer'] = [str(x) for x in data['answer']]
        if 'split' in data:
            assert np.all([x.lower() == 'test' for x in data['split']
                           ]), 'We only support MTVQA_TEST for now. '
        lt = len(data)
        category_scores = defaultdict(list)
        for i in range(lt):
            line = data.iloc[i]
            ans = line['answer'].strip().lower().replace('.', '')
            pred = line['prediction'].strip().lower().replace('.', '')
            cate = line['category']
            score = 1.0 if ans in pred else 0.0
            category_scores[cate].append(score)
            category_scores['Average'].append(score)
        # Calculate the average score for each category, the score is normalized to [0, 100]
        category_averages = {
            category: np.mean(scores) * 100
            for category, scores in category_scores.items()
        }

        suffix = eval_file.split('.')[-1]
        result_file = eval_file.replace(f'.{suffix}', '_acc.json')
        dump(category_averages, result_file)

        return category_averages

    # MT-VQA adopts a custom prompt
    def build_prompt(self, line):
        msgs = super().build_prompt(line)
        assert sum([x['type'] == 'text' for x in msgs]) == 1
        for item in msgs:
            if item['type'] == 'text':
                item[
                    'value'] += '\nAnswer the question using a word or phrase in the language of the question.'
        return msgs


class WildDocBenchmark(ImageBaseDataset):
    TYPE = 'VQA'
    DATASET_URL = {
        'WildDoc':
        "https://huggingface.co/datasets/jingqun/wilddoc-vlmeval/resolve/main/WildDoc.tsv"
    }
    DATASET_MD5 = {
        'WildDoc': '7b9a95e7ae26dad58be05685f59867aa',
    }

    def evaluate(self, eval_file, **judge_kwargs):
        import pandas as pd

        data = load(eval_file)
        DocVQA_df = pd.DataFrame(columns=data.columns)
        CharQA_df = pd.DataFrame(columns=data.columns)
        TableVQA_df = pd.DataFrame(columns=data.columns)

        for i in range(len(data)):
            line = data.iloc[i]
            benchmark_name = line["index"].split("-")[0]
            if benchmark_name == "DocVQA":
                DocVQA_df = pd.concat(
                    [DocVQA_df, pd.DataFrame([line])], ignore_index=True)
            elif benchmark_name == "ChartQA":
                CharQA_df = pd.concat(
                    [CharQA_df, pd.DataFrame([line])], ignore_index=True)
            elif benchmark_name == "TableVQA":
                TableVQA_df = pd.concat(
                    [TableVQA_df, pd.DataFrame([line])], ignore_index=True)
            else:
                raise ValueError(f"Unknown benchmark name {benchmark_name}")

        # calculate three subset separately
        from .utils.vqa_eval import hit_calculate, process_line_WildDoc, calculate_consistency_WildDoc, calculate_overall_accuracy_WildDoc  # noqa: E501

        # 1. DocVQA
        data = DocVQA_df
        assert 'answer' in data and 'prediction' in data
        data['prediction'] = [str(x) for x in data['prediction']]
        data['answer'] = [str(x) for x in data['answer']]
        lt = len(data)
        pool = mp.Pool(16)
        lines = [data.iloc[i] for i in range(lt)]
        DocVQA_res = pool.map(partial(process_line_WildDoc, method='anls'),
                              lines)
        hit = hit_calculate(DocVQA_res, "DocVQA")
        DocVQA_overall = np.mean(hit) * 100
        DocVQA_consistency_score = calculate_consistency_WildDoc(DocVQA_res)

        # 2. ChartQA
        data = CharQA_df
        assert 'answer' in data and 'prediction' in data
        data['prediction'] = [str(x) for x in data['prediction']]
        data['answer'] = [str(x) for x in data['answer']]
        lt = len(data)
        pool = mp.Pool(16)
        lines = [data.iloc[i] for i in range(lt)]
        ChartQA_res = pool.map(
            partial(process_line_WildDoc, method='relaxed_accuracy'), lines)
        hit = hit_calculate(ChartQA_res, "ChartQA")
        ChartQA_overall = np.mean(hit) * 100
        ChartQA_consistency_score = calculate_consistency_WildDoc(ChartQA_res)

        # 3. TableVQA
        data = TableVQA_df
        assert 'answer' in data and 'prediction' in data
        import pandas as pd
        from .utils.tablevqabench import evaluate_fintabnet, evaluate_tabfact, evaluate_wtq

        data['prediction'] = data['prediction'].str.replace('^Answer: ',
                                                            '',
                                                            regex=True)
        ##################
        TableVQA_res = {
            "fintabnetqa": [],
            "vtabfact": [],
            "vwtq": [],
            "vwtq_syn": []
        }
        lt = len(data)
        for i in range(lt):
            line = data.iloc[i]
            ret = {'index': line["index"]}
            ans = line['answer']
            pred = line["prediction"]
            from .utils.tablevqabench import fintabnet_normalize, tsv_unescape_list, to_value_list, check_denotation

            subset = line["index"].split("-")[1]
            if subset == "fintabnetqa":
                pred, preds = fintabnet_normalize(pred)
                gt, gts = fintabnet_normalize(ans)
                correct = 1 if gt == pred or any(_pred == _gt
                                                 for _pred in preds
                                                 for _gt in gts) else 0
            elif subset == "vtabfact":
                pred = pred.lower()
                gt = ans
                if 'true' in pred and 'false' in pred:
                    correct = 0
                elif 'true' in pred and gt == '1':
                    correct = 1
                elif 'false' in pred and gt == '0':
                    correct = 1
                else:
                    correct = 0
            elif subset == "vwtq_syn" or subset == "vwtq":
                pred = str(pred).replace('||', '|')
                if pred == "nan":
                    pred = ""
                gt = ans
                original_strings = tsv_unescape_list(gt)
                target_values = to_value_list(original_strings)

                predicted_strings = tsv_unescape_list(pred)
                predicted_values = to_value_list(predicted_strings)
                correct = 1 if check_denotation(target_values,
                                                predicted_values) else 0
            else:
                raise ValueError(f"Unknown benchmark name {benchmark_name}")

            ret["pred"] = pred
            ret["gt"] = gt
            ret["match"] = correct
            TableVQA_res[subset].append(ret)

        TableVQA_overall = np.mean([
            np.mean(hit_calculate(x, "TableVQA"))
            for x in TableVQA_res.values()
        ]) * 100
        TableVQA_consistency_score = np.mean(
            [calculate_consistency_WildDoc(x) for x in TableVQA_res.values()])

        eval_results = {
            "DocVQA": {
                "Overall": DocVQA_overall,
                "Consistency": DocVQA_consistency_score
            },
            "ChartQA": {
                "Overall": ChartQA_overall,
                "Consistency": ChartQA_consistency_score
            },
            "TableVQA": {
                "Overall": TableVQA_overall,
                "Consistency": TableVQA_consistency_score
            },
            # Overall
            "WildDoc": {
                "Overall":
                np.mean([DocVQA_overall, ChartQA_overall, TableVQA_overall]),
                "Consistency":
                np.mean([
                    DocVQA_consistency_score, ChartQA_consistency_score,
                    TableVQA_consistency_score
                ])
            }
        }

        # 转换为长格式DataFrame
        ret_df = pd.DataFrame([
            {"Task": task, "Metric": metric, "Score": score}
            for task, metrics in eval_results.items()
            for metric, score in metrics.items()
        ])
        return ret_df

    # WildDoc adopts a custom prompt for each subset
    def build_prompt(self, line):
        index = line["index"]
        benchmark_name = index.split("-")[0]
        print(benchmark_name)

        from .utils.tablevqabench import FINTABNETQA_PROMPT, VTABFACT_PROMPT, VWTQ_PROMPT

        msgs = super().build_prompt(line)
        assert sum([x['type'] == 'text' for x in msgs]) == 1
        for item in msgs:
            if item['type'] == 'text':
                if benchmark_name == "TableVQA":
                    split = index.split("-")[1]
                    if split == 'fintabnetqa':
                        item['value'] = FINTABNETQA_PROMPT.format_map(
                            {'question': item['value']})
                    elif split == 'vtabfact':
                        item['value'] = VTABFACT_PROMPT.format_map(
                            {'question': item['value']})
                    elif split == 'vwtq_syn' or split == 'vwtq':
                        item['value'] = VWTQ_PROMPT.format_map(
                            {'question': item['value']})
                    else:
                        raise ValueError(f"Unknown split {line['split']}")
                    print(item)
                else:
                    item[
                        'value'] += '\nAnswer the question using a single word or phrase.'
        print(item)
        return msgs


class TableVQABench(ImageBaseDataset):
    TYPE = 'VQA'
    DATASET_URL = {
        'TableVQABench':
        'https://pai-aigc-photog.oss-cn-hangzhou.aliyuncs.com/mentor-vil/datasets/tablevqa-bench.tsv'
    }
    DATASET_MD5 = {'TableVQABench': '2550adc61bdc82d8e62f3b003de7c62d'}

    from .utils.tablevqabench import FINTABNETQA_PROMPT, VTABFACT_PROMPT, VWTQ_PROMPT

    # It returns a DataFrame
    @classmethod
    def evaluate(self, eval_file, **judge_kwargs):
        import pandas as pd
        from .utils.tablevqabench import evaluate_fintabnet, evaluate_tabfact, evaluate_wtq

        data = load(eval_file)
        assert 'answer' in data and 'prediction' in data

        data['prediction'] = data['prediction'].str.replace('^Answer: ',
                                                            '',
                                                            regex=True)
        data_group = dict(tuple(data.groupby('split')))
        eval_result = {'split': [], 'average_scores': []}
        for split in ['fintabnetqa', 'vtabfact', 'vwtq', 'vwtq_syn']:
            data_split = data_group[split].to_dict(orient='records')
            if split == 'fintabnetqa':
                split_eval_meta = evaluate_fintabnet(data_split, ['accuracy'])
            elif split == 'vtabfact':
                split_eval_meta = evaluate_tabfact(data_split, ['accuracy'])
            elif split == 'vwtq' or split == 'vwtq_syn':
                split_eval_meta = evaluate_wtq(data_split, ['accuracy'])
            eval_result['split'].append(split)
            eval_result['average_scores'].append(
                split_eval_meta['average_scores'])

        suffix = eval_file.split('.')[-1]
        result_file = eval_file.replace(f'.{suffix}', '_acc.csv')
        eval_result = pd.DataFrame(eval_result)
        dump(eval_result, result_file)

        return eval_result

    # TableVQABench adopts a custom prompt
    def build_prompt(self, line):
        msgs = super().build_prompt(line)
        assert sum([x['type'] == 'text' for x in msgs]) == 1
        for item in msgs:
            if item['type'] == 'text':
                if line['split'] == 'fintabnetqa':
                    item['value'] = self.FINTABNETQA_PROMPT.format_map(
                        {'question': item['value']})
                elif line['split'] == 'vtabfact':
                    item['value'] = self.VTABFACT_PROMPT.format_map(
                        {'question': item['value']})
                elif line['split'] == 'vwtq_syn' or line['split'] == 'vwtq':
                    item['value'] = self.VWTQ_PROMPT.format_map(
                        {'question': item['value']})
        return msgs


class CustomVQADataset(ImageBaseDataset):
    TYPE = 'VQA'

    def load_data(self, dataset):
        data_path = osp.join(LMUDataRoot(), f'{dataset}.tsv')

        if file_size(data_path, 'GB') > 1:
            local_path = data_path.replace('.tsv', '_local.tsv')
            if not osp.exists(local_path) or os.environ.get(
                    'FORCE_LOCAL', None):
                from ..tools import LOCALIZE

                LOCALIZE(data_path, local_path)
            data_path = local_path
        return load(data_path)

    def evaluate(self, eval_file, **judge_kwargs):
        raise NotImplementedError


class CRPE(ImageBaseDataset):
    TYPE = 'VQA'
    DATASET_URL = {
        'CRPE_EXIST':
        'https://huggingface.co/datasets/petter12321/crpe_vlmevalkit/resolve/main/CRPE_EXIST.tsv',
        'CRPE_RELATION':
        'https://huggingface.co/datasets/petter12321/crpe_vlmevalkit/resolve/main/CRPE_RELATION.tsv'
    }
    DATASET_MD5 = {
        'CRPE_EXIST': '315584e23ac1ff7f8719ed3b7ad90f08',
        'CRPE_RELATION': 'bad7094cde0b572288f4b119c2d0c656'
    }

    @classmethod
    def evaluate(self, eval_file, **judge_kwargs):
        from .utils.crpe import is_correct
        # find-image, count-text, find-text,
        # infer-choose, count-image, visual-reasoning
        score = {
            'exist': 0,
            'subject': 0,
            'predicate': 0,
            'object': 0,
            'total': 0,
        }
        num = {
            'exist': 0,
            'subject': 0,
            'predicate': 0,
            'object': 0,
            'total': 0,
        }
        final_score_dict = {
            'exist': 0,
            'subject': 0,
            'predicate': 0,
            'object': 0,
            'total': 0,
        }
        data = load(eval_file)
        lt = len(data)
        lines = [data.iloc[i] for i in range(lt)]
        for i in tqdm(range(len(lines))):
            line = lines[i]
            predict = str(line['prediction'])
            answers = str(line['answer'])
            # print("predict =", predict)
            # print("answers =", answers)
            category = line['category']
            if is_correct(answers, predict):
                score[category] += 1
                score['total'] += 1
            num[category] += 1
            num['total'] += 1

        for category in ['exist', 'subject', 'predicate', 'object', 'total']:
            if num[category] != 0:
                final_score_dict[category] = score[category] / num[category]
            else:
                final_score_dict[category] = None

        score_pth = eval_file.replace('.xlsx', '_score.json')
        dump(final_score_dict, score_pth)
        return final_score_dict

    def build_prompt(self, line):
        ROOT = LMUDataRoot()
        msgs = super().build_prompt(line)
        for msg in msgs:
            if msg['type'] == 'image':
                msg['value'] = osp.join(
                    osp.join(ROOT, 'images', self.dataset_name), msg['value'])
        return msgs


class QSpatial(ImageBaseDataset):
    TYPE = 'VQA'
    DATASET_URL = {'QSpatial_plus': '', 'QSpatial_scannet': ''}

    # NOTE: To evaluate Q-Spatial-ScanNet, you need to get the permission from ScanNet website
    # Once you get the permission, you can use the helper code here to download and extract necessary images:
    # https://github.com/andrewliao11/Q-Spatial-Bench-code?tab=readme-ov-file#for-qspatial_scannet
    qspatial_root = "TO_BE_REPLACED_WITH_THE_PATH_TO_QSPATIAL_DATASET"
    url = "https://raw.githubusercontent.com/andrewliao11/Q-Spatial-Bench-code/refs/heads/main/prompt_templates/"

    def post_build(self, dataset):
        # Download the prompt templates from github

        links = [
            self.url + "system_prompt.txt",
            self.url + "spatial_prompt_single.txt",
            self.url + "spatial_prompt_steps.txt",
            self.url + "standard_prompt.txt", self.url + "zero_shot_prompt.txt"
        ]
        with tempfile.TemporaryDirectory() as temp_dir:
            for link in links:
                tgt_path = os.path.join(temp_dir, link.split("/")[-1])
                os.system(f"wget {link} -O {tgt_path}")

            self.system_prompt = open(
                os.path.join(temp_dir, "system_prompt.txt")).read()
            self._prompt_templates = dict(
                spatial_prompt_single=open(
                    os.path.join(temp_dir,
                                 "spatial_prompt_single.txt")).read(),
                spatial_prompt_steps=open(
                    os.path.join(temp_dir, "spatial_prompt_steps.txt")).read(),
                standard_prompt=open(
                    os.path.join(temp_dir, "standard_prompt.txt")).read(),
                zero_shot_prompt=open(
                    os.path.join(temp_dir, "zero_shot_prompt.txt")).read(),
            )

    # Given one data record, return the built prompt (a multi-modal message), can override
    def build_prompt(self, line):
        from jinja2.sandbox import SandboxedEnvironment
        text_prompt_template = self._prompt_templates["spatial_prompt_single"]
        env = SandboxedEnvironment()
        text_prompt = env.from_string(text_prompt_template).render(
            question=line["question"])
        tgt_path = self.dump_image(line)

        msgs = []
        if isinstance(tgt_path, list):
            msgs.extend([dict(type='image', value=p) for p in tgt_path])
        else:
            msgs = [dict(type='image', value=tgt_path)]

        msgs.append(
            dict(type='text', value=f"{self.system_prompt}\n{text_prompt}"))
        return msgs

    # Given the dataset name, return the dataset as a pandas dataframe, can override
    def load_data(self, dataset):
        import io
        import pandas as pd
        from datasets import load_dataset

        hf_dataset = load_dataset("andrewliao11/Q-Spatial-Bench",
                                  split=dataset)
        df = hf_dataset.to_pandas()

        df.reset_index(drop=True, inplace=True)
        df['index'] = df.index
        df['answer'] = list(zip(df['answer_value'], df['answer_unit']))
        df = df[['index'] + [col for col in df.columns if col != 'index']]

        if dataset == "QSpatial_scannet":
            df = df.drop(columns=["image"])
            df["image"] = [
                Image.open(os.path.join(self.qspatial_root, image_path))
                for image_path in df["image_path"]
            ]
        else:
            df["image"] = [
                Image.open(io.BytesIO(image_dict["bytes"]))
                for image_dict in df["image"]
            ]

        df["image"] = [encode_image_to_base64(image) for image in df["image"]]
        return df

    @classmethod
    def get_multiplier(self, unit):

        unit = unit.lower()
        if unit in ["meters", "meter", "m", "metre", "metres"]:
            multiplier = 100
        elif unit in ["centimeters", "centimeter", "cm"]:
            multiplier = 1
        elif unit in ["feet", "foot", "ft"]:
            multiplier = 30.48
        elif unit in ["inch", "inches", "in"]:
            multiplier = 2.54
        elif unit in ["mm"]:
            multiplier = 0.1
        else:
            print(f"Unknown unit: {unit}")
            multiplier = 0.

        return multiplier

    @classmethod
    def parse_string(self, input_str):
        # Regular expression to match the pattern (number or range, text)
        match = re.match(r'\(([\d.-]+), (.+)\)', input_str)
        if match:
            number_part = match.group(1)
            text = match.group(2)

            if '-' in number_part:
                start, end = map(float, number_part.split('-'))
                number = (start + end) / 2
            else:
                number = float(number_part)

            return number * self.get_multiplier(text)
        else:
            print(f"Unable to parse the input string {input_str}")
            return 0

    @classmethod
    def parse_prediction(self, vlm_response):
        # Value
        pattern = r'scalar{([^}]*)}'
        str_inside_scalar_boxes = re.findall(pattern, vlm_response)[-1]
        scalar_list = re.findall(r'\d+\.?\d*', str_inside_scalar_boxes)
        parsed_scalar = np.array(scalar_list).astype(float).mean()

        # Unit
        pattern = r'distance_unit{([^}]*)}'
        str_inside_unit_boxes = re.findall(pattern, vlm_response)
        parsed_unit = str_inside_unit_boxes[-1]

        pred_value_in_cms = parsed_scalar * self.get_multiplier(parsed_unit)
        return pred_value_in_cms

    # It returns a dictionary
    @classmethod
    def evaluate(self, eval_file, **judge_kwargs):

        data = load(eval_file)
        if "model" in judge_kwargs:
            from .utils.qspatial import QSpatial_auxeval

            # extract using model
            model = judge_kwargs['model']
            suffix = eval_file.split('.')[-1]
            storage = eval_file.replace(f'.{suffix}', f'_{model}.xlsx')
            tmp_file = eval_file.replace(f'.{suffix}', f'_{model}.pkl')
            nproc = judge_kwargs.pop('nproc', 4)

            if not osp.exists(storage):
                model = build_judge(max_tokens=128, **judge_kwargs)

                assert model.working(), 'Evaluation requires a working OPENAI API\n' + DEBUG_MESSAGE
                lt = len(data)
                lines = [data.iloc[i] for i in range(lt)]
                tups = [(model, line) for line in lines]
                indices = [line['index'] for line in lines]

                ans = {}
                if osp.exists(tmp_file):
                    ans = load(tmp_file)
                tups = [x for x, i in zip(tups, indices) if i not in ans]
                indices = [i for i in indices if i not in ans]

                if len(indices):
                    new_results = track_progress_rich(
                        QSpatial_auxeval,
                        tups,
                        nproc=nproc,
                        chunksize=nproc,
                        keys=indices,
                        save=tmp_file,
                    )
                    ans = load(tmp_file)
                    for k, v in zip(indices, new_results):
                        assert k in ans
                        assert ans[k]['log'] == v['log'] and ans[k][
                            'res'] == v['res']

                data['res'] = [ans[idx]['res'] for idx in data['index']]
                data['log'] = [ans[idx]['log'] for idx in data['index']]
                dump(data, storage)

            data = load(storage)

            pred_value_in_cms = []
            for res in data["res"]:
                try:
                    pred_value_in_cms.append(self.parse_string(res))
                except ValueError:
                    pred_value_in_cms.append(0.)

            pred_value_in_cms = np.array(pred_value_in_cms) + 1e-8
        else:
            # regex parsing
            pred_value_in_cms = []
            n_errors_in_parsing = 0
            for pred in data["prediction"]:
                try:
                    parsed_value = self.parse_prediction(pred)
                except IndexError:
                    n_errors_in_parsing += 1
                    parsed_value = 1e-8

                pred_value_in_cms.append(parsed_value)

            print(f"Encounter {n_errors_in_parsing} errors in parsing")
            pred_value_in_cms = np.array(pred_value_in_cms) + 1e-8

        # Ground truth
        ground_truth_value_in_cms = []
        for answer in data["answer"]:
            value, unit = eval(answer)
            ground_truth_value_in_cms.append(value * self.get_multiplier(unit))
        ground_truth_value_in_cms = np.array(ground_truth_value_in_cms) + 1e-8

        # Calculate the score
        pred_gt = pred_value_in_cms / ground_truth_value_in_cms
        gt_pred = ground_truth_value_in_cms / pred_value_in_cms
        delta_2 = np.stack([pred_gt, gt_pred]).max(0) < 2.
        delta_1_point_5 = np.stack([pred_gt, gt_pred]).max(0) < 1.5

        data["eval_score_delta_2"] = delta_2
        data["eval_score_delta_1_point_5"] = delta_1_point_5

        final_score_dict = {
            "delta_2": delta_2.mean(),
            "delta_1_point_5": delta_1_point_5.mean()
        }
        for question_type in set(data["question_type"]):
            filtered_data = data[data["question_type"] == question_type]
            delta_2_per_question_type = filtered_data[
                "eval_score_delta_2"].mean()
            delta_1_point_5_per_question_type = filtered_data[
                "eval_score_delta_1_point_5"].mean()
            final_score_dict.update(
                {f"{question_type}_delta_2": delta_2_per_question_type})
            final_score_dict.update({
                f"{question_type}_delta_1_point_5":
                delta_1_point_5_per_question_type
            })

        score_pth = eval_file.replace('.xlsx', '_score.json')
        dump(final_score_dict, score_pth)
        return final_score_dict


class MMNIAH(ImageBaseDataset):
    TYPE = 'VQA'
    DATASET_URL = {
        'MM_NIAH_VAL':
        'https://huggingface.co/datasets/petter12321/MM-NIAH-VLMEvalKit/resolve/main/MM_NIAH_VAL.tsv',
        'MM_NIAH_TEST': [
            'https://huggingface.co/datasets/petter12321/MM-NIAH-VLMEvalKit/resolve/main/part-aa',
            'https://huggingface.co/datasets/petter12321/MM-NIAH-VLMEvalKit/resolve/main/part-ab',
            'https://huggingface.co/datasets/petter12321/MM-NIAH-VLMEvalKit/resolve/main/part-ac',
            'https://huggingface.co/datasets/petter12321/MM-NIAH-VLMEvalKit/resolve/main/part-ad',
            'https://huggingface.co/datasets/petter12321/MM-NIAH-VLMEvalKit/resolve/main/part-ae'
        ]
    }
    DATASET_MD5 = {
        'MM_NIAH_VAL': '27e5a8c3cef7746cb38f89cd86c474c5',
        'MM_NIAH_TEST': 'f490eb2a43096307465fe9e7ef13497c'
    }

    def prepare_tsv(self, url, file_md5=None):
        import os
        data_root = LMUDataRoot()
        os.makedirs(data_root, exist_ok=True)
        update_flag = False
        file_name = 'MM_NIAH_VAL.tsv' if 'MM_NIAH_VAL' in url else 'MM_NIAH_TEST.tsv'
        data_path = osp.join(data_root, file_name)
        if osp.exists(data_path) and (file_md5 is None
                                      or md5(data_path) == file_md5):
            pass
        elif file_name == 'MM_NIAH_TEST.tsv':
            warnings.warn('The dataset tsv is not downloaded')
            for i in range(len(url)):
                if osp.exists(osp.join(data_root,
                                       'part-a' + chr(ord('a') + i))):
                    print('part_a' + chr(ord('a') + i) + ' is existed')
                    continue
                download_file(url[i], data_path)
            file_prefix = 'part-'
            output_file = data_path
            split_files = sorted([
                f for f in os.listdir(data_root) if f.startswith(file_prefix)
            ])
            with open(output_file, 'wb') as outfile:
                # 逐个读取每个拆分文件并写入到输出文件
                for filename in split_files:
                    with open(osp.join(data_root, filename), 'rb') as infile:
                        outfile.write(infile.read())
            update_flag = True
        else:
            warnings.warn('The dataset tsv is not downloaded')
            download_file(url, data_path)
            update_flag = True

        if file_size(data_path, 'GB') > 1:
            local_path = data_path.replace('.tsv', '_local.tsv')
            if not osp.exists(local_path) or os.environ.get(
                    'FORCE_LOCAL', None) or update_flag:
                from ..tools import LOCALIZE
                LOCALIZE(data_path, local_path)
            data_path = local_path
        return load(data_path)

    @classmethod
    def evaluate(self, eval_file, **judge_kwargs):
        from .utils.mmniah import is_correct
        # find-image, count-text, find-text,
        # infer-choose, count-image, visual-reasoning
        MMNIAH_score = {
            'count-text': 0,
            'find-image': 0,
            'find-text': 0,
            'infer-choose': 0,
            'count-image': 0,
            'visual-reasoning': 0,
            'total': 0,
        }
        MMNIAH_num = {
            'count-text': 0,
            'find-image': 0,
            'find-text': 0,
            'infer-choose': 0,
            'count-image': 0,
            'visual-reasoning': 0,
            'total': 0,
        }
        final_score_dict = {
            'count-text': 0,
            'find-image': 0,
            'find-text': 0,
            'infer-choose': 0,
            'count-image': 0,
            'visual-reasoning': 0,
            'total': 0,
        }
        data = load(eval_file)
        lt = len(data)
        lines = [data.iloc[i] for i in range(lt)]
        for i in tqdm(range(len(lines))):
            line = lines[i]
            predict = line['prediction']
            answers = line['answer']
            category = line['category']
            if category in ['visual-reasoning', 'find-image']:
                answers = int(answers)
            if is_correct(answers, predict):
                MMNIAH_score[category] += 1
                MMNIAH_score['total'] += 1
            MMNIAH_num[category] += 1
            MMNIAH_num['total'] += 1

        for category in [
                'find-image', 'count-text', 'find-text', 'infer-choose',
                'count-image', 'visual-reasoning', 'total'
        ]:
            if MMNIAH_num[category] != 0:
                final_score_dict[
                    category] = MMNIAH_score[category] / MMNIAH_num[category]
            else:
                final_score_dict[category] = None

        score_pth = eval_file.replace('.xlsx', '_score.json')
        dump(final_score_dict, score_pth)
        return final_score_dict

    def build_prompt(self, line):
        msgs = super().build_prompt(line)
        if isinstance(line, int):
            line = self.data.iloc[line]
        totalchoice = line['multi-choice options']
        totalchoice = eval(totalchoice)
        # find-image, count-text, find-text,
        # infer-choose, count-image, visual-reasoning
        context = msgs[-1]['value']
        context = eval(context)
        question = context[0] + '\n' + context[1]
        # tgt_path是所有图像地址列表
        tgt_path = []
        for i in range(len(msgs) - 1):
            tgt_path.append(msgs[i]['value'])
        choices = totalchoice[0]
        choices_image = totalchoice[1]
        if choices:
            for c_idx, c in enumerate(choices):
                question = f"{question}\n{chr(c_idx + ord('A'))}. {c}"
            question += "\nAnswer with the option's letter from the given choices directly."
        elif choices_image:
            for c_idx in range(len(choices_image)):
                question = f"{question}\n{chr(c_idx + ord('A'))}. <image>"
            question += "\nAnswer with the option's letter from the given choices directly."
        else:
            question += '\nAnswer the question using a single word or phrase.'
        question = '<start>' + question + '<end>'
        question = question.split('<image>')
        if choices_image:
            for i in range(len(question) - 5):
                question[i] = question[i] + '\n<image>'
            for i in range(len(question) - 5, len(question) - 1):
                question[i] = question[i] + '<image>'
        else:
            for i in range(len(question) - 1):
                question[i] = question[i] + '\n<image>'
        assert len(tgt_path) + 1 == len(question)
        context = []
        for i in range(len(tgt_path)):
            context.append(question[i])
            context.append(tgt_path[i])
        context.append(question[-1])
        context[0] = context[0][7:]
        context[-1] = context[-1][:-5]
        msgs = []
        for i in range(len(context)):
            if i % 2 == 0:
                msgs.append(dict(type='text', value=context[i]))
            else:
                ROOT = LMUDataRoot()
                msgs.append(
                    dict(type='image',
                         value=osp.join(
                             osp.join(ROOT, 'images', self.dataset_name),
                             context[i])))
        for element in msgs:
            if element['value'] == '':
                msgs.remove(element)
        return msgs


class MMSci_Captioning(ImageBaseDataset):

    TYPE = 'MMSci_Captioning'
    DATASET_URL = {
        'MMSci_DEV_Captioning_image_only':
        'https://opencompass.openxlab.space/utils/VLMEval/MMSci_DEV_Captioning_image_only.tsv',  # noqa: E501
        'MMSci_DEV_Captioning_with_abs':
        'https://opencompass.openxlab.space/utils/VLMEval/MMSci_DEV_Captioning_with_abs.tsv'  # noqa: E501
    }

    DATASET_MD5 = {
        'MMSci_DEV_Captioning_image_only': '0f5f0fd7ff383699fbd2203a4659d3e8',
        'MMSci_DEV_Captioning_with_abs': 'ae4a9b88166153efd74e28c989e4a484'
    }

    def evaluate(self, eval_file, **judge_kwargs):
        from .utils.mmsci import (get_all_metrics_for_g_eval_score,
                                  get_all_metrics_for_reference_based_metrics,
                                  merge_rating, fact_score_generate)
        refer_based_metrics_output_file = eval_file.replace(
            '.xlsx', '_reference_based_metrics.xlsx')
        g_eval_metrics_output_file = eval_file.replace('.xlsx',
                                                       '_g_eval_metrics.xlsx')
        fact_score_metrics_output_file = eval_file.replace(
            '.xlsx', '_fact_score.xlsx')

        # calculate reference-based metrics
        if not osp.exists(refer_based_metrics_output_file):
            data = load(eval_file)
            old_candidates = {}
            old_references = {}
            for idx, item in data.iterrows():
                image_id = item["image_id"]
                old_candidates[image_id] = [item["prediction"]]
                old_references[image_id] = [item["caption"]]

            candidates = []
            references = []
            image_id_list = []
            image_ids = old_references.keys()
            for cid in image_ids:
                if cid in old_candidates:
                    candidates.append(old_candidates[cid][0])
                    references.append(old_references[cid])
                    image_id_list.append(cid)

            if isinstance(references[0], str):
                references = [[r] for r in references]

            reference_based_metrics_file = eval_file.replace(
                '.xlsx', '_reference_based_metrics.pkl')
            existing_data = get_all_metrics_for_reference_based_metrics(
                references, candidates, image_id_list,
                reference_based_metrics_file)
            for idx, item in data.iterrows():
                reference_based_metrics = str(existing_data[item["image_id"]])
                data.loc[idx,
                         'reference_based_metrics'] = reference_based_metrics
            dump(data, refer_based_metrics_output_file)

        # calculate g-eval metrics
        if not osp.exists(g_eval_metrics_output_file):

            data = load(eval_file)
            answers = {}
            for idx, item in data.iterrows():
                answers[item["abstract"]] = item["caption"]

            old_candidates = {}
            old_references = {}
            for idx, item in data.iterrows():
                caption = item['caption']
                if not caption:
                    caption = answers[item['abstract']]

                image_id = item['image_id']
                old_candidates[image_id] = [item["prediction"]]
                old_references[image_id] = [caption]

            candidates = []
            references = []
            image_id_list = []
            image_ids = old_references.keys()
            for cid in image_ids:
                if cid in old_candidates:
                    candidates.append(old_candidates[cid][0])
                    references.append(old_references[cid])
                    image_id_list.append(cid)

            if isinstance(references[0], str):
                references = [[r] for r in references]

            model = judge_kwargs.pop('model', 'gpt-4o-0806')
            nproc = judge_kwargs.pop('nproc', 4)
            # not supported gemini-1.5-pro-exp-0801 as judge model yet、
            assert model in ['gpt-4o-0806', 'gemini-1.5-pro-exp-0801']
            judge_model = build_judge(model=model, **judge_kwargs)

            assert judge_model.working(), (
                'Evaluation requires a working OPENAI API\n' + DEBUG_MESSAGE)
            suffix = '.' + eval_file.split('.')[-1]
            tmp_file = eval_file.replace(suffix, f'_{model}_G_eval.pkl')

            tmp_result = get_all_metrics_for_g_eval_score(
                references,
                candidates,
                evaluator=judge_model,
                tmp_file=tmp_file,
                nproc=nproc)

            indices = range(len(references))
            image_id_dict = {}
            for ind, img_id in zip(indices, image_id_list):
                image_id_dict[img_id] = ind

            for idx, item in data.iterrows():
                g_eval_metrics = tmp_result[image_id_dict[item["image_id"]]]
                data.loc[idx, 'g_eval_metrics'] = g_eval_metrics
            dump(data, g_eval_metrics_output_file)

        rating = merge_rating(refer_based_metrics_output_file,
                              g_eval_metrics_output_file,
                              fact_score_metrics_output_file)
        dump(rating, eval_file.replace('.xlsx', '_final_rating.xlsx'))
        return rating


class TDBenchGrounding(ImageVQADataset):
    DATASET_URL = {
        'tdbench_grounding_rot0':
        'https://huggingface.co/datasets/Columbia-ICSL/TDBench/resolve/main/tdbench_grounding_rot0.tsv',  # noqa: E501
        'tdbench_grounding_rot90':
        'https://huggingface.co/datasets/Columbia-ICSL/TDBench/resolve/main/tdbench_grounding_rot90.tsv',  # noqa: E501
        'tdbench_grounding_rot180':
        'https://huggingface.co/datasets/Columbia-ICSL/TDBench/resolve/main/tdbench_grounding_rot180.tsv',  # noqa: E501
        'tdbench_grounding_rot270':
        'https://huggingface.co/datasets/Columbia-ICSL/TDBench/resolve/main/tdbench_grounding_rot270.tsv',  # noqa: E501
    }

    DATASET_MD5 = {
        'tdbench_grounding_rot0': '4c2e16c797dfc27f23c06dbb82993a1e',
        'tdbench_grounding_rot90': '1c75f08b0db07a655333217bf32052c3',
        'tdbench_grounding_rot180': '794d15f88392a3b8ae5399e58b0f7327',
        'tdbench_grounding_rot270': '76005a412b49f54eedb6ef963cd0affb',
    }

    def evaluate(self, eval_file, **judge_kwargs):
        from .utils.tdbench import evaluate_bbox, extract_bbox_from_string, rotational_eval
        suffix = eval_file.split('.')[-1]
        method = judge_kwargs.get('model', 'centroid')
        assert method in ['centroid',
                          'iou'], '--judge should be either centroid or iou'

        data = load(eval_file).sort_values(by='index')
        predictions = [str(x) for x in data['prediction']]
        answers = [str(x) for x in data['answer']]
        indexes = [str(x) for x in data['index']]

        scores = []

        for idx, (pred, ans,
                  index) in enumerate(zip(predictions, answers, indexes)):
            try:
                pred_bbox = extract_bbox_from_string(pred)
                gt_bbox = extract_bbox_from_string(ans)

                score = evaluate_bbox(pred_bbox, gt_bbox, method)
                scores.append(score)
            except Exception as e:
                print(
                    f"Error calculating {method} for index {index}. Marking as incorrect: {e}"
                )
                scores.append(0.0)

        avg_score = sum(scores) / len(scores) if scores else 0

        data['hit'] = scores
        data['category'] = 'visual_grounding'
        result_file = eval_file.replace(f'.{suffix}', f'_{method}_result.xlsx')
        data.to_excel(result_file, index=False)

        metric_name = 'Average Centroid Containment' if method == 'centroid' else 'Average IoU'
        summary_scores = {metric_name: avg_score, 'Total Samples': len(scores)}

        score_df = pd.DataFrame(list(summary_scores.items()),
                                columns=['Metric', 'Score'])
        score_file = eval_file.replace(f'.{suffix}', '_acc.csv')
        score_df.to_csv(score_file, index=False)
        re_result = rotational_eval(result_file)
        if method == 'centroid' and re_result is not None and re_result is not False:
            file_addr = osp.abspath(
                result_file.split('_rot')[0] + '_REresult.csv')
            link_addr = osp.join(osp.dirname(osp.dirname(result_file)),
                                 osp.basename(file_addr))
            re_result.to_csv(file_addr, index=True)
            print(tabulate(re_result, headers="keys"))
            if osp.exists(link_addr) or osp.islink(link_addr):
                os.remove(link_addr)
            os.symlink(file_addr, link_addr)
        return summary_scores

    def build_prompt(self, line):
        if isinstance(line, int):
            line = self.data.iloc[line]
        obj = line['question']
        question = f'\nPlease output the coordinates of the {obj} in the image in the format [x1, y1, x2, y2]. Do not include any additional text. Respond with relative coordinates between 0 and 1, with top left corner (0, 0), top right (1, 0) and bottom right (1, 1).'  # noqa: E501
        tgt_path = self.dump_image(line)

        msgs = []
        msgs.extend([dict(type='image', value=p) for p in tgt_path])
        msgs.append(dict(type='text', value=question))
        return msgs


class ZEROBench(ImageVQADataset):
    DATASET_URL = {'ZEROBench': 'https://opencompass.openxlab.space/utils/VLMEval/zerobench.tsv',
                   'ZEROBench_sub': 'https://opencompass.openxlab.space/utils/VLMEval/zerobench_sub.tsv'}
    DATASET_MD5 = {'ZEROBench': '600d5e89325f1dab5ad3fa2ea200cea6',
                   'ZEROBench_sub': '2d2131bffb7f09ca099fdd0f3ad0392b'}

    def evaluate(self, eval_file, **judge_kwargs):
        data = load(eval_file).sort_values(by='index')
        predictions = [str(x) for x in data['prediction']]
        answers = [str(x) for x in data['answers']]
        indexes = [str(x) for x in data['index']]
        output_df = pd.DataFrame(columns=["Question_ID", "Ground_Truth", "Model_Output", "Correct?"])
        for idx, (pred, ans, index) in enumerate(zip(predictions, answers, indexes)):
            formatted_response = pred.strip()
            # convert to lowercase
            formatted_response = formatted_response.lower()
            # try to extract final answer from curly braces
            parsed_answer = ''
            try:
                pattern = r"\{(.*?)\}"
                parsed_answer = re.findall(pattern, formatted_response)[-1]
            except IndexError:
                pass

            # evaluate via exact matching
            correct = ans.strip().lower() in parsed_answer.lower()
            # store results
            results_row = {"Question_ID": idx,
                           "Ground_Truth": ans,
                           "Model_Output": pred,
                           "Correct?": correct}
            output_df = pd.concat([output_df, pd.DataFrame([results_row])],
                                  ignore_index=True)

        # compute accuracy
        accuracy = output_df["Correct?"].mean()
        return {"accuracy": accuracy}

    def build_prompt(self, line):
        if isinstance(line, int):
            line = self.data.iloc[line]
        obj = line['question']
        question = f"{obj} \n\n\nLet's think step by step and give the final answer in curly braces,  like this: {{final answer}}"   # noqa: E501
        tgt_path = self.dump_image(line)
        msgs = []
        msgs.extend([dict(type='image', value=p) for p in tgt_path])
        msgs.append(dict(type='text', value=question))
        return msgs


class CountBenchQA(ImageVQADataset):
    TYPE = "VQA"
    DATASET_URL = {
        "CountBenchQA":
        "https://opencompass.openxlab.space/utils/VLMEval/CountBenchQA.tsv"
    }
    DATASET_MD5 = {"CountBenchQA": "fc73c8d4ffa665431448753f094d56ff"}

    def build_prompt(self, line):
        if isinstance(line, int):
            line = self.data.iloc[line]
        tgt_path = self.dump_image(line)
        msgs = []
        msgs.extend([dict(type='image', value=p) for p in tgt_path])
        ques = line['question']
        question = f'{ques} Note that: answer with a number directly e.g. 3. Do not include any additional text.'
        msgs.append(dict(type='text', value=question))
        return msgs

    def evaluate(self, eval_file, **judge_kwargs):
        data = load(eval_file).sort_values(by='index')
        predictions = [str(x) for x in data['prediction']]
        answers = [str(x) for x in data['answer']]
        correct_count = 0
        total_count = len(predictions)

        for pred, ans in zip(predictions, answers):
            if ans in pred:
                correct_count += 1
        accuracy = correct_count / total_count if total_count > 0 else 0
        return {'accuracy': accuracy}


class OCR_Reasoning(ImageBaseDataset):
    TYPE = 'VQA'
    DATASET_URL = {
        'OCR_Reasoning':
        'https://opencompass.openxlab.space/utils/VLMEval/OCR_Reasoning.tsv'
    }
    DATASET_MD5 = {'OCR_Reasoning': 'cf95ace31742170cf669ef45e0dae267'}

    # It returns a DataFrame
    @classmethod
    def evaluate(self, eval_file, **judge_kwargs):
        from .utils.ocr_reasoning import OcrR_auxeval, OcrR_acc

        model = judge_kwargs['model']
        suffix = eval_file.split('.')[-1]
        storage = eval_file.replace(f'.{suffix}', f'_{model}.xlsx')
        tmp_file = eval_file.replace(f'.{suffix}', f'_{model}.pkl')
        nproc = judge_kwargs.pop('nproc', 4)
        nproc = 1
        if not osp.exists(storage):
            data = load(eval_file)
            model = build_judge(max_tokens=1024, **judge_kwargs)
            assert model.working(), 'OCRReasoning evaluation requires a working OPENAI API\n' + DEBUG_MESSAGE
            lt = len(data)
            lines = [data.iloc[i] for i in range(lt)]
            tups = [(model, line) for line in lines]
            indices = [line['index'] for line in lines]

            ans = {}
            if osp.exists(tmp_file):
                ans = load(tmp_file)
            tups = [x for x, i in zip(tups, indices) if i not in ans]
            indices = [i for i in indices if i not in ans]

            if len(indices):
                new_results = track_progress_rich(
                    OcrR_auxeval,
                    tups,
                    nproc=nproc,
                    chunksize=nproc,
                    keys=indices,
                    save=tmp_file,
                )
                ans = load(tmp_file)
                for k, v in zip(indices, new_results):
                    assert k in ans
                    assert ans[k]['log'] == v['log'] and ans[k]['res'] == v[
                        'res']

            data['res'] = [ans[idx]['res'] for idx in data['index']]
            data['log'] = [ans[idx]['log'] for idx in data['index']]
            data['reason_score'] = [
                ans[idx]['reason_score'] for idx in data['index']
            ]
            dump(data, storage)
        score = OcrR_acc(storage)
        score_pth = storage.replace('.xlsx', '_score.csv')
        dump(score, score_pth)
        return score

    def build_prompt(self, line):
        msgs = super().build_prompt(line)
        assert sum([x['type'] == 'text' for x in msgs]) == 1
        for item in msgs:
            if item['type'] == 'text':
                if 'English' in line['language']:
                    item[
                        'value'] += f"\nSolve the complex problem through step-by-step reasoning. The composition of the final answer should be: '{line['format']}'."  # noqa e501
                else:
                    item[
                        'value'] += f"\n通过一步一步的推理解决这个复杂的问题。最后的回答的组成应该是: '{line['format']}'."
        return msgs


class PhyX(ImageBaseDataset):
    TYPE = 'VQA'

    def __init__(self, dataset='PhyX_mini', skip_noimg=True):
        if dataset != 'PhyX_mini_OE':
            import warnings
            warnings.warn(
                'To evaluate on PhyX, we would suggest `PhyX_mini_OE` for the default setting.'
            )
        super().__init__(dataset=dataset, skip_noimg=skip_noimg)

    DATASET_URL = {
        'PhyX_MC':
        'https://huggingface.co/datasets/Cloudriver/PhyX/resolve/main/data_tsv_vlmevalkit/PhyX_MC.tsv',  # noqa
        'PhyX_OE':
        'https://huggingface.co/datasets/Cloudriver/PhyX/resolve/main/data_tsv_vlmevalkit/PhyX_OE.tsv',  # noqa
        'PhyX_mini_MC':
        'https://huggingface.co/datasets/Cloudriver/PhyX/resolve/main/data_tsv_vlmevalkit/PhyX_mini_MC.tsv',  # noqa
        'PhyX_mini_OE':
        'https://huggingface.co/datasets/Cloudriver/PhyX/resolve/main/data_tsv_vlmevalkit/PhyX_mini_OE.tsv',  # noqa
    }

    DATASET_MD5 = {
        'PhyX_MC': '36e841a2c12e605cdc940e5e36d89213',  # noqa
        'PhyX_OE': '8abdd9802a78c688c3a38fe0c785ee7a',  # noqa
        'PhyX_mini_MC': '3587d8804b66a8e7678f3496716fa84f',  # noqa
        'PhyX_mini_OE': '1f646ccb086ef28453f8c260441734f3',  # noqa
    }

    # Given one data record, return the built prompt (a multi-modal message), can override
    def build_prompt(self, line):
        if isinstance(line, int):
            line = self.data.iloc[line]

        if self.meta_only:
            tgt_path = toliststr(line['image_path'])
        else:
            tgt_path = self.dump_image(line)

        question = line['question']

        msgs = []
        if "TL" in self.dataset_name:
            # pure text, do not load image
            pass
        else:
            if isinstance(tgt_path, list):
                msgs.extend([dict(type='image', value=p) for p in tgt_path])
            else:
                msgs = [dict(type='image', value=tgt_path)]
        msgs.append(dict(type='text', value=question))
        return msgs

    # It returns a DataFrame
    @classmethod
    def evaluate(self, eval_file, **judge_kwargs):
        valid_type = judge_kwargs["valid_type"]
        assert valid_type in ["STR", "LLM"], print(
            "To evaluate PhyX, you need to set valid_type in judge-args, STR for string level and LLM for LLM."
            " Please add: --judge-args '{\"valid_type\": \"STR\"}' or add: "
            "--judge deepseek --judge-args '{\"valid_type\": \"LLM\"}' in your command."
        )
        if valid_type == "STR":
            # Match at string level
            from .utils.phyx import PhyX_process_line, PhyX_process_line_MC
            data = load(eval_file)
            assert 'answer' in data and 'prediction' in data
            data['prediction'] = [str(x) for x in data['prediction']]
            data['answer'] = [str(x) for x in data['answer']]
            lt = len(data)
            lines = [data.iloc[i] for i in range(lt)]
            pool = mp.Pool(1)
            if "_MC" in eval_file:
                # Multi choice
                res = pool.map(partial(PhyX_process_line_MC), lines)
            else:
                # Open ended mode
                res = pool.map(partial(PhyX_process_line), lines)

            suffix = eval_file.split('.')[-1]
            result_file = eval_file.replace(f'.{suffix}', '_predict.xlsx')
            df = pd.DataFrame(res)
            df.to_excel(result_file, index=False)

            hit = [x['match'] for x in res]
            ret = dict()
            ret['Overall'] = np.mean(hit)

            if 'category' in data:
                cates = list(set(data['category']))
                cates.sort()
                for c in cates:
                    sub = [r for l, r in zip(lines, res) if l['category'] == c]
                    hit = [x['match'] for x in sub]
                    ret[c] = np.mean(hit)
            ret = d2df(ret)
            ret.round(2)

            suffix = eval_file.split('.')[-1]
            result_file = eval_file.replace(f'.{suffix}', '_acc.csv')
            dump(ret, result_file)
            return ret

        elif valid_type == "LLM":
            from .utils.phyx import PhyX_auxeval, PhyX_acc, PhyX_auxeval_MC

            model = judge_kwargs['model']
            suffix = eval_file.split('.')[-1]
            storage = eval_file.replace(f'.{suffix}', f'_{model}.xlsx')
            tmp_file = eval_file.replace(f'.{suffix}', f'_{model}.pkl')
            nproc = judge_kwargs.pop('nproc', 4)

            if not osp.exists(storage):
                data = load(eval_file)
                model = build_judge(max_tokens=128, **judge_kwargs)
                assert model.working(), (
                    "PhyX evaluation requires a working API. We use Deepseek-V3 provided by SiliconFlow. "
                    "please set SiliconFlow_API_KEY.\n")
                lt = len(data)
                lines = [data.iloc[i] for i in range(lt)]
                tups = [(model, line) for line in lines]
                indices = [line['index'] for line in lines]

                ans = {}
                if osp.exists(tmp_file):
                    ans = load(tmp_file)
                tups = [x for x, i in zip(tups, indices) if i not in ans]
                indices = [i for i in indices if i not in ans]

                if len(indices):
                    if "_MC" in eval_file:
                        new_results = track_progress_rich(
                            PhyX_auxeval_MC,
                            tups,
                            nproc=nproc,
                            chunksize=nproc,
                            keys=indices,
                            save=tmp_file,
                        )
                    else:
                        new_results = track_progress_rich(
                            PhyX_auxeval,
                            tups,
                            nproc=nproc,
                            chunksize=nproc,
                            keys=indices,
                            save=tmp_file,
                        )
                    ans = load(tmp_file)
                    for k, v in zip(indices, new_results):
                        assert k in ans
                        assert ans[k]['log'] == v['log'] and ans[k][
                            'res'] == v['res']

                data['res'] = [ans[idx]['res'] for idx in data['index']]
                data['log'] = [ans[idx]['log'] for idx in data['index']]
                data['extracted'] = [
                    ans[idx]['extracted'] for idx in data['index']
                ]
                dump(data, storage)

            score = PhyX_acc(storage)
            score_pth = storage.replace('.xlsx', '_score.csv')
            dump(score, score_pth)
            return score

<<<<<<< HEAD
class MMVMBench(ImageBaseDataset):
    TYPE = 'VQA'
    DATASET_URL = {
        'MMVMBench':
        'https://huggingface.co/datasets/zhouyik/MMVMBench_VQA/resolve/main/mmvm_match_bench_vqa_version.tsv'
    }
    DATASET_MD5 = {'MMVMBench': '16b5827f0bc95049a858dbb83553ea73'}

    # def load_data(self, dataset):
    #     """
    #     If the TSV file fails to download automatically, you can manually download the TSV file 
    #     to your local machine and then uncomment this function to proceed with the test normally.
    #     """
    #     return load("./mmvm_match_bench_vqa_version.tsv")
=======

class TallyQA(ImageBaseDataset):
    TYPE = 'VQA'
    DATASET_URL = {
        'TallyQA': 'https://huggingface.co/datasets/moondream/TallyQA-VLMEvalKit/resolve/main/tallyqa_data.tsv'
    }
    DATASET_MD5 = {'TallyQA': '959df01cf1858e73a71efe5cd3b9bf19'}

    def evaluate(self, eval_file, **judge_kwargs):
        import pandas as pd
        from .utils.tallyqa import extract_count_from_prediction

        data = load(eval_file)

        pred_ints = data["prediction"].apply(extract_count_from_prediction)
        answer_ints = data["answer"].astype(int)

        correct = (pred_ints == answer_ints).sum()
        total = len(data)
        accuracy = correct / total

        result_df = pd.DataFrame([{"TallyQA": accuracy}])
        result_file = eval_file.replace(f".{eval_file.split('.')[-1]}", "_acc.csv")
        dump(result_df, result_file)
        return result_df

    def build_prompt(self, line):
        msgs = super().build_prompt(line)
        msgs[-1]['value'] += '\nAnswer the question using a single number.'
        return msgs


class Omni3DBench(ImageBaseDataset):
    TYPE = 'VQA'
    DATASET_URL = {
        'Omni3DBench':
        'https://huggingface.co/datasets/rohunagrawal/Omni3DBench-VLMEvalKit/resolve/main/omni3dbench.tsv'
    }
    DATASET_MD5 = {'Omni3DBench': 'ba1fa59c3897eb95aed445996ec9b690'}

    def build_prompt(self, line):
        from .utils.omni3dbench import OMNI3DBENCH_PROMPT
        question = line['question']
        msgs = super().build_prompt(line)
        assert msgs[-1]['type'] == 'text'
        msgs[-1]['value'] += f'{OMNI3DBENCH_PROMPT}{question} (Answer type: {line["answer_type"]})'
        return msgs

    @classmethod
    def evaluate(self, eval_file, **judge_kwargs):
        from .utils.omni3dbench import Omni3DBench_acc

        data = load(eval_file)
        result = Omni3DBench_acc(data)
        return result


class MMEReasoning(ImageBaseDataset):
    TYPE = 'VQA'
    DATASET_URL = {'MME-Reasoning': 'https://huggingface.co/datasets/U4R/MME-Reasoning/blob/main/MME_Reasoning.tsv'}
    DATASET_MD = {'MME-Reasoning': 'b243f44778782d3821523689f6b40a1e'}
>>>>>>> 57ca395f

    def build_prompt(self, line):
        if isinstance(line, int):
            line = self.data.iloc[line]
<<<<<<< HEAD
        
        tgt_path = self.dump_image(line)
=======

        if self.meta_only:
            tgt_path = toliststr(line['image_path'])
        else:
            tgt_path = self.dump_image(line)
>>>>>>> 57ca395f

        question = line['question']

        msgs = []
        if isinstance(tgt_path, list):
            msgs.extend([dict(type='image', value=p) for p in tgt_path])
        else:
            msgs = [dict(type='image', value=tgt_path)]
        msgs.append(dict(type='text', value=question))
<<<<<<< HEAD

        return msgs

    def report_acc_mmatch(scores, match_types_int):
        res = defaultdict(list)

        match_type = ['CL', 'SP', 'TM', 'SZ', 'RP', 'OO', 'BR', 'OM']
        match_type_dict = {i+1:v for i, v in enumerate(match_type)}
        match_type_hit = {i+1: [] for i, _ in enumerate(match_type)}
        overall_hits = []
        for match_type_i, score_i in zip(match_types_int, scores):
            try:
                match_type_i_list = eval(match_type_i)
            except:
                match_type_i_list = [1, 5]
            hit_i = 0
            for tag in ['[YES]', '[Yes]', '[yes]', 'YES', 'Yes', 'yes']:
                if tag in score_i:
                    hit_i = 1
            
            for mt in match_type_i_list:
                if mt not in match_type_hit.keys():
                    mt = 2
                match_type_hit[mt].append(hit_i)
            
            overall_hits.append(hit_i)

        res['Overall'] = [np.mean(overall_hits),]
        for k, v in match_type_dict.items():
            res[v] = np.mean(match_type_hit[k])
        
        return pd.DataFrame(res)

    
    @classmethod
    def evaluate(self, eval_file, **judge_kwargs):
        assert eval_file.endswith('.xlsx'), 'data file should be an xlsx file'
        judge = judge_kwargs['model']
        nproc = judge_kwargs.pop('nproc', 4)

        tmp_file = eval_file.replace('.xlsx', f'_{judge}_tmp.pkl')
        score_file = eval_file.replace('.xlsx', f'_{judge}_score.xlsx')
        acc_file = eval_file.replace('.xlsx', f'_{judge}_acc.xlsx')

        judge_kwargs['temperature'] = 0.0
        model = build_judge(**judge_kwargs)

        prompt = "I asked a model a question: {QUESTION}. The model's response was: {RESPONSE}. "\
            "The correct answer to this question is: {GT}. Please determine whether the model's "\
            "response is correct. If it is, conclude with [YES]. If it is not, conclude with [NO]."

        def prepare_score_prompt(line):
            vq = "{" + line['question'] + "}"
            va = "{" + line['prediction'] + "}"
            gt = "{" + line['answer'] + "}"
            question = prompt.format(QUESTION=vq, RESPONSE=va, GT=gt)
            return question

        if not osp.exists(score_file):
            res = {} if not osp.exists(tmp_file) else load(tmp_file)
            res = {k: v for k, v in res.items() if model.fail_msg not in v}

            data = load(eval_file)
            data_un = data[~data['index'].isin(res)]
            data_un = data_un[~pd.isna(data_un['prediction'])]
            lt = len(data_un)

            prompts = [prepare_score_prompt(data_un.iloc[i]) for i in range(lt)]
            indices = [data_un.iloc[i]['index'] for i in range(lt)]

            if len(prompts):
                _ = track_progress_rich(
                    model.generate,
                    prompts,
                    keys=indices,
                    save=tmp_file,
                    nproc=nproc,
                    chunksize=nproc
                )
                score_map = load(tmp_file)
                data['score'] = [score_map[idx] if idx in score_map else '[NO]' for idx in data['index']]
                FAIL_MSG = 'Failed to obtain answer via API.'
                rejected = [x for x in score_map.values() if FAIL_MSG in x]
                print(
                    f'Among {len(data)} questions, failed to obtain prediction for {len(data) - len(score_map)} questions, '
                    f'failed to obtain the score for another {len(rejected)} questions. '
                    f'Those questions will be counted as 0 score in ALL rating, and will not be counted in VALID rating.'
                )

                dump(data, score_file)
            
            scores = data['score']
            match_types_int = data['match_type']
            acc = self.report_acc_mmatch(scores, match_types_int)
            dump(acc, acc_file)

            return acc
=======
        return msgs

    @classmethod
    def evaluate(self, eval_file, **judge_kwargs):
        from .utils.mme_reasoning import MMEReasoning_extract, MMEReasoning_openeval, MMEReasoning_acc, FAIL_MSG, mme_reasoning_eval_functions  # noqa

        model = judge_kwargs.get('model', 'gpt-4o-mini')
        suffix = eval_file.split('.')[-1]
        storage_extract = eval_file.replace(f'.{suffix}', f'_{model}_extract.xlsx')
        tmp_file_extract = eval_file.replace(f'.{suffix}', f'_{model}_extract.pkl')
        nproc = judge_kwargs.pop('nproc', 4)

        # stage 1: extract answers using LLM
        if not osp.exists(storage_extract):
            data = load(eval_file)
            data = data.replace({float('nan'): None})
            model = build_judge(max_tokens=1024, **judge_kwargs)
            assert model.working(), ('MME-Reasoning evaluation requires a working OPENAI API\n')
            lt = len(data)
            lines = [data.iloc[i] for i in range(lt)]
            tups = [(model, line) for line in lines]
            indices = [line['index'] for line in lines]

            ans = {}
            if osp.exists(tmp_file_extract):
                ans = load(tmp_file_extract)
            tups = [x for x, i in zip(tups, indices) if i not in ans]
            indices = [i for i in indices if i not in ans]
            if len(indices):
                new_results = track_progress_rich(
                    MMEReasoning_extract,
                    tups,
                    nproc=nproc,
                    chunksize=nproc,
                    keys=indices,
                    save=tmp_file_extract,
                )
                ans = load(tmp_file_extract)
                for k, v in zip(indices, new_results):
                    assert k in ans
                    assert ans[k]['log'] == v['log'] and ans[k]['res'] == v['res']

            res_list = []
            log_list = []
            for idx in data['index']:
                if not isinstance(ans[idx], dict):
                    res_list.append(ans[idx])
                    log_list.append('use previous answer')
                else:
                    res_list.append(ans[idx]['res'])
                    log_list.append(ans[idx]['log'])
            # data['res'] = [ans[int(idx)]['res'] for idx in data['index']]
            # data['log'] = [ans[idx]['log'] for idx in int(data['index'])]
            data['res'] = res_list
            data['log'] = log_list
            dump(data, storage_extract)

        storage_score = eval_file.replace(f'.{suffix}', f'_{model}_score.xlsx')
        tmp_file_score = eval_file.replace(f'.{suffix}', f'_{model}_score.pkl')

        # stage 2: evaluate score
        if not osp.exists(storage_score):
            data = load(storage_extract)
            data = data.replace({float('nan'): None})
            model = build_judge(max_tokens=1024, **judge_kwargs)
            assert model.working(), ('MME-Reasoning evaluation requires a working OPENAI API\n')
            lt = len(data)
            lines = [data.iloc[i] for i in range(lt)]
            lines_scores_gpt = []
            lines_scores_other = []
            for line in lines:
                if (line['question_type'].lower() == 'open' and line.get('function_id', None) == None) or line.get('function_id', None) == 'open_function':  # noqa
                    lines_scores_gpt.append(line)
                else:
                    lines_scores_other.append(line)

            # for open question, use LLM
            tups_scores_gpt = [(model, line) for line in lines_scores_gpt]
            indices_scores_gpt = [line['index'] for line in lines_scores_gpt]
            if len(indices_scores_gpt):
                new_results_score = track_progress_rich(
                    MMEReasoning_openeval,
                    tups_scores_gpt,
                    nproc=nproc,
                    chunksize=nproc,
                    keys=indices_scores_gpt,
                    save=tmp_file_score,
                )
                ans = load(tmp_file_score)
                for k, v in zip(indices_scores_gpt, new_results_score):
                    assert k in ans
                    assert ans[k]['log_score'] == v['log_score'] and ans[k]['score'] == v['score']

            # for other questions, use corresponding function
            res = {}
            indices_scores_other = [line['index'] for line in lines_scores_other]
            for k, line in zip(indices_scores_other, lines_scores_other):
                if line['res'] is None or FAIL_MSG in line['res']:
                    log_score = 'Failed to evaluate'
                    res.update({
                        k: {
                            "log_score": log_score,
                            "score": False
                        }
                    })
                    continue

                if line['function_id'] is None:
                    assert line['question_type'].lower() == 'choice'
                    function_id = 'choice_function'
                    function = mme_reasoning_eval_functions[function_id]

                else:
                    function_id = line['function_id']
                    function = mme_reasoning_eval_functions[function_id]

                if function_id not in ['open_function', 'choice_function']:
                    if function_id == "judge_24points_function":
                        response = line['res']
                    else:
                        response = json.loads(line['res'])
                    if line['answer'] is not None:
                        answer = eval(line['answer'])
                    else:
                        answer = None

                    if function_id in [
                        "calculate_answer_function_hashi",
                        "calculate_answer_function_skyscraper",
                        "calculate_answer_function_sudoku_4",
                        "calculate_answer_function_sudoku_6",
                        "calculate_answer_function_yinyang",
                        "judge_24points_function"
                    ]:
                        assert line["special_info"] is not None
                        special_info = eval(line['special_info'])
                    else:
                        special_info = None
                else:
                    response = line['res']
                    answer = line['answer']
                    special_info = None

                if special_info is None:
                    answer_judge = function(response, answer)
                else:
                    answer_judge = function(response, answer, special_info)

                if answer_judge not in [True, False]:
                    log_score = 'Failed to evaluate'
                    score = False
                else:
                    log_score = 'Succeed'
                    score = answer_judge
                res.update({
                    k: {
                        "log_score": log_score,
                        "score": score
                    }
                })

            ans.update(res)

            data['score'] = [ans[idx]['score'] for idx in data['index']]
            data['log_score'] = [ans[idx]['log_score'] for idx in data['index']]
            dump(data, storage_score)

        score = MMEReasoning_acc(storage_score)
        score_pth = storage_score.replace('.xlsx', '.csv')
        dump(score, score_pth)
        return score
>>>>>>> 57ca395f
<|MERGE_RESOLUTION|>--- conflicted
+++ resolved
@@ -2599,22 +2599,6 @@
             dump(score, score_pth)
             return score
 
-<<<<<<< HEAD
-class MMVMBench(ImageBaseDataset):
-    TYPE = 'VQA'
-    DATASET_URL = {
-        'MMVMBench':
-        'https://huggingface.co/datasets/zhouyik/MMVMBench_VQA/resolve/main/mmvm_match_bench_vqa_version.tsv'
-    }
-    DATASET_MD5 = {'MMVMBench': '16b5827f0bc95049a858dbb83553ea73'}
-
-    # def load_data(self, dataset):
-    #     """
-    #     If the TSV file fails to download automatically, you can manually download the TSV file 
-    #     to your local machine and then uncomment this function to proceed with the test normally.
-    #     """
-    #     return load("./mmvm_match_bench_vqa_version.tsv")
-=======
 
 class TallyQA(ImageBaseDataset):
     TYPE = 'VQA'
@@ -2676,21 +2660,15 @@
     TYPE = 'VQA'
     DATASET_URL = {'MME-Reasoning': 'https://huggingface.co/datasets/U4R/MME-Reasoning/blob/main/MME_Reasoning.tsv'}
     DATASET_MD = {'MME-Reasoning': 'b243f44778782d3821523689f6b40a1e'}
->>>>>>> 57ca395f
 
     def build_prompt(self, line):
         if isinstance(line, int):
             line = self.data.iloc[line]
-<<<<<<< HEAD
-        
-        tgt_path = self.dump_image(line)
-=======
-
+          
         if self.meta_only:
             tgt_path = toliststr(line['image_path'])
         else:
             tgt_path = self.dump_image(line)
->>>>>>> 57ca395f
 
         question = line['question']
 
@@ -2700,7 +2678,201 @@
         else:
             msgs = [dict(type='image', value=tgt_path)]
         msgs.append(dict(type='text', value=question))
-<<<<<<< HEAD
+
+        return msgs
+
+    @classmethod
+    def evaluate(self, eval_file, **judge_kwargs):
+        from .utils.mme_reasoning import MMEReasoning_extract, MMEReasoning_openeval, MMEReasoning_acc, FAIL_MSG, mme_reasoning_eval_functions  # noqa
+
+        model = judge_kwargs.get('model', 'gpt-4o-mini')
+        suffix = eval_file.split('.')[-1]
+        storage_extract = eval_file.replace(f'.{suffix}', f'_{model}_extract.xlsx')
+        tmp_file_extract = eval_file.replace(f'.{suffix}', f'_{model}_extract.pkl')
+        nproc = judge_kwargs.pop('nproc', 4)
+
+        # stage 1: extract answers using LLM
+        if not osp.exists(storage_extract):
+            data = load(eval_file)
+            data = data.replace({float('nan'): None})
+            model = build_judge(max_tokens=1024, **judge_kwargs)
+            assert model.working(), ('MME-Reasoning evaluation requires a working OPENAI API\n')
+            lt = len(data)
+            lines = [data.iloc[i] for i in range(lt)]
+            tups = [(model, line) for line in lines]
+            indices = [line['index'] for line in lines]
+
+            ans = {}
+            if osp.exists(tmp_file_extract):
+                ans = load(tmp_file_extract)
+            tups = [x for x, i in zip(tups, indices) if i not in ans]
+            indices = [i for i in indices if i not in ans]
+            if len(indices):
+                new_results = track_progress_rich(
+                    MMEReasoning_extract,
+                    tups,
+                    nproc=nproc,
+                    chunksize=nproc,
+                    keys=indices,
+                    save=tmp_file_extract,
+                )
+                ans = load(tmp_file_extract)
+                for k, v in zip(indices, new_results):
+                    assert k in ans
+                    assert ans[k]['log'] == v['log'] and ans[k]['res'] == v['res']
+
+            res_list = []
+            log_list = []
+            for idx in data['index']:
+                if not isinstance(ans[idx], dict):
+                    res_list.append(ans[idx])
+                    log_list.append('use previous answer')
+                else:
+                    res_list.append(ans[idx]['res'])
+                    log_list.append(ans[idx]['log'])
+            # data['res'] = [ans[int(idx)]['res'] for idx in data['index']]
+            # data['log'] = [ans[idx]['log'] for idx in int(data['index'])]
+            data['res'] = res_list
+            data['log'] = log_list
+            dump(data, storage_extract)
+
+        storage_score = eval_file.replace(f'.{suffix}', f'_{model}_score.xlsx')
+        tmp_file_score = eval_file.replace(f'.{suffix}', f'_{model}_score.pkl')
+
+        # stage 2: evaluate score
+        if not osp.exists(storage_score):
+            data = load(storage_extract)
+            data = data.replace({float('nan'): None})
+            model = build_judge(max_tokens=1024, **judge_kwargs)
+            assert model.working(), ('MME-Reasoning evaluation requires a working OPENAI API\n')
+            lt = len(data)
+            lines = [data.iloc[i] for i in range(lt)]
+            lines_scores_gpt = []
+            lines_scores_other = []
+            for line in lines:
+                if (line['question_type'].lower() == 'open' and line.get('function_id', None) == None) or line.get('function_id', None) == 'open_function':  # noqa
+                    lines_scores_gpt.append(line)
+                else:
+                    lines_scores_other.append(line)
+
+            # for open question, use LLM
+            tups_scores_gpt = [(model, line) for line in lines_scores_gpt]
+            indices_scores_gpt = [line['index'] for line in lines_scores_gpt]
+            if len(indices_scores_gpt):
+                new_results_score = track_progress_rich(
+                    MMEReasoning_openeval,
+                    tups_scores_gpt,
+                    nproc=nproc,
+                    chunksize=nproc,
+                    keys=indices_scores_gpt,
+                    save=tmp_file_score,
+                )
+                ans = load(tmp_file_score)
+                for k, v in zip(indices_scores_gpt, new_results_score):
+                    assert k in ans
+                    assert ans[k]['log_score'] == v['log_score'] and ans[k]['score'] == v['score']
+
+            # for other questions, use corresponding function
+            res = {}
+            indices_scores_other = [line['index'] for line in lines_scores_other]
+            for k, line in zip(indices_scores_other, lines_scores_other):
+                if line['res'] is None or FAIL_MSG in line['res']:
+                    log_score = 'Failed to evaluate'
+                    res.update({
+                        k: {
+                            "log_score": log_score,
+                            "score": False
+                        }
+                    })
+                    continue
+
+                if line['function_id'] is None:
+                    assert line['question_type'].lower() == 'choice'
+                    function_id = 'choice_function'
+                    function = mme_reasoning_eval_functions[function_id]
+
+                else:
+                    function_id = line['function_id']
+                    function = mme_reasoning_eval_functions[function_id]
+
+                if function_id not in ['open_function', 'choice_function']:
+                    if function_id == "judge_24points_function":
+                        response = line['res']
+                    else:
+                        response = json.loads(line['res'])
+                    if line['answer'] is not None:
+                        answer = eval(line['answer'])
+                    else:
+                        answer = None
+
+                    if function_id in [
+                        "calculate_answer_function_hashi",
+                        "calculate_answer_function_skyscraper",
+                        "calculate_answer_function_sudoku_4",
+                        "calculate_answer_function_sudoku_6",
+                        "calculate_answer_function_yinyang",
+                        "judge_24points_function"
+                    ]:
+                        assert line["special_info"] is not None
+                        special_info = eval(line['special_info'])
+                    else:
+                        special_info = None
+                else:
+                    response = line['res']
+                    answer = line['answer']
+                    special_info = None
+
+                if special_info is None:
+                    answer_judge = function(response, answer)
+                else:
+                    answer_judge = function(response, answer, special_info)
+
+                if answer_judge not in [True, False]:
+                    log_score = 'Failed to evaluate'
+                    score = False
+                else:
+                    log_score = 'Succeed'
+                    score = answer_judge
+                res.update({
+                    k: {
+                        "log_score": log_score,
+                        "score": score
+                    }
+                })
+
+            ans.update(res)
+
+            data['score'] = [ans[idx]['score'] for idx in data['index']]
+            data['log_score'] = [ans[idx]['log_score'] for idx in data['index']]
+            dump(data, storage_score)
+
+        score = MMEReasoning_acc(storage_score)
+        score_pth = storage_score.replace('.xlsx', '.csv')
+        dump(score, score_pth)
+        return score
+
+      
+class MMVMBench(ImageBaseDataset):
+    TYPE = 'VQA'
+    DATASET_URL = {
+        'MMVMBench':
+        'https://huggingface.co/datasets/zhouyik/MMVMBench_VQA/resolve/main/mmvm_match_bench_vqa_version.tsv'
+    }
+    DATASET_MD5 = {'MMVMBench': '16b5827f0bc95049a858dbb83553ea73'}
+
+    def build_prompt(self, line):
+        if isinstance(line, int):
+            line = self.data.iloc[line]
+        tgt_path = self.dump_image(line)
+
+        question = line['question']
+
+        msgs = []
+        if isinstance(tgt_path, list):
+            msgs.extend([dict(type='image', value=p) for p in tgt_path])
+        else:
+            msgs = [dict(type='image', value=tgt_path)]
+        msgs.append(dict(type='text', value=question))
 
         return msgs
 
@@ -2733,7 +2905,6 @@
             res[v] = np.mean(match_type_hit[k])
         
         return pd.DataFrame(res)
-
     
     @classmethod
     def evaluate(self, eval_file, **judge_kwargs):
@@ -2797,177 +2968,5 @@
             acc = self.report_acc_mmatch(scores, match_types_int)
             dump(acc, acc_file)
 
-            return acc
-=======
-        return msgs
-
-    @classmethod
-    def evaluate(self, eval_file, **judge_kwargs):
-        from .utils.mme_reasoning import MMEReasoning_extract, MMEReasoning_openeval, MMEReasoning_acc, FAIL_MSG, mme_reasoning_eval_functions  # noqa
-
-        model = judge_kwargs.get('model', 'gpt-4o-mini')
-        suffix = eval_file.split('.')[-1]
-        storage_extract = eval_file.replace(f'.{suffix}', f'_{model}_extract.xlsx')
-        tmp_file_extract = eval_file.replace(f'.{suffix}', f'_{model}_extract.pkl')
-        nproc = judge_kwargs.pop('nproc', 4)
-
-        # stage 1: extract answers using LLM
-        if not osp.exists(storage_extract):
-            data = load(eval_file)
-            data = data.replace({float('nan'): None})
-            model = build_judge(max_tokens=1024, **judge_kwargs)
-            assert model.working(), ('MME-Reasoning evaluation requires a working OPENAI API\n')
-            lt = len(data)
-            lines = [data.iloc[i] for i in range(lt)]
-            tups = [(model, line) for line in lines]
-            indices = [line['index'] for line in lines]
-
-            ans = {}
-            if osp.exists(tmp_file_extract):
-                ans = load(tmp_file_extract)
-            tups = [x for x, i in zip(tups, indices) if i not in ans]
-            indices = [i for i in indices if i not in ans]
-            if len(indices):
-                new_results = track_progress_rich(
-                    MMEReasoning_extract,
-                    tups,
-                    nproc=nproc,
-                    chunksize=nproc,
-                    keys=indices,
-                    save=tmp_file_extract,
-                )
-                ans = load(tmp_file_extract)
-                for k, v in zip(indices, new_results):
-                    assert k in ans
-                    assert ans[k]['log'] == v['log'] and ans[k]['res'] == v['res']
-
-            res_list = []
-            log_list = []
-            for idx in data['index']:
-                if not isinstance(ans[idx], dict):
-                    res_list.append(ans[idx])
-                    log_list.append('use previous answer')
-                else:
-                    res_list.append(ans[idx]['res'])
-                    log_list.append(ans[idx]['log'])
-            # data['res'] = [ans[int(idx)]['res'] for idx in data['index']]
-            # data['log'] = [ans[idx]['log'] for idx in int(data['index'])]
-            data['res'] = res_list
-            data['log'] = log_list
-            dump(data, storage_extract)
-
-        storage_score = eval_file.replace(f'.{suffix}', f'_{model}_score.xlsx')
-        tmp_file_score = eval_file.replace(f'.{suffix}', f'_{model}_score.pkl')
-
-        # stage 2: evaluate score
-        if not osp.exists(storage_score):
-            data = load(storage_extract)
-            data = data.replace({float('nan'): None})
-            model = build_judge(max_tokens=1024, **judge_kwargs)
-            assert model.working(), ('MME-Reasoning evaluation requires a working OPENAI API\n')
-            lt = len(data)
-            lines = [data.iloc[i] for i in range(lt)]
-            lines_scores_gpt = []
-            lines_scores_other = []
-            for line in lines:
-                if (line['question_type'].lower() == 'open' and line.get('function_id', None) == None) or line.get('function_id', None) == 'open_function':  # noqa
-                    lines_scores_gpt.append(line)
-                else:
-                    lines_scores_other.append(line)
-
-            # for open question, use LLM
-            tups_scores_gpt = [(model, line) for line in lines_scores_gpt]
-            indices_scores_gpt = [line['index'] for line in lines_scores_gpt]
-            if len(indices_scores_gpt):
-                new_results_score = track_progress_rich(
-                    MMEReasoning_openeval,
-                    tups_scores_gpt,
-                    nproc=nproc,
-                    chunksize=nproc,
-                    keys=indices_scores_gpt,
-                    save=tmp_file_score,
-                )
-                ans = load(tmp_file_score)
-                for k, v in zip(indices_scores_gpt, new_results_score):
-                    assert k in ans
-                    assert ans[k]['log_score'] == v['log_score'] and ans[k]['score'] == v['score']
-
-            # for other questions, use corresponding function
-            res = {}
-            indices_scores_other = [line['index'] for line in lines_scores_other]
-            for k, line in zip(indices_scores_other, lines_scores_other):
-                if line['res'] is None or FAIL_MSG in line['res']:
-                    log_score = 'Failed to evaluate'
-                    res.update({
-                        k: {
-                            "log_score": log_score,
-                            "score": False
-                        }
-                    })
-                    continue
-
-                if line['function_id'] is None:
-                    assert line['question_type'].lower() == 'choice'
-                    function_id = 'choice_function'
-                    function = mme_reasoning_eval_functions[function_id]
-
-                else:
-                    function_id = line['function_id']
-                    function = mme_reasoning_eval_functions[function_id]
-
-                if function_id not in ['open_function', 'choice_function']:
-                    if function_id == "judge_24points_function":
-                        response = line['res']
-                    else:
-                        response = json.loads(line['res'])
-                    if line['answer'] is not None:
-                        answer = eval(line['answer'])
-                    else:
-                        answer = None
-
-                    if function_id in [
-                        "calculate_answer_function_hashi",
-                        "calculate_answer_function_skyscraper",
-                        "calculate_answer_function_sudoku_4",
-                        "calculate_answer_function_sudoku_6",
-                        "calculate_answer_function_yinyang",
-                        "judge_24points_function"
-                    ]:
-                        assert line["special_info"] is not None
-                        special_info = eval(line['special_info'])
-                    else:
-                        special_info = None
-                else:
-                    response = line['res']
-                    answer = line['answer']
-                    special_info = None
-
-                if special_info is None:
-                    answer_judge = function(response, answer)
-                else:
-                    answer_judge = function(response, answer, special_info)
-
-                if answer_judge not in [True, False]:
-                    log_score = 'Failed to evaluate'
-                    score = False
-                else:
-                    log_score = 'Succeed'
-                    score = answer_judge
-                res.update({
-                    k: {
-                        "log_score": log_score,
-                        "score": score
-                    }
-                })
-
-            ans.update(res)
-
-            data['score'] = [ans[idx]['score'] for idx in data['index']]
-            data['log_score'] = [ans[idx]['log_score'] for idx in data['index']]
-            dump(data, storage_score)
-
-        score = MMEReasoning_acc(storage_score)
-        score_pth = storage_score.replace('.xlsx', '.csv')
-        dump(score, score_pth)
-        return score
->>>>>>> 57ca395f
+            return acc     
+    