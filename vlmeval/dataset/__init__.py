--- conflicted
+++ resolved
@@ -156,11 +156,7 @@
     MMNIAH, CMMMU, VLRewardBench, WeMath, LogicVista, MMMUProDataset,
     CreationMMBenchDataset, ImageShortQADataset, MMAlignBench, OmniDocBench,
     VLM2Bench, VMCBenchDataset, EMMADataset, MME_CoT, MOAT, MedXpertQA_MM_test,
-<<<<<<< HEAD
-    LEGO, MMSci_Captioning, Physics_yale, MMIFEval, VisuLogic
-=======
-    LEGO, MMSci_Captioning, Physics_yale, MMIFEval, Spatial457
->>>>>>> 91e85af9
+    LEGO, MMSci_Captioning, Physics_yale, MMIFEval, Spatial457, VisuLogic,
 ]
 
 
