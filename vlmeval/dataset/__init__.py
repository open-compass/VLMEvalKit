--- conflicted
+++ resolved
@@ -12,11 +12,7 @@
 from .image_vqa import (
     ImageVQADataset, MathVision, OCRBench, MathVista, LLaVABench, VGRPBench, MMVet, MTVQADataset, TableVQABench,
     CustomVQADataset, CRPE, MathVerse, OlympiadBench, QSpatial, VizWiz, MMNIAH, LogicVista, MME_CoT,
-<<<<<<< HEAD
-    MMSci_Captioning, Physics_yale, TDBenchGrounding, WildDocBenchmark, CountBenchQA
-=======
-    MMSci_Captioning, Physics_yale, TDBenchGrounding, WildDocBenchmark, OCR_Reasoning, PhyX
->>>>>>> a3793ee0
+    MMSci_Captioning, Physics_yale, TDBenchGrounding, WildDocBenchmark, OCR_Reasoning, PhyX, CountBenchQA
 )
 
 from .image_ccocr import CCOCRDataset
@@ -165,16 +161,10 @@
     MMNIAH, CMMMU, VLRewardBench, WeMath, LogicVista, MMMUProDataset,
     CreationMMBenchDataset, ImageShortQADataset, MMAlignBench, OmniDocBench,
     VLM2Bench, VMCBenchDataset, EMMADataset, MME_CoT, MOAT, MedXpertQA_MM_test,
-<<<<<<< HEAD
-    LEGO, MMSci_Captioning, Physics_yale, MMIFEval, Spatial457, VisuLogic, CVBench,
-    CMMU_MCQ, PathVQA_VAL, PathVQA_TEST, PathMMU_VAL, PathMMU_TEST, TDBench, TDBenchGrounding,
-    MicroVQA, MicroBench, CharXiv, OmniMedVQA, WildDocBenchmark, MSEarthMCQ, CountBenchQA
-=======
     LEGO, MMSci_Captioning, Physics_yale, ScreenSpot_Pro, ScreenSpot,
     ScreenSpotV2, MMIFEval, Spatial457, VisuLogic, CVBench, PathVQA_VAL,
     PathVQA_TEST, TDBench, TDBenchGrounding, MicroBench, CharXiv, OmniMedVQA,
-    WildDocBenchmark, MSEarthMCQ, OCR_Reasoning, PhyX, VLMBlind
->>>>>>> a3793ee0
+    WildDocBenchmark, MSEarthMCQ, OCR_Reasoning, PhyX, VLMBlind, CountBenchQA
 ]
 
 
