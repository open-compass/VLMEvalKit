--- conflicted
+++ resolved
@@ -213,14 +213,9 @@
     TempCompass, TempCompass_MCQ, TempCompass_Captioning, TempCompass_YorN,
     CGBench_MCQ_Grounding_Mini, CGBench_OpenEnded_Mini, CGBench_MCQ_Grounding, CGBench_OpenEnded,
     QBench_Video, QBench_Video_MCQ, QBench_Video_VQA,
-<<<<<<< HEAD
-    VideoMMLU_CAP, VideoMMLU_QA,
+    Video_MMLU_CAP, Video_MMLU_QA,
     Video_Holmes, VCRBench, CGAVCounting,
     EgoExoBench_MCQ,
-=======
-    Video_MMLU_CAP, Video_MMLU_QA,
-    Video_Holmes, VCRBench, CGAVCounting
->>>>>>> d6ec47c4
 ]
 
 TEXT_DATASET = [
