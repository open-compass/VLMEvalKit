import warnings

from .image_base import img_root_map, ImageBaseDataset
from .image_caption import ImageCaptionDataset
from .image_yorn import ImageYORNDataset
from .image_mcq import (
    ImageMCQDataset, MMMUDataset, CustomMCQDataset, MUIRDataset, GMAIMMBenchDataset, MMERealWorld, HRBenchDataset,
    NaturalBenchDataset, WeMath, MMMUProDataset, VMCBenchDataset, MedXpertQA_MM_test, LEGO, VisuLogic, CVBench, TDBench,
    MicroBench, OmniMedVQA, MSEarthMCQ, VLMBlind, SCAM, _3DSRBench, AffordanceDataset, OmniEarthMCQBench, XLRSBench,
    TreeBench, CVQA, TopViewRS
)
from .image_mt import MMDUDataset
from .image_vqa import (
    ImageVQADataset, MathVision, OCRBench, MathVista, LLaVABench, LLaVABench_KO, VGRPBench, MMVet, MTVQADataset,
    TableVQABench, CustomVQADataset, CRPE, MathVerse, OlympiadBench, SeePhys, QSpatial, VizWiz, MMNIAH, LogicVista,
    MME_CoT, MMSci_Captioning, Physics_yale, TDBenchGrounding, WildDocBenchmark, OCR_Reasoning, PhyX, CountBenchQA,
    ZEROBench, Omni3DBench, TallyQA, MMEReasoning, MMVMBench, BMMR, OCRBench_v2, AyaVisionBench
)

from .image_ccocr import CCOCRDataset
from .image_shortqa import ImageShortQADataset, PathVQA_VAL, PathVQA_TEST
from .text_mcq import CustomTextMCQDataset, TextMCQDataset

from .vcr import VCRDataset
from .mmlongbench import MMLongBench
from .dude import DUDE
from .slidevqa import SlideVQA
from .vl_rewardbench import VLRewardBench
from .vlm2bench import VLM2Bench
from .vlmbias import VLMBias
from .spatial457 import Spatial457
from .charxiv import CharXiv
from .chartmuseum import ChartMuseum
from .chartqapro import ChartQAPro

from .mmbench_video import MMBenchVideo
from .videomme import VideoMME
from .video_holmes import Video_Holmes
from .mvbench import MVBench, MVBench_MP4
from .tamperbench import MVTamperBench
from .miabench import MIABench
from .mlvu import MLVU, MLVU_MCQ, MLVU_OpenEnded
from .tempcompass import TempCompass, TempCompass_Captioning, TempCompass_MCQ, TempCompass_YorN
from .longvideobench import LongVideoBench
from .video_concat_dataset import ConcatVideoDataset
from .mmgenbench import MMGenBench
from .cgbench import CGBench_MCQ_Grounding_Mini, CGBench_OpenEnded_Mini, CGBench_MCQ_Grounding, CGBench_OpenEnded
from .CGAVCounting.cg_av_counting import CGAVCounting

from .megabench import MEGABench
from .moviechat1k import MovieChat1k
from .video_mmlu import Video_MMLU_CAP, Video_MMLU_QA
from .vdc import VDC
from .vcrbench import VCRBench
from .gobench import GOBenchDataset
from .sfebench import SFE
from .visfactor import VisFactor
from .ost_bench import OSTDataset

from .EgoExoBench.egoexobench import EgoExoBench_MCQ

from .worldsense import WorldSense
from .qbench_video import QBench_Video, QBench_Video_MCQ, QBench_Video_VQA

from .cmmmu import CMMMU
from .emma import EMMADataset
from .wildvision import WildVision
from .mmmath import MMMath
from .dynamath import Dynamath
from .creation import CreationMMBenchDataset
from .mmalignbench import MMAlignBench
from .utils import *
from .video_dataset_config import *
from ..smp import *
from .OmniDocBench.omnidocbench import OmniDocBench
from .moat import MOAT
from .GUI.screenspot import ScreenSpot
from .GUI.screenspot_v2 import ScreenSpotV2
from .GUI.screenspot_pro import ScreenSpot_Pro
from .mmifeval import MMIFEval
from .chartmimic import ChartMimic
from .m4bench import M4Bench
from .mmhelix import MMHELIX
from .medqbench_mcq import MedqbenchMCQDataset
from .medqbench_caption import MedqbenchCaptionDataset
from .medqbench_paired_description import MedqbenchPairedDescriptionDataset
from .olmOCRBench.olmocrbench import olmOCRBench
from .oceanocr import OceanOCRBench
from .matbench import MATBench

from .reasonmap_plus import ReasonMap_Plus


class ConcatDataset(ImageBaseDataset):
    # This dataset takes multiple dataset names as input and aggregate them into a single dataset.
    # Each single dataset should not have a field named `SUB_DATASET`

    DATASET_SETS = {
        'MMMB': ['MMMB_ar', 'MMMB_cn', 'MMMB_en', 'MMMB_pt', 'MMMB_ru', 'MMMB_tr'],
        'MTL_MMBench_DEV': [
            'MMBench_dev_ar', 'MMBench_dev_cn', 'MMBench_dev_en',
            'MMBench_dev_pt', 'MMBench_dev_ru', 'MMBench_dev_tr'
        ],
        'ScreenSpot_Pro': [
            'ScreenSpot_Pro_Development', 'ScreenSpot_Pro_Creative', 'ScreenSpot_Pro_CAD',
            'ScreenSpot_Pro_Scientific', 'ScreenSpot_Pro_Office', 'ScreenSpot_Pro_OS'
        ],
        'ScreenSpot': ['ScreenSpot_Mobile', 'ScreenSpot_Desktop', 'ScreenSpot_Web'],
        'ScreenSpot_v2': ['ScreenSpot_v2_Mobile', 'ScreenSpot_v2_Desktop', 'ScreenSpot_v2_Web'],
        'M4Bench': ['State_Invariance', 'State_Comparison', 'Spatial_Perception', 'Instance_Comparison', 'Detailed_Difference'],  # noqa: E501
    }

    def __init__(self, dataset):
        datasets = self.DATASET_SETS[dataset]
        self.dataset_map = {}
        # The name of the compliation
        self.dataset_name = dataset
        self.datasets = datasets
        for dname in datasets:
            dataset = build_dataset(dname)
            assert dataset is not None, dataset
            self.dataset_map[dname] = dataset
        TYPES = [x.TYPE for x in self.dataset_map.values()]
        MODALITIES = [x.MODALITY for x in self.dataset_map.values()]
        assert np.all([x == TYPES[0] for x in TYPES]), (datasets, TYPES)
        assert np.all([x == MODALITIES[0] for x in MODALITIES]), (datasets, MODALITIES)
        self.TYPE = TYPES[0]
        self.MODALITY = MODALITIES[0]
        data_all = []
        for dname in datasets:
            data = self.dataset_map[dname].data
            data['SUB_DATASET'] = [dname] * len(data)
            if 'image' in data:
                data_new = localize_df(data, dname, nproc=16)
                data_all.append(data_new)
            else:
                data_all.append(data)

        data = pd.concat(data_all)
        data['original_index'] = data.pop('index')
        data['index'] = np.arange(len(data))
        self.data = data

    def build_prompt(self, line):
        if isinstance(line, int):
            line = self.data.iloc[line]
        idx = line['original_index']
        dname = line['SUB_DATASET']
        org_data = self.dataset_map[dname].data
        org_line = cp.deepcopy(org_data[org_data['index'] == idx]).iloc[0]
        return self.dataset_map[dname].build_prompt(org_line)

    def dump_image(self, line):
        # Assert all images are pre-dumped
        assert 'image' not in line
        assert 'image_path' in line
        tgt_path = toliststr(line['image_path'])
        return tgt_path

    @classmethod
    def supported_datasets(cls):
        return list(cls.DATASET_SETS)

    def evaluate(self, eval_file, **judge_kwargs):
        # First, split the eval_file by dataset
        data_all = load(eval_file)
        for dname in self.datasets:
            tgt = eval_file.replace(self.dataset_name, dname)
            data_sub = data_all[data_all['SUB_DATASET'] == dname]
            data_sub.pop('index')
            data_sub['index'] = data_sub.pop('original_index')
            data_sub.pop('SUB_DATASET')
            dump(data_sub, tgt)
        # Then, evaluate each dataset separately
        df_all = []
        dict_all = {}
        # One of the vars will be used to aggregate results
        for dname in self.datasets:
            tgt = eval_file.replace(self.dataset_name, dname)
            res = self.dataset_map[dname].evaluate(tgt, **judge_kwargs)
            if isinstance(res, pd.DataFrame):
                res['DATASET'] = [dname] * len(res)
                df_all.append(res)
            elif isinstance(res, dict):
                res = {f'{dname}:{k}': v for k, v in res.items()}
                dict_all.update(res)
            else:
                raise NotImplementedError(f'Unknown result type {type(res)}')

        if len(df_all):
            result = pd.concat(df_all)
            score_file = get_intermediate_file_path(eval_file, '_acc', 'csv')
            dump(result, score_file)
            return result
        else:
            score_file = get_intermediate_file_path(eval_file, '_score', 'json')
            dump(dict_all, score_file)
            return dict_all


# Add new supported dataset class here
IMAGE_DATASET = [
    ImageCaptionDataset, ImageYORNDataset, ImageMCQDataset, ImageVQADataset,
    MathVision, MMMUDataset, OCRBench, MathVista, LLaVABench, LLaVABench_KO, VGRPBench, MMVet,
    MTVQADataset, TableVQABench, MMLongBench, VCRDataset, MMDUDataset, DUDE,
    SlideVQA, MUIRDataset, CCOCRDataset, GMAIMMBenchDataset, MMERealWorld,
    HRBenchDataset, CRPE, MathVerse, NaturalBenchDataset, MIABench,
    OlympiadBench, SeePhys,WildVision, MMMath, QSpatial, Dynamath, MMGenBench, VizWiz,
    MMNIAH, CMMMU, VLRewardBench, WeMath, LogicVista, MMMUProDataset,
    CreationMMBenchDataset, ImageShortQADataset, MMAlignBench, OmniDocBench,
    VLM2Bench, VMCBenchDataset, EMMADataset, MME_CoT, MOAT, MedXpertQA_MM_test,
    LEGO, MMSci_Captioning, Physics_yale, ScreenSpot_Pro, ScreenSpot,
    ScreenSpotV2, MMIFEval, Spatial457, VisuLogic, CVBench, PathVQA_VAL,
    PathVQA_TEST, TDBench, TDBenchGrounding, MicroBench, CharXiv, OmniMedVQA,
    WildDocBenchmark, MSEarthMCQ, OCR_Reasoning, PhyX, VLMBlind, CountBenchQA,
    ZEROBench, SCAM, Omni3DBench, TallyQA, _3DSRBench, BMMR, AffordanceDataset,
    MMEReasoning, GOBenchDataset, SFE, ChartMimic, MMVMBench, XLRSBench,
    OmniEarthMCQBench, VisFactor, OSTDataset, OCRBench_v2, TreeBench, CVQA, M4Bench,
    AyaVisionBench, TopViewRS, VLMBias, MMHELIX, MedqbenchMCQDataset,
<<<<<<< HEAD
    MedqbenchPairedDescriptionDataset, MedqbenchCaptionDataset, ChartMuseum, ChartQAPro,
    olmOCRBench, OceanOCRBench, MATBench
=======
    MedqbenchPairedDescriptionDataset, MedqbenchCaptionDataset, ChartMuseum, ChartQAPro, ReasonMap_Plus
>>>>>>> d937c445
]

VIDEO_DATASET = [
    MMBenchVideo, VideoMME, MVBench, MVBench_MP4, MVTamperBench,
    LongVideoBench, WorldSense, VDC, MovieChat1k, MEGABench,
    MLVU, MLVU_MCQ, MLVU_OpenEnded,
    TempCompass, TempCompass_MCQ, TempCompass_Captioning, TempCompass_YorN,
    CGBench_MCQ_Grounding_Mini, CGBench_OpenEnded_Mini, CGBench_MCQ_Grounding, CGBench_OpenEnded,
    QBench_Video, QBench_Video_MCQ, QBench_Video_VQA,
    Video_MMLU_CAP, Video_MMLU_QA,
    Video_Holmes, VCRBench, CGAVCounting,
    EgoExoBench_MCQ,
]

TEXT_DATASET = [
    TextMCQDataset
]

CUSTOM_DATASET = [
    CustomMCQDataset, CustomVQADataset, CustomTextMCQDataset
]

DATASET_COLLECTION = [ConcatDataset, ConcatVideoDataset]

DATASET_CLASSES = IMAGE_DATASET + VIDEO_DATASET + TEXT_DATASET + CUSTOM_DATASET + DATASET_COLLECTION  # noqa: E501
SUPPORTED_DATASETS = []
for DATASET_CLS in DATASET_CLASSES:
    SUPPORTED_DATASETS.extend(DATASET_CLS.supported_datasets())


def DATASET_TYPE(dataset, *, default: str = 'MCQ') -> str:
    for cls in DATASET_CLASSES:
        if dataset in cls.supported_datasets():
            if hasattr(cls, 'TYPE'):
                return cls.TYPE
    # Have to add specific routine to handle ConcatDataset
    if dataset in ConcatDataset.DATASET_SETS:
        dataset_list = ConcatDataset.DATASET_SETS[dataset]
        TYPES = [DATASET_TYPE(dname) for dname in dataset_list]
        assert np.all([x == TYPES[0] for x in TYPES]), (dataset_list, TYPES)
        return TYPES[0]

    if 'openended' in dataset.lower():
        return 'VQA'
    warnings.warn(f'Dataset {dataset} is a custom one and not annotated as `openended`, will treat as {default}. ')  # noqa: E501
    return default


def DATASET_MODALITY(dataset, *, default: str = 'IMAGE') -> str:
    if dataset is None:
        warnings.warn(f'Dataset is not specified, will treat modality as {default}. ')
        return default
    for cls in DATASET_CLASSES:
        if dataset in cls.supported_datasets():
            if hasattr(cls, 'MODALITY'):
                return cls.MODALITY
    # Have to add specific routine to handle ConcatDataset
    if dataset in ConcatDataset.DATASET_SETS:
        dataset_list = ConcatDataset.DATASET_SETS[dataset]
        MODALITIES = [DATASET_MODALITY(dname) for dname in dataset_list]
        assert np.all([x == MODALITIES[0] for x in MODALITIES]), (dataset_list, MODALITIES)
        return MODALITIES[0]

    if 'VIDEO' in dataset.lower():
        return 'VIDEO'
    elif 'IMAGE' in dataset.lower():
        return 'IMAGE'
    warnings.warn(f'Dataset {dataset} is a custom one, will treat modality as {default}. ')
    return default


def build_dataset(dataset_name, **kwargs):
    for cls in DATASET_CLASSES:
        if dataset_name in supported_video_datasets:
            return supported_video_datasets[dataset_name](**kwargs)
        elif dataset_name in cls.supported_datasets():
            return cls(dataset=dataset_name, **kwargs)

    warnings.warn(f'Dataset {dataset_name} is not officially supported. ')
    data_file = osp.join(LMUDataRoot(), f'{dataset_name}.tsv')
    if not osp.exists(data_file):
        warnings.warn(f'Data file {data_file} does not exist. Dataset building failed. ')
        return None

    data = load(data_file)
    if 'question' not in [x.lower() for x in data.columns]:
        warnings.warn(f'Data file {data_file} does not have a `question` column. Dataset building failed. ')
        return None

    if 'A' in data and 'B' in data:
        if 'image' in data or 'image_path' in data:
            warnings.warn(f'Will assume unsupported dataset {dataset_name} as a Custom MCQ dataset. ')
            return CustomMCQDataset(dataset=dataset_name, **kwargs)
        else:
            warnings.warn(f'Will assume unsupported dataset {dataset_name} as a Custom Text MCQ dataset. ')
            return CustomTextMCQDataset(dataset=dataset_name, **kwargs)
    else:
        warnings.warn(f'Will assume unsupported dataset {dataset_name} as a Custom VQA dataset. ')
        return CustomVQADataset(dataset=dataset_name, **kwargs)


def infer_dataset_basename(dataset_name):
    basename = "_".join(dataset_name.split("_")[:-1])
    return basename


__all__ = [
    'build_dataset', 'img_root_map', 'build_judge', 'extract_answer_from_item', 'prefetch_answer', 'DEBUG_MESSAGE'
] + [cls.__name__ for cls in DATASET_CLASSES]<|MERGE_RESOLUTION|>--- conflicted
+++ resolved
@@ -217,12 +217,8 @@
     MMEReasoning, GOBenchDataset, SFE, ChartMimic, MMVMBench, XLRSBench,
     OmniEarthMCQBench, VisFactor, OSTDataset, OCRBench_v2, TreeBench, CVQA, M4Bench,
     AyaVisionBench, TopViewRS, VLMBias, MMHELIX, MedqbenchMCQDataset,
-<<<<<<< HEAD
-    MedqbenchPairedDescriptionDataset, MedqbenchCaptionDataset, ChartMuseum, ChartQAPro,
+    MedqbenchPairedDescriptionDataset, MedqbenchCaptionDataset, ChartMuseum, ChartQAPro, ReasonMap_Plus,
     olmOCRBench, OceanOCRBench, MATBench
-=======
-    MedqbenchPairedDescriptionDataset, MedqbenchCaptionDataset, ChartMuseum, ChartQAPro, ReasonMap_Plus
->>>>>>> d937c445
 ]
 
 VIDEO_DATASET = [
