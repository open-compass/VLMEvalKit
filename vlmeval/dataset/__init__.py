import warnings

from .image_base import img_root_map, ImageBaseDataset
from .image_caption import ImageCaptionDataset
from .image_yorn import ImageYORNDataset
from .image_mcq import (
    ImageMCQDataset, MMMUDataset, CustomMCQDataset, MUIRDataset, GMAIMMBenchDataset, MMERealWorld, HRBenchDataset,
    NaturalBenchDataset, WeMath, MMMUProDataset, VMCBenchDataset, MedXpertQA_MM_test, LEGO, VisuLogic, CVBench, TDBench,
    CMMU_MCQ, PathMMU_VAL, PathMMU_TEST, MicroVQA, MicroBench, OmniMedVQA, MSEarthMCQ, VStarBench
)
from .image_mt import MMDUDataset
from .image_vqa import (
    ImageVQADataset, MathVision, OCRBench, MathVista, LLaVABench, VGRPBench, MMVet, MTVQADataset, TableVQABench,
    CustomVQADataset, CRPE, MathVerse, OlympiadBench, QSpatial, VizWiz, MMNIAH, LogicVista, MME_CoT,
<<<<<<< HEAD
    MMSci_Captioning, Physics_yale, TDBenchGrounding, WildDocBenchmark, OCR_Reasoning, PhyX
=======
    MMSci_Captioning, Physics_yale, TDBenchGrounding, WildDocBenchmark, OCR_Reasoning
>>>>>>> 00d42858
)

from .image_ccocr import CCOCRDataset
from .image_shortqa import ImageShortQADataset, PathVQA_VAL, PathVQA_TEST
from .text_mcq import CustomTextMCQDataset, TextMCQDataset

from .vcr import VCRDataset
from .mmlongbench import MMLongBench
from .dude import DUDE
from .slidevqa import SlideVQA
from .vl_rewardbench import VLRewardBench
from .vlm2bench import VLM2Bench
from .spatial457 import Spatial457
from .charxiv import CharXiv

from .mmbench_video import MMBenchVideo
from .videomme import VideoMME
from .mvbench import MVBench, MVBench_MP4
from .tamperbench import MVTamperBench
from .miabench import MIABench
from .mlvu import MLVU, MLVU_MCQ, MLVU_OpenEnded
from .tempcompass import TempCompass, TempCompass_Captioning, TempCompass_MCQ, TempCompass_YorN
from .longvideobench import LongVideoBench
from .video_concat_dataset import ConcatVideoDataset
from .mmgenbench import MMGenBench
from .cgbench import CGBench_MCQ_Grounding_Mini, CGBench_OpenEnded_Mini, CGBench_MCQ_Grounding, CGBench_OpenEnded
from .megabench import MEGABench
from .moviechat1k import MovieChat1k
from .video_mmlu import VideoMMLU_CAP, VideoMMLU_QA
from .vdc import VDC

from .worldsense import WorldSense
from .qbench_video import QBench_Video, QBench_Video_MCQ, QBench_Video_VQA

from .cmmmu import CMMMU
from .emma import EMMADataset
from .wildvision import WildVision
from .mmmath import MMMath
from .dynamath import Dynamath
from .creation import CreationMMBenchDataset
from .mmalignbench import MMAlignBench
from .utils import *
from .video_dataset_config import *
from ..smp import *
from .Omnidocbench.omnidocbench import OmniDocBench
from .moat import MOAT
from .GUI.screenspot import ScreenSpot
from .GUI.screenspot_v2 import ScreenSpotV2
from .GUI.screenspot_pro import ScreenSpot_Pro
from .mmifeval import MMIFEval


class ConcatDataset(ImageBaseDataset):
    # This dataset takes multiple dataset names as input and aggregate them into a single dataset.
    # Each single dataset should not have a field named `SUB_DATASET`

    DATASET_SETS = {
        'MMMB': ['MMMB_ar', 'MMMB_cn', 'MMMB_en', 'MMMB_pt', 'MMMB_ru', 'MMMB_tr'],
        'MTL_MMBench_DEV': [
            'MMBench_dev_ar', 'MMBench_dev_cn', 'MMBench_dev_en',
            'MMBench_dev_pt', 'MMBench_dev_ru', 'MMBench_dev_tr'
        ],
    }

    def __init__(self, dataset):
        datasets = self.DATASET_SETS[dataset]
        self.dataset_map = {}
        # The name of the compliation
        self.dataset_name = dataset
        self.datasets = datasets
        for dname in datasets:
            dataset = build_dataset(dname)
            assert dataset is not None, dataset
            self.dataset_map[dname] = dataset
        TYPES = [x.TYPE for x in self.dataset_map.values()]
        MODALITIES = [x.MODALITY for x in self.dataset_map.values()]
        assert np.all([x == TYPES[0] for x in TYPES]), (datasets, TYPES)
        assert np.all([x == MODALITIES[0] for x in MODALITIES]), (datasets, MODALITIES)
        self.TYPE = TYPES[0]
        self.MODALITY = MODALITIES[0]
        data_all = []
        for dname in datasets:
            data = self.dataset_map[dname].data
            data['SUB_DATASET'] = [dname] * len(data)
            data_new = localize_df(data, dname, nproc=16)
            data_all.append(data_new)

        data = pd.concat(data_all)
        data['original_index'] = data.pop('index')
        data['index'] = np.arange(len(data))
        self.data = data

    def build_prompt(self, line):
        if isinstance(line, int):
            line = self.data.iloc[line]
        idx = line['original_index']
        dname = line['SUB_DATASET']
        org_data = self.dataset_map[dname].data
        org_line = cp.deepcopy(org_data[org_data['index'] == idx]).iloc[0]
        return self.dataset_map[dname].build_prompt(org_line)

    def dump_image(self, line):
        # Assert all images are pre-dumped
        assert 'image' not in line
        assert 'image_path' in line
        tgt_path = toliststr(line['image_path'])
        return tgt_path

    @classmethod
    def supported_datasets(cls):
        return list(cls.DATASET_SETS)

    def evaluate(self, eval_file, **judge_kwargs):
        suffix = eval_file.split('.')[-1]
        # First, split the eval_file by dataset
        data_all = load(eval_file)
        for dname in self.datasets:
            tgt = eval_file.replace(self.dataset_name, dname)
            data_sub = data_all[data_all['SUB_DATASET'] == dname]
            data_sub.pop('index')
            data_sub['index'] = data_sub.pop('original_index')
            data_sub.pop('SUB_DATASET')
            dump(data_sub, tgt)
        # Then, evaluate each dataset separately
        results_all = []
        for dname in self.datasets:
            tgt = eval_file.replace(self.dataset_name, dname)
            res = self.dataset_map[dname].evaluate(tgt, **judge_kwargs)
            assert isinstance(res, pd.DataFrame)
            res['DATASET'] = [dname] * len(res)
            results_all.append(res)
        result = pd.concat(results_all)
        score_file = eval_file.replace(f'.{suffix}', '_acc.csv')
        dump(result, score_file)
        return result


# Add new supported dataset class here
IMAGE_DATASET = [
    ImageCaptionDataset, ImageYORNDataset, ImageMCQDataset, ImageVQADataset,
    MathVision, MMMUDataset, OCRBench, MathVista, LLaVABench, VGRPBench, MMVet,
    MTVQADataset, TableVQABench, MMLongBench, VCRDataset, MMDUDataset, DUDE,
    SlideVQA, MUIRDataset, CCOCRDataset, GMAIMMBenchDataset, MMERealWorld,
    HRBenchDataset, CRPE, MathVerse, NaturalBenchDataset, MIABench,
    OlympiadBench, WildVision, MMMath, QSpatial, Dynamath, MMGenBench, VizWiz,
    MMNIAH, CMMMU, VLRewardBench, WeMath, LogicVista, MMMUProDataset,
    CreationMMBenchDataset, ImageShortQADataset, MMAlignBench, OmniDocBench,
    VLM2Bench, VMCBenchDataset, EMMADataset, MME_CoT, MOAT, MedXpertQA_MM_test,
    LEGO, MMSci_Captioning, Physics_yale, ScreenSpot_Pro, ScreenSpot, ScreenSpotV2,
    MMIFEval, Spatial457, VisuLogic, CVBench,
    CMMU_MCQ, PathVQA_VAL, PathVQA_TEST, PathMMU_VAL, PathMMU_TEST, TDBench, TDBenchGrounding,
<<<<<<< HEAD
    MicroVQA, MicroBench, CharXiv, OmniMedVQA, WildDocBenchmark, MSEarthMCQ, OCR_Reasoning, PhyX
=======
    MicroVQA, MicroBench, CharXiv, OmniMedVQA, WildDocBenchmark, MSEarthMCQ, OCR_Reasoning
>>>>>>> 00d42858
]


VIDEO_DATASET = [
    MMBenchVideo, VideoMME, MVBench, MVBench_MP4, MVTamperBench,
    LongVideoBench, WorldSense, VDC, MovieChat1k, MEGABench,
    MLVU, MLVU_MCQ, MLVU_OpenEnded,
    TempCompass, TempCompass_MCQ, TempCompass_Captioning, TempCompass_YorN,
    CGBench_MCQ_Grounding_Mini, CGBench_OpenEnded_Mini, CGBench_MCQ_Grounding, CGBench_OpenEnded,
    QBench_Video, QBench_Video_MCQ, QBench_Video_VQA,
    VideoMMLU_CAP, VideoMMLU_QA
]

TEXT_DATASET = [
    TextMCQDataset
]

CUSTOM_DATASET = [
    CustomMCQDataset, CustomVQADataset, CustomTextMCQDataset
]

DATASET_COLLECTION = [ConcatDataset, ConcatVideoDataset]

DATASET_CLASSES = IMAGE_DATASET + VIDEO_DATASET + TEXT_DATASET + CUSTOM_DATASET + DATASET_COLLECTION  # noqa: E501
SUPPORTED_DATASETS = []
for DATASET_CLS in DATASET_CLASSES:
    SUPPORTED_DATASETS.extend(DATASET_CLS.supported_datasets())


def DATASET_TYPE(dataset, *, default: str = 'MCQ') -> str:
    for cls in DATASET_CLASSES:
        if dataset in cls.supported_datasets():
            if hasattr(cls, 'TYPE'):
                return cls.TYPE
    # Have to add specific routine to handle ConcatDataset
    if dataset in ConcatDataset.DATASET_SETS:
        dataset_list = ConcatDataset.DATASET_SETS[dataset]
        TYPES = [DATASET_TYPE(dname) for dname in dataset_list]
        assert np.all([x == TYPES[0] for x in TYPES]), (dataset_list, TYPES)
        return TYPES[0]

    if 'openended' in dataset.lower():
        return 'VQA'
    warnings.warn(f'Dataset {dataset} is a custom one and not annotated as `openended`, will treat as {default}. ')  # noqa: E501
    return default


def DATASET_MODALITY(dataset, *, default: str = 'IMAGE') -> str:
    if dataset is None:
        warnings.warn(f'Dataset is not specified, will treat modality as {default}. ')
        return default
    for cls in DATASET_CLASSES:
        if dataset in cls.supported_datasets():
            if hasattr(cls, 'MODALITY'):
                return cls.MODALITY
    # Have to add specific routine to handle ConcatDataset
    if dataset in ConcatDataset.DATASET_SETS:
        dataset_list = ConcatDataset.DATASET_SETS[dataset]
        MODALITIES = [DATASET_MODALITY(dname) for dname in dataset_list]
        assert np.all([x == MODALITIES[0] for x in MODALITIES]), (dataset_list, MODALITIES)
        return MODALITIES[0]

    if 'VIDEO' in dataset.lower():
        return 'VIDEO'
    elif 'IMAGE' in dataset.lower():
        return 'IMAGE'
    warnings.warn(f'Dataset {dataset} is a custom one, will treat modality as {default}. ')
    return default


def build_dataset(dataset_name, **kwargs):
    for cls in DATASET_CLASSES:
        if dataset_name in supported_video_datasets:
            return supported_video_datasets[dataset_name](**kwargs)
        elif dataset_name in cls.supported_datasets():
            return cls(dataset=dataset_name, **kwargs)

    warnings.warn(f'Dataset {dataset_name} is not officially supported. ')
    data_file = osp.join(LMUDataRoot(), f'{dataset_name}.tsv')
    if not osp.exists(data_file):
        warnings.warn(f'Data file {data_file} does not exist. Dataset building failed. ')
        return None

    data = load(data_file)
    if 'question' not in [x.lower() for x in data.columns]:
        warnings.warn(f'Data file {data_file} does not have a `question` column. Dataset building failed. ')
        return None

    if 'A' in data and 'B' in data:
        if 'image' in data or 'image_path' in data:
            warnings.warn(f'Will assume unsupported dataset {dataset_name} as a Custom MCQ dataset. ')
            return CustomMCQDataset(dataset=dataset_name, **kwargs)
        else:
            warnings.warn(f'Will assume unsupported dataset {dataset_name} as a Custom Text MCQ dataset. ')
            return CustomTextMCQDataset(dataset=dataset_name, **kwargs)
    else:
        warnings.warn(f'Will assume unsupported dataset {dataset_name} as a Custom VQA dataset. ')
        return CustomVQADataset(dataset=dataset_name, **kwargs)


def infer_dataset_basename(dataset_name):
    basename = "_".join(dataset_name.split("_")[:-1])
    return basename


__all__ = [
    'build_dataset', 'img_root_map', 'build_judge', 'extract_answer_from_item', 'prefetch_answer', 'DEBUG_MESSAGE'
] + [cls.__name__ for cls in DATASET_CLASSES]<|MERGE_RESOLUTION|>--- conflicted
+++ resolved
@@ -12,11 +12,7 @@
 from .image_vqa import (
     ImageVQADataset, MathVision, OCRBench, MathVista, LLaVABench, VGRPBench, MMVet, MTVQADataset, TableVQABench,
     CustomVQADataset, CRPE, MathVerse, OlympiadBench, QSpatial, VizWiz, MMNIAH, LogicVista, MME_CoT,
-<<<<<<< HEAD
-    MMSci_Captioning, Physics_yale, TDBenchGrounding, WildDocBenchmark, OCR_Reasoning, PhyX
-=======
-    MMSci_Captioning, Physics_yale, TDBenchGrounding, WildDocBenchmark, OCR_Reasoning
->>>>>>> 00d42858
+    MMSci_Captioning, Physics_yale, TDBenchGrounding, WildDocBenchmark
 )
 
 from .image_ccocr import CCOCRDataset
@@ -168,11 +164,7 @@
     LEGO, MMSci_Captioning, Physics_yale, ScreenSpot_Pro, ScreenSpot, ScreenSpotV2,
     MMIFEval, Spatial457, VisuLogic, CVBench,
     CMMU_MCQ, PathVQA_VAL, PathVQA_TEST, PathMMU_VAL, PathMMU_TEST, TDBench, TDBenchGrounding,
-<<<<<<< HEAD
-    MicroVQA, MicroBench, CharXiv, OmniMedVQA, WildDocBenchmark, MSEarthMCQ, OCR_Reasoning, PhyX
-=======
-    MicroVQA, MicroBench, CharXiv, OmniMedVQA, WildDocBenchmark, MSEarthMCQ, OCR_Reasoning
->>>>>>> 00d42858
+    MicroVQA, MicroBench, CharXiv, OmniMedVQA, WildDocBenchmark, MSEarthMCQ
 ]
 
 
