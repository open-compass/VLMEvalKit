--- conflicted
+++ resolved
@@ -9,11 +9,7 @@
 from .image_mt import MMDUDataset
 from .image_vqa import (
     ImageVQADataset, MathVision, OCRBench, MathVista, LLaVABench, MMVet, MTVQADataset, TableVQABench,
-<<<<<<< HEAD
-    MathVerse, CustomVQADataset
-=======
-    CustomVQADataset, CRPE
->>>>>>> 48b3224d
+    CustomVQADataset, CRPE, MathVerse
 )
 
 from .vcr import VCRDataset
@@ -118,13 +114,8 @@
 IMAGE_DATASET = [
     ImageCaptionDataset, ImageYORNDataset, ImageMCQDataset, ImageVQADataset, MathVision,
     MMMUDataset, OCRBench, MathVista, LLaVABench, MMVet, MTVQADataset, TableVQABench,
-<<<<<<< HEAD
-    MMLongBench, VCRDataset, MMDUDataset, DUDE, SlideVQA, MUIRDataset, GMAIMMBenchDataset,
-    MathVerse
-=======
     MMLongBench, VCRDataset, MMDUDataset, DUDE, SlideVQA, MUIRDataset,
-    GMAIMMBenchDataset, MMERealWorld, HRBenchDataset, CRPE
->>>>>>> 48b3224d
+    GMAIMMBenchDataset, MMERealWorld, HRBenchDataset, CRPE, MathVerse
 ]
 
 VIDEO_DATASET = [
