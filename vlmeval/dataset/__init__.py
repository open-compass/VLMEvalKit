import warnings

from .image_base import img_root_map, ImageBaseDataset
from .image_caption import ImageCaptionDataset
from .image_yorn import ImageYORNDataset
from .image_mcq import (
    ImageMCQDataset, MMMUDataset, CustomMCQDataset, MUIRDataset, GMAIMMBenchDataset, MMERealWorld, HRBenchDataset,
    NaturalBenchDataset
)
from .image_mt import MMDUDataset
from .image_vqa import (
    ImageVQADataset, MathVision, OCRBench, MathVista, LLaVABench, MMVet, MTVQADataset, TableVQABench,
    CustomVQADataset, CRPE, MathVerse, OlympiadBench, QSpatial, VizWiz
)

from .image_ccocr import CCOCRDataset
from .text_mcq import CustomTextMCQDataset, TextMCQDataset

from .vcr import VCRDataset
from .mmlongbench import MMLongBench
from .dude import DUDE
from .slidevqa import SlideVQA

from .mmbench_video import MMBenchVideo
from .videomme import VideoMME
from .mvbench import MVBench, MVBench_MP4
from .mlvu import MLVU, MLVU_MCQ, MLVU_OpenEnded
from .tempcompass import TempCompass, TempCompass_Captioning, TempCompass_MCQ, TempCompass_YorN
from .longvideobench import LongVideoBench
from .video_concat_dataset import ConcatVideoDataset
from .mmgenbench import MMGenBench

from .miabench import MIABench
from .wildvision import WildVision
from .mmmath import MMMath
from .dynamath import Dynamath
from .utils import *
from ..smp import *


class ConcatDataset(ImageBaseDataset):
    # This dataset takes multiple dataset names as input and aggregate them into a single dataset.
    # Each single dataset should not have a field named `SUB_DATASET`

    DATASET_SETS = {
        'MMMB': ['MMMB_ar', 'MMMB_cn', 'MMMB_en', 'MMMB_pt', 'MMMB_ru', 'MMMB_tr'],
        'MTL_MMBench_DEV': [
            'MMBench_dev_ar', 'MMBench_dev_cn', 'MMBench_dev_en',
            'MMBench_dev_pt', 'MMBench_dev_ru', 'MMBench_dev_tr'
        ]
    }

    def __init__(self, dataset):
        datasets = self.DATASET_SETS[dataset]
        self.dataset_map = {}
        # The name of the compliation
        self.dataset_name = dataset
        self.datasets = datasets
        for dname in datasets:
            dataset = build_dataset(dname)
            assert dataset is not None, dataset
            self.dataset_map[dname] = dataset
        TYPES = [x.TYPE for x in self.dataset_map.values()]
        MODALITIES = [x.MODALITY for x in self.dataset_map.values()]
        assert np.all([x == TYPES[0] for x in TYPES]), (datasets, TYPES)
        assert np.all([x == MODALITIES[0] for x in MODALITIES]), (datasets, MODALITIES)
        self.TYPE = TYPES[0]
        self.MODALITY = MODALITIES[0]
        data_all = []
        for dname in datasets:
            data = self.dataset_map[dname].data
            data['SUB_DATASET'] = [dname] * len(data)
            data_new = localize_df(data, dname, nproc=16)
            data_all.append(data_new)

        data = pd.concat(data_all)
        data['original_index'] = data.pop('index')
        data['index'] = np.arange(len(data))
        self.data = data

    def build_prompt(self, line):
        if isinstance(line, int):
            line = self.data.iloc[line]
        idx = line['original_index']
        dname = line['SUB_DATASET']
        org_data = self.dataset_map[dname].data
        org_line = cp.deepcopy(org_data[org_data['index'] == idx]).iloc[0]
        return self.dataset_map[dname].build_prompt(org_line)

    def dump_image(self, line):
        # Assert all images are pre-dumped
        assert 'image' not in line
        assert 'image_path' in line
        tgt_path = toliststr(line['image_path'])
        return tgt_path

    @classmethod
    def supported_datasets(cls):
        return list(cls.DATASET_SETS)

    def evaluate(self, eval_file, **judge_kwargs):
        suffix = eval_file.split('.')[-1]
        # First, split the eval_file by dataset
        data_all = load(eval_file)
        for dname in self.datasets:
            tgt = eval_file.replace(self.dataset_name, dname)
            data_sub = data_all[data_all['SUB_DATASET'] == dname]
            data_sub.pop('index')
            data_sub['index'] = data_sub.pop('original_index')
            data_sub.pop('SUB_DATASET')
            dump(data_sub, tgt)
        # Then, evaluate each dataset separately
        results_all = []
        for dname in self.datasets:
            tgt = eval_file.replace(self.dataset_name, dname)
            res = self.dataset_map[dname].evaluate(tgt, **judge_kwargs)
            assert isinstance(res, pd.DataFrame)
            res['DATASET'] = [dname] * len(res)
            results_all.append(res)
        result = pd.concat(results_all)
        score_file = eval_file.replace(f'.{suffix}', '_acc.csv')
        dump(result, score_file)
        return result


# Add new supported dataset class here
IMAGE_DATASET = [
    ImageCaptionDataset, ImageYORNDataset, ImageMCQDataset, ImageVQADataset, MathVision,
    MMMUDataset, OCRBench, MathVista, LLaVABench, MMVet, MTVQADataset, TableVQABench,
    MMLongBench, VCRDataset, MMDUDataset, DUDE, SlideVQA, MUIRDataset,
    GMAIMMBenchDataset, MMERealWorld, HRBenchDataset, CRPE, MathVerse, NaturalBenchDataset,
<<<<<<< HEAD
    MIABench, OlympiadBench, WildVision, MMMath, QSpatial, CCOCRDataset
=======
    MIABench, OlympiadBench, WildVision, MMMath, QSpatial, Dynamath, MMGenBench, VizWiz
>>>>>>> 18222631
]

VIDEO_DATASET = [
    MMBenchVideo, VideoMME, MVBench, MVBench_MP4, LongVideoBench,
    MLVU, MLVU_MCQ, MLVU_OpenEnded,
    TempCompass, TempCompass_MCQ, TempCompass_Captioning, TempCompass_YorN
]

TEXT_DATASET = [
    TextMCQDataset
]

CUSTOM_DATASET = [
    CustomMCQDataset, CustomVQADataset, CustomTextMCQDataset
]

DATASET_COLLECTION = [ConcatDataset, ConcatVideoDataset]

DATASET_CLASSES = IMAGE_DATASET + VIDEO_DATASET + TEXT_DATASET + CUSTOM_DATASET + DATASET_COLLECTION
SUPPORTED_DATASETS = []
for DATASET_CLS in DATASET_CLASSES:
    SUPPORTED_DATASETS.extend(DATASET_CLS.supported_datasets())


def DATASET_TYPE(dataset, *, default: str = 'MCQ') -> str:
    for cls in DATASET_CLASSES:
        if dataset in cls.supported_datasets():
            if hasattr(cls, 'TYPE'):
                return cls.TYPE
    # Have to add specific routine to handle ConcatDataset
    if dataset in ConcatDataset.DATASET_SETS:
        dataset_list = ConcatDataset.DATASET_SETS[dataset]
        TYPES = [DATASET_TYPE(dname) for dname in dataset_list]
        assert np.all([x == TYPES[0] for x in TYPES]), (dataset_list, TYPES)
        return TYPES[0]

    if 'openended' in dataset.lower():
        return 'VQA'
    warnings.warn(f'Dataset {dataset} is a custom one and not annotated as `openended`, will treat as {default}. ')
    return default


def DATASET_MODALITY(dataset, *, default: str = 'IMAGE') -> str:
    if dataset is None:
        warnings.warn(f'Dataset is not specified, will treat modality as {default}. ')
        return default
    for cls in DATASET_CLASSES:
        if dataset in cls.supported_datasets():
            if hasattr(cls, 'MODALITY'):
                return cls.MODALITY
    # Have to add specific routine to handle ConcatDataset
    if dataset in ConcatDataset.DATASET_SETS:
        dataset_list = ConcatDataset.DATASET_SETS[dataset]
        MODALITIES = [DATASET_MODALITY(dname) for dname in dataset_list]
        assert np.all([x == MODALITIES[0] for x in MODALITIES]), (dataset_list, MODALITIES)
        return MODALITIES[0]

    if 'VIDEO' in dataset.lower():
        return 'VIDEO'
    elif 'IMAGE' in dataset.lower():
        return 'IMAGE'
    warnings.warn(f'Dataset {dataset} is a custom one, will treat modality as {default}. ')
    return default


def build_dataset(dataset_name, **kwargs):
    for cls in DATASET_CLASSES:
        if dataset_name in cls.supported_datasets():
            return cls(dataset=dataset_name, **kwargs)

    warnings.warn(f'Dataset {dataset_name} is not officially supported. ')

    data_file = osp.join(LMUDataRoot(), f'{dataset_name}.tsv')
    if not osp.exists(data_file):
        warnings.warn(f'Data file {data_file} does not exist. Dataset building failed. ')
        return None

    data = load(data_file)
    if 'question' not in [x.lower() for x in data.columns]:
        warnings.warn(f'Data file {data_file} does not have a `question` column. Dataset building failed. ')
        return None

    if 'A' in data and 'B' in data:
        if 'image' in data or 'image_path' in data:
            warnings.warn(f'Will assume unsupported dataset {dataset_name} as a Custom MCQ dataset. ')
            return CustomMCQDataset(dataset=dataset_name, **kwargs)
        else:
            warnings.warn(f'Will assume unsupported dataset {dataset_name} as a Custom Text MCQ dataset. ')
            return CustomTextMCQDataset(dataset=dataset_name, **kwargs)
    else:
        warnings.warn(f'Will assume unsupported dataset {dataset_name} as a Custom VQA dataset. ')
        return CustomVQADataset(dataset=dataset_name, **kwargs)


__all__ = [
    'build_dataset', 'img_root_map', 'build_judge', 'extract_answer_from_item', 'prefetch_answer', 'DEBUG_MESSAGE'
] + [cls.__name__ for cls in DATASET_CLASSES]<|MERGE_RESOLUTION|>--- conflicted
+++ resolved
@@ -127,13 +127,9 @@
 IMAGE_DATASET = [
     ImageCaptionDataset, ImageYORNDataset, ImageMCQDataset, ImageVQADataset, MathVision,
     MMMUDataset, OCRBench, MathVista, LLaVABench, MMVet, MTVQADataset, TableVQABench,
-    MMLongBench, VCRDataset, MMDUDataset, DUDE, SlideVQA, MUIRDataset,
+    MMLongBench, VCRDataset, MMDUDataset, DUDE, SlideVQA, MUIRDataset, CCOCRDataset,
     GMAIMMBenchDataset, MMERealWorld, HRBenchDataset, CRPE, MathVerse, NaturalBenchDataset,
-<<<<<<< HEAD
-    MIABench, OlympiadBench, WildVision, MMMath, QSpatial, CCOCRDataset
-=======
     MIABench, OlympiadBench, WildVision, MMMath, QSpatial, Dynamath, MMGenBench, VizWiz
->>>>>>> 18222631
 ]
 
 VIDEO_DATASET = [
