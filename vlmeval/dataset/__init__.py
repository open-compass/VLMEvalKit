import warnings

from .image_base import img_root_map, ImageBaseDataset
from .image_caption import ImageCaptionDataset
from .image_yorn import ImageYORNDataset
from .image_mcq import (
    ImageMCQDataset, MMMUDataset, CustomMCQDataset, MUIRDataset, GMAIMMBenchDataset, MMERealWorld, HRBenchDataset,
    NaturalBenchDataset, WeMath, MMMUProDataset, VMCBenchDataset, MedXpertQA_MM_test, LEGO, VisuLogic, CVBench, TDBench,
    MicroBench, OmniMedVQA, MSEarthMCQ, VLMBlind, SCAM, _3DSRBench, AffordanceDataset, OmniEarthMCQBench, XLRSBench,
    TreeBench, CVQA, TopViewRS
)
from .image_mt import MMDUDataset
from .image_vqa import (
    ImageVQADataset, MathVision, OCRBench, MathVista, LLaVABench, LLaVABench_KO, VGRPBench, MMVet, MTVQADataset,
    TableVQABench, CustomVQADataset, CRPE, MathVerse, OlympiadBench, SeePhys, QSpatial, VizWiz, MMNIAH, LogicVista,
    MME_CoT, MMSci_Captioning, Physics_yale, TDBenchGrounding, WildDocBenchmark, OCR_Reasoning, PhyX, CountBenchQA,
    ZEROBench, Omni3DBench, TallyQA, MMEReasoning, MMVMBench, BMMR, OCRBench_v2, AyaVisionBench
)

from .image_ccocr import CCOCRDataset
from .image_shortqa import ImageShortQADataset, PathVQA_VAL, PathVQA_TEST
from .text_mcq import CustomTextMCQDataset, TextMCQDataset

from .vcr import VCRDataset
from .mmlongbench import MMLongBench
from .dude import DUDE
from .slidevqa import SlideVQA
from .vl_rewardbench import VLRewardBench
from .vlm2bench import VLM2Bench
from .vlmbias import VLMBias
from .spatial457 import Spatial457
from .charxiv import CharXiv
from .chartmuseum import ChartMuseum
from .chartqapro import ChartQAPro

from .mmbench_video import MMBenchVideo
from .videomme import VideoMME
from .video_holmes import Video_Holmes
from .mvbench import MVBench, MVBench_MP4
from .tamperbench import MVTamperBench
from .miabench import MIABench
from .mlvu import MLVU, MLVU_MCQ, MLVU_OpenEnded
from .tempcompass import TempCompass, TempCompass_Captioning, TempCompass_MCQ, TempCompass_YorN
from .longvideobench import LongVideoBench
from .video_concat_dataset import ConcatVideoDataset
from .mmgenbench import MMGenBench
from .cgbench import CGBench_MCQ_Grounding_Mini, CGBench_OpenEnded_Mini, CGBench_MCQ_Grounding, CGBench_OpenEnded
from .CGAVCounting.cg_av_counting import CGAVCounting

from .megabench import MEGABench
from .moviechat1k import MovieChat1k
from .video_mmlu import Video_MMLU_CAP, Video_MMLU_QA
from .vdc import VDC
from .vcrbench import VCRBench
from .gobench import GOBenchDataset
from .sfebench import SFE
from .visfactor import VisFactor
from .ost_bench import OSTDataset

from .EgoExoBench.egoexobench import EgoExoBench_MCQ

from .worldsense import WorldSense
from .qbench_video import QBench_Video, QBench_Video_MCQ, QBench_Video_VQA

from .cmmmu import CMMMU
from .emma import EMMADataset
from .wildvision import WildVision
from .mmmath import MMMath
from .dynamath import Dynamath
from .creation import CreationMMBenchDataset
from .mmalignbench import MMAlignBench
from .utils import *
from .video_dataset_config import *
from ..smp import *
from .OmniDocBench.omnidocbench import OmniDocBench
from .moat import MOAT
from .GUI.screenspot import ScreenSpot
from .GUI.screenspot_v2 import ScreenSpotV2
from .GUI.screenspot_pro import ScreenSpot_Pro
from .mmifeval import MMIFEval
from .chartmimic import ChartMimic
from .m4bench import M4Bench
from .vlrmbench import VLRMBench
from .mmhelix import MMHELIX
from .medqbench_mcq import MedqbenchMCQDataset
from .medqbench_caption import MedqbenchCaptionDataset
from .medqbench_paired_description import MedqbenchPairedDescriptionDataset


class ConcatDataset(ImageBaseDataset):
    # This dataset takes multiple dataset names as input and aggregate them into a single dataset.
    # Each single dataset should not have a field named `SUB_DATASET`

    DATASET_SETS = {
        'MMMB': ['MMMB_ar', 'MMMB_cn', 'MMMB_en', 'MMMB_pt', 'MMMB_ru', 'MMMB_tr'],
        'MTL_MMBench_DEV': [
            'MMBench_dev_ar', 'MMBench_dev_cn', 'MMBench_dev_en',
            'MMBench_dev_pt', 'MMBench_dev_ru', 'MMBench_dev_tr'
        ],
        'ScreenSpot_Pro': [
            'ScreenSpot_Pro_Development', 'ScreenSpot_Pro_Creative', 'ScreenSpot_Pro_CAD',
            'ScreenSpot_Pro_Scientific', 'ScreenSpot_Pro_Office', 'ScreenSpot_Pro_OS'
        ],
        'ScreenSpot': ['ScreenSpot_Mobile', 'ScreenSpot_Desktop', 'ScreenSpot_Web'],
        'ScreenSpot_v2': ['ScreenSpot_v2_Mobile', 'ScreenSpot_v2_Desktop', 'ScreenSpot_v2_Web'],
        'M4Bench': ['State_Invariance', 'State_Comparison', 'Spatial_Perception', 'Instance_Comparison', 'Detailed_Difference'],  # noqa: E501
    }

    def __init__(self, dataset):
        datasets = self.DATASET_SETS[dataset]
        self.dataset_map = {}
        # The name of the compliation
        self.dataset_name = dataset
        self.datasets = datasets
        for dname in datasets:
            dataset = build_dataset(dname)
            assert dataset is not None, dataset
            self.dataset_map[dname] = dataset
        TYPES = [x.TYPE for x in self.dataset_map.values()]
        MODALITIES = [x.MODALITY for x in self.dataset_map.values()]
        assert np.all([x == TYPES[0] for x in TYPES]), (datasets, TYPES)
        assert np.all([x == MODALITIES[0] for x in MODALITIES]), (datasets, MODALITIES)
        self.TYPE = TYPES[0]
        self.MODALITY = MODALITIES[0]
        data_all = []
        for dname in datasets:
            data = self.dataset_map[dname].data
            data['SUB_DATASET'] = [dname] * len(data)
            if 'image' in data:
                data_new = localize_df(data, dname, nproc=16)
                data_all.append(data_new)
            else:
                data_all.append(data)

        data = pd.concat(data_all)
        data['original_index'] = data.pop('index')
        data['index'] = np.arange(len(data))
        self.data = data

    def build_prompt(self, line):
        if isinstance(line, int):
            line = self.data.iloc[line]
        idx = line['original_index']
        dname = line['SUB_DATASET']
        org_data = self.dataset_map[dname].data
        org_line = cp.deepcopy(org_data[org_data['index'] == idx]).iloc[0]
        return self.dataset_map[dname].build_prompt(org_line)

    def dump_image(self, line):
        # Assert all images are pre-dumped
        assert 'image' not in line
        assert 'image_path' in line
        tgt_path = toliststr(line['image_path'])
        return tgt_path

    @classmethod
    def supported_datasets(cls):
        return list(cls.DATASET_SETS)

    def evaluate(self, eval_file, **judge_kwargs):
        # First, split the eval_file by dataset
        data_all = load(eval_file)
        for dname in self.datasets:
            tgt = eval_file.replace(self.dataset_name, dname)
            data_sub = data_all[data_all['SUB_DATASET'] == dname]
            data_sub.pop('index')
            data_sub['index'] = data_sub.pop('original_index')
            data_sub.pop('SUB_DATASET')
            dump(data_sub, tgt)
        # Then, evaluate each dataset separately
        df_all = []
        dict_all = {}
        # One of the vars will be used to aggregate results
        for dname in self.datasets:
            tgt = eval_file.replace(self.dataset_name, dname)
            res = self.dataset_map[dname].evaluate(tgt, **judge_kwargs)
            if isinstance(res, pd.DataFrame):
                res['DATASET'] = [dname] * len(res)
                df_all.append(res)
            elif isinstance(res, dict):
                res = {f'{dname}:{k}': v for k, v in res.items()}
                dict_all.update(res)
            else:
                raise NotImplementedError(f'Unknown result type {type(res)}')

        if len(df_all):
            result = pd.concat(df_all)
            score_file = get_intermediate_file_path(eval_file, '_acc', 'csv')
            dump(result, score_file)
            return result
        else:
            score_file = get_intermediate_file_path(eval_file, '_score', 'json')
            dump(dict_all, score_file)
            return dict_all


# Add new supported dataset class here
IMAGE_DATASET = [
    ImageCaptionDataset, ImageYORNDataset, ImageMCQDataset, ImageVQADataset,
    MathVision, MMMUDataset, OCRBench, MathVista, LLaVABench, LLaVABench_KO, VGRPBench, MMVet,
    MTVQADataset, TableVQABench, MMLongBench, VCRDataset, MMDUDataset, DUDE,
    SlideVQA, MUIRDataset, CCOCRDataset, GMAIMMBenchDataset, MMERealWorld,
    HRBenchDataset, CRPE, MathVerse, NaturalBenchDataset, MIABench,
    OlympiadBench, SeePhys,WildVision, MMMath, QSpatial, Dynamath, MMGenBench, VizWiz,
    MMNIAH, CMMMU, VLRewardBench, WeMath, LogicVista, MMMUProDataset,
    CreationMMBenchDataset, ImageShortQADataset, MMAlignBench, OmniDocBench,
    VLM2Bench, VMCBenchDataset, EMMADataset, MME_CoT, MOAT, MedXpertQA_MM_test,
    LEGO, MMSci_Captioning, Physics_yale, ScreenSpot_Pro, ScreenSpot,
    ScreenSpotV2, MMIFEval, Spatial457, VisuLogic, CVBench, PathVQA_VAL,
    PathVQA_TEST, TDBench, TDBenchGrounding, MicroBench, CharXiv, OmniMedVQA,
    WildDocBenchmark, MSEarthMCQ, OCR_Reasoning, PhyX, VLMBlind, CountBenchQA,
    ZEROBench, SCAM, Omni3DBench, TallyQA, _3DSRBench, BMMR, AffordanceDataset,
    MMEReasoning, GOBenchDataset, SFE, ChartMimic, MMVMBench, XLRSBench,
    OmniEarthMCQBench, VisFactor, OSTDataset, OCRBench_v2, TreeBench, CVQA, M4Bench,
    AyaVisionBench, TopViewRS, VLMBias, MMHELIX, MedqbenchMCQDataset,
<<<<<<< HEAD
    MedqbenchPairedDescriptionDataset, MedqbenchCaptionDataset, VLRMBench
=======
    MedqbenchPairedDescriptionDataset, MedqbenchCaptionDataset, ChartMuseum, ChartQAPro
>>>>>>> b9ff66c9
]

VIDEO_DATASET = [
    MMBenchVideo, VideoMME, MVBench, MVBench_MP4, MVTamperBench,
    LongVideoBench, WorldSense, VDC, MovieChat1k, MEGABench,
    MLVU, MLVU_MCQ, MLVU_OpenEnded,
    TempCompass, TempCompass_MCQ, TempCompass_Captioning, TempCompass_YorN,
    CGBench_MCQ_Grounding_Mini, CGBench_OpenEnded_Mini, CGBench_MCQ_Grounding, CGBench_OpenEnded,
    QBench_Video, QBench_Video_MCQ, QBench_Video_VQA,
    Video_MMLU_CAP, Video_MMLU_QA,
    Video_Holmes, VCRBench, CGAVCounting,
    EgoExoBench_MCQ,
]

TEXT_DATASET = [
    TextMCQDataset
]

CUSTOM_DATASET = [
    CustomMCQDataset, CustomVQADataset, CustomTextMCQDataset
]

DATASET_COLLECTION = [ConcatDataset, ConcatVideoDataset]

DATASET_CLASSES = IMAGE_DATASET + VIDEO_DATASET + TEXT_DATASET + CUSTOM_DATASET + DATASET_COLLECTION  # noqa: E501
SUPPORTED_DATASETS = []
for DATASET_CLS in DATASET_CLASSES:
    SUPPORTED_DATASETS.extend(DATASET_CLS.supported_datasets())


def DATASET_TYPE(dataset, *, default: str = 'MCQ') -> str:
    for cls in DATASET_CLASSES:
        if dataset in cls.supported_datasets():
            if hasattr(cls, 'TYPE'):
                return cls.TYPE
    # Have to add specific routine to handle ConcatDataset
    if dataset in ConcatDataset.DATASET_SETS:
        dataset_list = ConcatDataset.DATASET_SETS[dataset]
        TYPES = [DATASET_TYPE(dname) for dname in dataset_list]
        assert np.all([x == TYPES[0] for x in TYPES]), (dataset_list, TYPES)
        return TYPES[0]

    if 'openended' in dataset.lower():
        return 'VQA'
    warnings.warn(f'Dataset {dataset} is a custom one and not annotated as `openended`, will treat as {default}. ')  # noqa: E501
    return default


def DATASET_MODALITY(dataset, *, default: str = 'IMAGE') -> str:
    if dataset is None:
        warnings.warn(f'Dataset is not specified, will treat modality as {default}. ')
        return default
    for cls in DATASET_CLASSES:
        if dataset in cls.supported_datasets():
            if hasattr(cls, 'MODALITY'):
                return cls.MODALITY
    # Have to add specific routine to handle ConcatDataset
    if dataset in ConcatDataset.DATASET_SETS:
        dataset_list = ConcatDataset.DATASET_SETS[dataset]
        MODALITIES = [DATASET_MODALITY(dname) for dname in dataset_list]
        assert np.all([x == MODALITIES[0] for x in MODALITIES]), (dataset_list, MODALITIES)
        return MODALITIES[0]

    if 'VIDEO' in dataset.lower():
        return 'VIDEO'
    elif 'IMAGE' in dataset.lower():
        return 'IMAGE'
    warnings.warn(f'Dataset {dataset} is a custom one, will treat modality as {default}. ')
    return default


def build_dataset(dataset_name, **kwargs):
    for cls in DATASET_CLASSES:
        if dataset_name in supported_video_datasets:
            return supported_video_datasets[dataset_name](**kwargs)
        elif dataset_name in cls.supported_datasets():
            return cls(dataset=dataset_name, **kwargs)

    warnings.warn(f'Dataset {dataset_name} is not officially supported. ')
    data_file = osp.join(LMUDataRoot(), f'{dataset_name}.tsv')
    if not osp.exists(data_file):
        warnings.warn(f'Data file {data_file} does not exist. Dataset building failed. ')
        return None

    data = load(data_file)
    if 'question' not in [x.lower() for x in data.columns]:
        warnings.warn(f'Data file {data_file} does not have a `question` column. Dataset building failed. ')
        return None

    if 'A' in data and 'B' in data:
        if 'image' in data or 'image_path' in data:
            warnings.warn(f'Will assume unsupported dataset {dataset_name} as a Custom MCQ dataset. ')
            return CustomMCQDataset(dataset=dataset_name, **kwargs)
        else:
            warnings.warn(f'Will assume unsupported dataset {dataset_name} as a Custom Text MCQ dataset. ')
            return CustomTextMCQDataset(dataset=dataset_name, **kwargs)
    else:
        warnings.warn(f'Will assume unsupported dataset {dataset_name} as a Custom VQA dataset. ')
        return CustomVQADataset(dataset=dataset_name, **kwargs)


def infer_dataset_basename(dataset_name):
    basename = "_".join(dataset_name.split("_")[:-1])
    return basename


__all__ = [
    'build_dataset', 'img_root_map', 'build_judge', 'extract_answer_from_item', 'prefetch_answer', 'DEBUG_MESSAGE'
] + [cls.__name__ for cls in DATASET_CLASSES]<|MERGE_RESOLUTION|>--- conflicted
+++ resolved
@@ -213,11 +213,8 @@
     MMEReasoning, GOBenchDataset, SFE, ChartMimic, MMVMBench, XLRSBench,
     OmniEarthMCQBench, VisFactor, OSTDataset, OCRBench_v2, TreeBench, CVQA, M4Bench,
     AyaVisionBench, TopViewRS, VLMBias, MMHELIX, MedqbenchMCQDataset,
-<<<<<<< HEAD
-    MedqbenchPairedDescriptionDataset, MedqbenchCaptionDataset, VLRMBench
-=======
-    MedqbenchPairedDescriptionDataset, MedqbenchCaptionDataset, ChartMuseum, ChartQAPro
->>>>>>> b9ff66c9
+    MedqbenchPairedDescriptionDataset, MedqbenchCaptionDataset, ChartMuseum, ChartQAPro,
+    VLRMBench
 ]
 
 VIDEO_DATASET = [
