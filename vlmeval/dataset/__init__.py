import warnings

from .image_base import img_root_map
from .image_caption import ImageCaptionDataset
from .image_yorn import ImageYORNDataset
from .image_mcq import ImageMCQDataset, MMMUDataset, CustomMCQDataset
from .image_vqa import ImageVQADataset, OCRBench, MathVista, BLINK, LLaVABench, MMVet, CustomVQADataset
from .mmbench_video import MMBenchVideo
from .utils import *
from ..smp import *

<<<<<<< HEAD
DATASET_CLASSES = [
    ImageCaptionDataset, ImageYORNDataset, ImageMCQDataset, MMMUDataset,
    CustomMCQDataset, ImageVQADataset, OCRBench, MathVista, BLINK, LLaVABench, MMVet, MMLongBench, VCRDataset,
    CustomVQADataset, MMBenchVideo
=======

# Add new supported dataset class here
IMAGE_DATASET = [
    ImageCaptionDataset, ImageYORNDataset, ImageMCQDataset, ImageVQADataset,
    MMMUDataset, OCRBench, MathVista, LLaVABench, MMVet, MMLongBench, VCRDataset,
]

VIDEO_DATASET = [
    MMBenchVideo
>>>>>>> a32622a5
]

CUSTOM_DATASET = [
    CustomMCQDataset, CustomVQADataset,
]

DATASET_CLASSES = IMAGE_DATASET + VIDEO_DATASET + CUSTOM_DATASET


def DATASET_TYPE(dataset):
    for cls in DATASET_CLASSES:
        if dataset in cls.supported_datasets():
            return cls.TYPE


def build_dataset(dataset_name, **kwargs):
<<<<<<< HEAD
    if dataset_name == 'MMBench-Video':
        return MMBenchVideo(dataset_name, **kwargs)
    datasets = [
        ImageCaptionDataset, ImageYORNDataset, ImageMCQDataset, ImageVQADataset,
        MMMUDataset, OCRBench, MathVista, BLINK, LLaVABench, MMVet, MMLongBench, VCRDataset,
    ]
    
    for cls in datasets:
=======
    for cls in (IMAGE_DATASET + VIDEO_DATASET):
>>>>>>> a32622a5
        if dataset_name in cls.supported_datasets():
            return cls(dataset=dataset_name, **kwargs)

    warnings.warn(f'Dataset {dataset_name} is not officially supported. ')

    data_file = osp.join(LMUDataRoot(), f'{dataset_name}.tsv')
    if not osp.exists(data_file):
        warnings.warn(f'Data file {data_file} does not exist. Dataset building failed. ')
        return None

    data = load(data_file)
    if 'question' not in [x.lower() for x in data.columns]:
        warnings.warn(f'Data file {data_file} does not have a `question` column. Dataset building failed. ')
        return None

    if 'A' in data and 'B' in data:
        warnings.warn(f'Will assume unsupported dataset {dataset_name} as a Custom MCQ dataset. ')
        return CustomMCQDataset(dataset=dataset_name, **kwargs)
    else:
        warnings.warn(f'Will assume unsupported dataset {dataset_name} as a Custom VQA dataset. ')
        return CustomVQADataset(dataset=dataset_name, **kwargs)


__all__ = [
<<<<<<< HEAD
    'MMBenchVideo', 'ImageYORNDataset', 'ImageMCQDataset', 'MMMUDataset',
    'ImageCaptionDataset', 'ImageVQADataset', 'OCRBench', 'MathVista', 'BLINK', 'LLaVABench', 'MMVet', 'MMLongBench',
    'VCRDataset', 'CustomMCQDataset', 'CustomVQADataset', 'build_dataset', 'img_root_map',
    'build_judge', 'extract_answer_from_item', 'prefetch_answer', 'DEBUG_MESSAGE'
]
=======
    'build_dataset', 'img_root_map', 'build_judge', 'extract_answer_from_item', 'prefetch_answer', 'DEBUG_MESSAGE'
] + [cls.__name__ for cls in DATASET_CLASSES]
>>>>>>> a32622a5
<|MERGE_RESOLUTION|>--- conflicted
+++ resolved
@@ -9,12 +9,6 @@
 from .utils import *
 from ..smp import *
 
-<<<<<<< HEAD
-DATASET_CLASSES = [
-    ImageCaptionDataset, ImageYORNDataset, ImageMCQDataset, MMMUDataset,
-    CustomMCQDataset, ImageVQADataset, OCRBench, MathVista, BLINK, LLaVABench, MMVet, MMLongBench, VCRDataset,
-    CustomVQADataset, MMBenchVideo
-=======
 
 # Add new supported dataset class here
 IMAGE_DATASET = [
@@ -24,7 +18,6 @@
 
 VIDEO_DATASET = [
     MMBenchVideo
->>>>>>> a32622a5
 ]
 
 CUSTOM_DATASET = [
@@ -41,18 +34,7 @@
 
 
 def build_dataset(dataset_name, **kwargs):
-<<<<<<< HEAD
-    if dataset_name == 'MMBench-Video':
-        return MMBenchVideo(dataset_name, **kwargs)
-    datasets = [
-        ImageCaptionDataset, ImageYORNDataset, ImageMCQDataset, ImageVQADataset,
-        MMMUDataset, OCRBench, MathVista, BLINK, LLaVABench, MMVet, MMLongBench, VCRDataset,
-    ]
-    
-    for cls in datasets:
-=======
     for cls in (IMAGE_DATASET + VIDEO_DATASET):
->>>>>>> a32622a5
         if dataset_name in cls.supported_datasets():
             return cls(dataset=dataset_name, **kwargs)
 
@@ -77,13 +59,5 @@
 
 
 __all__ = [
-<<<<<<< HEAD
-    'MMBenchVideo', 'ImageYORNDataset', 'ImageMCQDataset', 'MMMUDataset',
-    'ImageCaptionDataset', 'ImageVQADataset', 'OCRBench', 'MathVista', 'BLINK', 'LLaVABench', 'MMVet', 'MMLongBench',
-    'VCRDataset', 'CustomMCQDataset', 'CustomVQADataset', 'build_dataset', 'img_root_map',
-    'build_judge', 'extract_answer_from_item', 'prefetch_answer', 'DEBUG_MESSAGE'
-]
-=======
     'build_dataset', 'img_root_map', 'build_judge', 'extract_answer_from_item', 'prefetch_answer', 'DEBUG_MESSAGE'
-] + [cls.__name__ for cls in DATASET_CLASSES]
->>>>>>> a32622a5
+] + [cls.__name__ for cls in DATASET_CLASSES]