import warnings

from .image_base import img_root_map, ImageBaseDataset
from .image_caption import ImageCaptionDataset
from .image_yorn import ImageYORNDataset
from .image_mcq import (
    ImageMCQDataset, MMMUDataset, CustomMCQDataset, MUIRDataset, GMAIMMBenchDataset, MMERealWorld, HRBenchDataset,
    NaturalBenchDataset, WeMath, MMMUProDataset, VMCBenchDataset, MedXpertQA_MM_test, LEGO, VisuLogic, CVBench, TDBench,
    MicroBench, OmniMedVQA, MSEarthMCQ, VLMBlind, SCAM, _3DSRBench, AffordanceDataset, OmniEarthMCQBench, XLRSBench,
    TreeBench, CVQA, TopViewRS
)
from .image_mt import MMDUDataset
from .image_vqa import (
    ImageVQADataset, MathVision, OCRBench, MathVista, LLaVABench, LLaVABench_KO, VGRPBench, MMVet, MTVQADataset,
    TableVQABench, CustomVQADataset, CRPE, MathVerse, OlympiadBench, SeePhys, QSpatial, VizWiz, MMNIAH, LogicVista,
    MME_CoT, MMSci_Captioning, Physics_yale, TDBenchGrounding, WildDocBenchmark, OCR_Reasoning, PhyX, CountBenchQA,
    ZEROBench, Omni3DBench, TallyQA, MMEReasoning, MMVMBench, BMMR, OCRBench_v2, AyaVisionBench
)

from .image_ccocr import CCOCRDataset
from .image_shortqa import ImageShortQADataset, PathVQA_VAL, PathVQA_TEST
from .text_mcq import CustomTextMCQDataset, TextMCQDataset

from .vcr import VCRDataset
from .mmlongbench import MMLongBench
from .dude import DUDE
from .slidevqa import SlideVQA
from .vl_rewardbench import VLRewardBench
from .vlm2bench import VLM2Bench
from .vlmbias import VLMBias
from .spatial457 import Spatial457
from .charxiv import CharXiv
<<<<<<< HEAD
from .chartmuseum import ChartMuseum
=======
from .chartqapro import ChartQAPro
>>>>>>> 2e35a574

from .mmbench_video import MMBenchVideo
from .videomme import VideoMME
from .video_holmes import Video_Holmes
from .mvbench import MVBench, MVBench_MP4
from .tamperbench import MVTamperBench
from .miabench import MIABench
from .mlvu import MLVU, MLVU_MCQ, MLVU_OpenEnded
from .tempcompass import TempCompass, TempCompass_Captioning, TempCompass_MCQ, TempCompass_YorN
from .longvideobench import LongVideoBench
from .video_concat_dataset import ConcatVideoDataset
from .mmgenbench import MMGenBench
from .cgbench import CGBench_MCQ_Grounding_Mini, CGBench_OpenEnded_Mini, CGBench_MCQ_Grounding, CGBench_OpenEnded
from .CGAVCounting.cg_av_counting import CGAVCounting

from .megabench import MEGABench
from .moviechat1k import MovieChat1k
from .video_mmlu import Video_MMLU_CAP, Video_MMLU_QA
from .vdc import VDC
from .vcrbench import VCRBench
from .gobench import GOBenchDataset
from .sfebench import SFE
from .visfactor import VisFactor
from .ost_bench import OSTDataset

from .EgoExoBench.egoexobench import EgoExoBench_MCQ

from .worldsense import WorldSense
from .qbench_video import QBench_Video, QBench_Video_MCQ, QBench_Video_VQA

from .cmmmu import CMMMU
from .emma import EMMADataset
from .wildvision import WildVision
from .mmmath import MMMath
from .dynamath import Dynamath
from .creation import CreationMMBenchDataset
from .mmalignbench import MMAlignBench
from .utils import *
from .video_dataset_config import *
from ..smp import *
from .OmniDocBench.omnidocbench import OmniDocBench
from .moat import MOAT
from .GUI.screenspot import ScreenSpot
from .GUI.screenspot_v2 import ScreenSpotV2
from .GUI.screenspot_pro import ScreenSpot_Pro
from .mmifeval import MMIFEval
from .chartmimic import ChartMimic
from .m4bench import M4Bench
from .mmhelix import MMHELIX



class ConcatDataset(ImageBaseDataset):
    # This dataset takes multiple dataset names as input and aggregate them into a single dataset.
    # Each single dataset should not have a field named `SUB_DATASET`

    DATASET_SETS = {
        'MMMB': ['MMMB_ar', 'MMMB_cn', 'MMMB_en', 'MMMB_pt', 'MMMB_ru', 'MMMB_tr'],
        'MTL_MMBench_DEV': [
            'MMBench_dev_ar', 'MMBench_dev_cn', 'MMBench_dev_en',
            'MMBench_dev_pt', 'MMBench_dev_ru', 'MMBench_dev_tr'
        ],
        'ScreenSpot_Pro': [
            'ScreenSpot_Pro_Development', 'ScreenSpot_Pro_Creative', 'ScreenSpot_Pro_CAD',
            'ScreenSpot_Pro_Scientific', 'ScreenSpot_Pro_Office', 'ScreenSpot_Pro_OS'
        ],
        'ScreenSpot': ['ScreenSpot_Mobile', 'ScreenSpot_Desktop', 'ScreenSpot_Web'],
        'ScreenSpot_v2': ['ScreenSpot_v2_Mobile', 'ScreenSpot_v2_Desktop', 'ScreenSpot_v2_Web'],
        'M4Bench': ['State_Invariance', 'State_Comparison', 'Spatial_Perception', 'Instance_Comparison', 'Detailed_Difference'],  # noqa: E501
    }

    def __init__(self, dataset):
        datasets = self.DATASET_SETS[dataset]
        self.dataset_map = {}
        # The name of the compliation
        self.dataset_name = dataset
        self.datasets = datasets
        for dname in datasets:
            dataset = build_dataset(dname)
            assert dataset is not None, dataset
            self.dataset_map[dname] = dataset
        TYPES = [x.TYPE for x in self.dataset_map.values()]
        MODALITIES = [x.MODALITY for x in self.dataset_map.values()]
        assert np.all([x == TYPES[0] for x in TYPES]), (datasets, TYPES)
        assert np.all([x == MODALITIES[0] for x in MODALITIES]), (datasets, MODALITIES)
        self.TYPE = TYPES[0]
        self.MODALITY = MODALITIES[0]
        data_all = []
        for dname in datasets:
            data = self.dataset_map[dname].data
            data['SUB_DATASET'] = [dname] * len(data)
            if 'image' in data:
                data_new = localize_df(data, dname, nproc=16)
                data_all.append(data_new)
            else:
                data_all.append(data)

        data = pd.concat(data_all)
        data['original_index'] = data.pop('index')
        data['index'] = np.arange(len(data))
        self.data = data

    def build_prompt(self, line):
        if isinstance(line, int):
            line = self.data.iloc[line]
        idx = line['original_index']
        dname = line['SUB_DATASET']
        org_data = self.dataset_map[dname].data
        org_line = cp.deepcopy(org_data[org_data['index'] == idx]).iloc[0]
        return self.dataset_map[dname].build_prompt(org_line)

    def dump_image(self, line):
        # Assert all images are pre-dumped
        assert 'image' not in line
        assert 'image_path' in line
        tgt_path = toliststr(line['image_path'])
        return tgt_path

    @classmethod
    def supported_datasets(cls):
        return list(cls.DATASET_SETS)

    def evaluate(self, eval_file, **judge_kwargs):
        # First, split the eval_file by dataset
        data_all = load(eval_file)
        for dname in self.datasets:
            tgt = eval_file.replace(self.dataset_name, dname)
            data_sub = data_all[data_all['SUB_DATASET'] == dname]
            data_sub.pop('index')
            data_sub['index'] = data_sub.pop('original_index')
            data_sub.pop('SUB_DATASET')
            dump(data_sub, tgt)
        # Then, evaluate each dataset separately
        df_all = []
        dict_all = {}
        # One of the vars will be used to aggregate results
        for dname in self.datasets:
            tgt = eval_file.replace(self.dataset_name, dname)
            res = self.dataset_map[dname].evaluate(tgt, **judge_kwargs)
            if isinstance(res, pd.DataFrame):
                res['DATASET'] = [dname] * len(res)
                df_all.append(res)
            elif isinstance(res, dict):
                res = {f'{dname}:{k}': v for k, v in res.items()}
                dict_all.update(res)
            else:
                raise NotImplementedError(f'Unknown result type {type(res)}')

        if len(df_all):
            result = pd.concat(df_all)
            score_file = get_intermediate_file_path(eval_file, '_acc', 'csv')
            dump(result, score_file)
            return result
        else:
            score_file = get_intermediate_file_path(eval_file, '_score', 'json')
            dump(dict_all, score_file)
            return dict_all


# Add new supported dataset class here
IMAGE_DATASET = [
    ImageCaptionDataset, ImageYORNDataset, ImageMCQDataset, ImageVQADataset,
    MathVision, MMMUDataset, OCRBench, MathVista, LLaVABench, LLaVABench_KO, VGRPBench, MMVet,
    MTVQADataset, TableVQABench, MMLongBench, VCRDataset, MMDUDataset, DUDE,
    SlideVQA, MUIRDataset, CCOCRDataset, GMAIMMBenchDataset, MMERealWorld,
    HRBenchDataset, CRPE, MathVerse, NaturalBenchDataset, MIABench,
    OlympiadBench, SeePhys,WildVision, MMMath, QSpatial, Dynamath, MMGenBench, VizWiz,
    MMNIAH, CMMMU, VLRewardBench, WeMath, LogicVista, MMMUProDataset,
    CreationMMBenchDataset, ImageShortQADataset, MMAlignBench, OmniDocBench,
    VLM2Bench, VMCBenchDataset, EMMADataset, MME_CoT, MOAT, MedXpertQA_MM_test,
    LEGO, MMSci_Captioning, Physics_yale, ScreenSpot_Pro, ScreenSpot,
    ScreenSpotV2, MMIFEval, Spatial457, VisuLogic, CVBench, PathVQA_VAL,
    PathVQA_TEST, TDBench, TDBenchGrounding, MicroBench, CharXiv, OmniMedVQA,
    WildDocBenchmark, MSEarthMCQ, OCR_Reasoning, PhyX, VLMBlind, CountBenchQA,
    ZEROBench, SCAM, Omni3DBench, TallyQA, _3DSRBench, BMMR, AffordanceDataset,
    MMEReasoning, GOBenchDataset, SFE, ChartMimic, MMVMBench, XLRSBench,
    OmniEarthMCQBench, VisFactor, OSTDataset, OCRBench_v2, TreeBench, CVQA, M4Bench,
<<<<<<< HEAD
    AyaVisionBench, TopViewRS, VLMBias, MMHELIX, MedqbenchMCQDataset,
    MedqbenchPairedDescriptionDataset, MedqbenchCaptionDataset, ChartMuseum
=======
    AyaVisionBench, TopViewRS, VLMBias, MMHELIX, ChartQAPro
>>>>>>> 2e35a574
]

VIDEO_DATASET = [
    MMBenchVideo, VideoMME, MVBench, MVBench_MP4, MVTamperBench,
    LongVideoBench, WorldSense, VDC, MovieChat1k, MEGABench,
    MLVU, MLVU_MCQ, MLVU_OpenEnded,
    TempCompass, TempCompass_MCQ, TempCompass_Captioning, TempCompass_YorN,
    CGBench_MCQ_Grounding_Mini, CGBench_OpenEnded_Mini, CGBench_MCQ_Grounding, CGBench_OpenEnded,
    QBench_Video, QBench_Video_MCQ, QBench_Video_VQA,
    Video_MMLU_CAP, Video_MMLU_QA,
    Video_Holmes, VCRBench, CGAVCounting,
    EgoExoBench_MCQ,
]

TEXT_DATASET = [
    TextMCQDataset
]

CUSTOM_DATASET = [
    CustomMCQDataset, CustomVQADataset, CustomTextMCQDataset
]

DATASET_COLLECTION = [ConcatDataset, ConcatVideoDataset]

DATASET_CLASSES = IMAGE_DATASET + VIDEO_DATASET + TEXT_DATASET + CUSTOM_DATASET + DATASET_COLLECTION  # noqa: E501
SUPPORTED_DATASETS = []
for DATASET_CLS in DATASET_CLASSES:
    SUPPORTED_DATASETS.extend(DATASET_CLS.supported_datasets())


def DATASET_TYPE(dataset, *, default: str = 'MCQ') -> str:
    for cls in DATASET_CLASSES:
        if dataset in cls.supported_datasets():
            if hasattr(cls, 'TYPE'):
                return cls.TYPE
    # Have to add specific routine to handle ConcatDataset
    if dataset in ConcatDataset.DATASET_SETS:
        dataset_list = ConcatDataset.DATASET_SETS[dataset]
        TYPES = [DATASET_TYPE(dname) for dname in dataset_list]
        assert np.all([x == TYPES[0] for x in TYPES]), (dataset_list, TYPES)
        return TYPES[0]

    if 'openended' in dataset.lower():
        return 'VQA'
    warnings.warn(f'Dataset {dataset} is a custom one and not annotated as `openended`, will treat as {default}. ')  # noqa: E501
    return default


def DATASET_MODALITY(dataset, *, default: str = 'IMAGE') -> str:
    if dataset is None:
        warnings.warn(f'Dataset is not specified, will treat modality as {default}. ')
        return default
    for cls in DATASET_CLASSES:
        if dataset in cls.supported_datasets():
            if hasattr(cls, 'MODALITY'):
                return cls.MODALITY
    # Have to add specific routine to handle ConcatDataset
    if dataset in ConcatDataset.DATASET_SETS:
        dataset_list = ConcatDataset.DATASET_SETS[dataset]
        MODALITIES = [DATASET_MODALITY(dname) for dname in dataset_list]
        assert np.all([x == MODALITIES[0] for x in MODALITIES]), (dataset_list, MODALITIES)
        return MODALITIES[0]

    if 'VIDEO' in dataset.lower():
        return 'VIDEO'
    elif 'IMAGE' in dataset.lower():
        return 'IMAGE'
    warnings.warn(f'Dataset {dataset} is a custom one, will treat modality as {default}. ')
    return default


def build_dataset(dataset_name, **kwargs):
    for cls in DATASET_CLASSES:
        if dataset_name in supported_video_datasets:
            return supported_video_datasets[dataset_name](**kwargs)
        elif dataset_name in cls.supported_datasets():
            return cls(dataset=dataset_name, **kwargs)

    warnings.warn(f'Dataset {dataset_name} is not officially supported. ')
    data_file = osp.join(LMUDataRoot(), f'{dataset_name}.tsv')
    if not osp.exists(data_file):
        warnings.warn(f'Data file {data_file} does not exist. Dataset building failed. ')
        return None

    data = load(data_file)
    if 'question' not in [x.lower() for x in data.columns]:
        warnings.warn(f'Data file {data_file} does not have a `question` column. Dataset building failed. ')
        return None

    if 'A' in data and 'B' in data:
        if 'image' in data or 'image_path' in data:
            warnings.warn(f'Will assume unsupported dataset {dataset_name} as a Custom MCQ dataset. ')
            return CustomMCQDataset(dataset=dataset_name, **kwargs)
        else:
            warnings.warn(f'Will assume unsupported dataset {dataset_name} as a Custom Text MCQ dataset. ')
            return CustomTextMCQDataset(dataset=dataset_name, **kwargs)
    else:
        warnings.warn(f'Will assume unsupported dataset {dataset_name} as a Custom VQA dataset. ')
        return CustomVQADataset(dataset=dataset_name, **kwargs)


def infer_dataset_basename(dataset_name):
    basename = "_".join(dataset_name.split("_")[:-1])
    return basename


__all__ = [
    'build_dataset', 'img_root_map', 'build_judge', 'extract_answer_from_item', 'prefetch_answer', 'DEBUG_MESSAGE'
] + [cls.__name__ for cls in DATASET_CLASSES]<|MERGE_RESOLUTION|>--- conflicted
+++ resolved
@@ -30,11 +30,8 @@
 from .vlmbias import VLMBias
 from .spatial457 import Spatial457
 from .charxiv import CharXiv
-<<<<<<< HEAD
 from .chartmuseum import ChartMuseum
-=======
 from .chartqapro import ChartQAPro
->>>>>>> 2e35a574
 
 from .mmbench_video import MMBenchVideo
 from .videomme import VideoMME
@@ -212,12 +209,8 @@
     ZEROBench, SCAM, Omni3DBench, TallyQA, _3DSRBench, BMMR, AffordanceDataset,
     MMEReasoning, GOBenchDataset, SFE, ChartMimic, MMVMBench, XLRSBench,
     OmniEarthMCQBench, VisFactor, OSTDataset, OCRBench_v2, TreeBench, CVQA, M4Bench,
-<<<<<<< HEAD
     AyaVisionBench, TopViewRS, VLMBias, MMHELIX, MedqbenchMCQDataset,
-    MedqbenchPairedDescriptionDataset, MedqbenchCaptionDataset, ChartMuseum
-=======
-    AyaVisionBench, TopViewRS, VLMBias, MMHELIX, ChartQAPro
->>>>>>> 2e35a574
+    MedqbenchPairedDescriptionDataset, MedqbenchCaptionDataset, ChartMuseum, ChartQAPro
 ]
 
 VIDEO_DATASET = [
