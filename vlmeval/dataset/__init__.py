import warnings

from .image_base import img_root_map, ImageBaseDataset
from .image_caption import ImageCaptionDataset
from .image_yorn import ImageYORNDataset
from .image_mcq import (
    ImageMCQDataset, MMMUDataset, CustomMCQDataset, MUIRDataset, GMAIMMBenchDataset, MMERealWorld, HRBenchDataset,
    NaturalBenchDataset, WeMath, MMMUProDataset, VMCBenchDataset, MedXpertQA_MM_test, LEGO, VisuLogic, CVBench, TDBench,
    MicroBench, OmniMedVQA, MSEarthMCQ, VLMBlind, SCAM, _3DSRBench, AffordanceDataset, OmniEarthMCQBench, XLRSBench,
    TreeBench, CVQA, TopViewRS
)
from .image_mt import MMDUDataset
from .image_vqa import (
    ImageVQADataset, MathVision, OCRBench, MathVista, LLaVABench, LLaVABench_KO, VGRPBench, MMVet, MTVQADataset,
    TableVQABench, CustomVQADataset, CRPE, MathVerse, OlympiadBench, SeePhys, QSpatial, VizWiz, MMNIAH, LogicVista,
    MME_CoT, MMSci_Captioning, Physics_yale, TDBenchGrounding, WildDocBenchmark, OCR_Reasoning, PhyX, CountBenchQA,
    ZEROBench, Omni3DBench, TallyQA, MMEReasoning, MMVMBench, BMMR, OCRBench_v2, AyaVisionBench, MathCanvas, MMReason
)

from .image_ccocr import CCOCRDataset
from .image_shortqa import ImageShortQADataset, PathVQA_VAL, PathVQA_TEST
from .text_mcq import CustomTextMCQDataset, TextMCQDataset

from .vcr import VCRDataset
from .mmlongbench import MMLongBench
from .dude import DUDE
from .slidevqa import SlideVQA
from .vl_rewardbench import VLRewardBench
from .vlm2bench import VLM2Bench
from .vlmbias import VLMBias
from .spatial457 import Spatial457
from .charxiv import CharXiv
from .chartmuseum import ChartMuseum
from .chartqapro import ChartQAPro
from .refcoco import RefCOCODataset
from .simplevqa import SimpleVQA

from .mmbench_video import MMBenchVideo
from .videomme import VideoMME
from .video_holmes import Video_Holmes
from .mvbench import MVBench, MVBench_MP4
from .tamperbench import MVTamperBench
from .miabench import MIABench
from .mlvu import MLVU, MLVU_MCQ, MLVU_OpenEnded
from .tempcompass import TempCompass, TempCompass_Captioning, TempCompass_MCQ, TempCompass_YorN
from .longvideobench import LongVideoBench
from .video_concat_dataset import ConcatVideoDataset
from .mmgenbench import MMGenBench
from .cgbench import CGBench_MCQ_Grounding_Mini, CGBench_OpenEnded_Mini, CGBench_MCQ_Grounding, CGBench_OpenEnded
from .CGAVCounting.cg_av_counting import CGAVCounting

from .megabench import MEGABench
from .moviechat1k import MovieChat1k
from .video_mmlu import Video_MMLU_CAP, Video_MMLU_QA
from .vdc import VDC
from .vcrbench import VCRBench
from .gobench import GOBenchDataset
from .sfebench import SFE
from .visfactor import VisFactor
from .ost_bench import OSTDataset
from .videommmu import VideoMMMU

from .EgoExoBench.egoexobench import EgoExoBench_MCQ
from .videott import VideoTT

from .worldsense import WorldSense
from .qbench_video import QBench_Video, QBench_Video_MCQ, QBench_Video_VQA

from .cmmmu import CMMMU
from .emma import EMMADataset
from .wildvision import WildVision
from .mmmath import MMMath
from .dynamath import Dynamath
from .creation import CreationMMBenchDataset
from .mmalignbench import MMAlignBench
from .utils import *
from .video_dataset_config import *
from ..smp import *
from .OmniDocBench.omnidocbench import OmniDocBench
from .moat import MOAT
from .GUI.screenspot import ScreenSpot
from .GUI.screenspot_v2 import ScreenSpotV2
from .GUI.screenspot_pro import ScreenSpot_Pro
from .mmifeval import MMIFEval
from .chartmimic import ChartMimic
from .m4bench import M4Bench
from .vlrmbench import VLRMBench
from .mmhelix import MMHELIX
from .medqbench_mcq import MedqbenchMCQDataset
from .medqbench_caption import MedqbenchCaptionDataset
from .medqbench_paired_description import MedqbenchPairedDescriptionDataset
from .olmOCRBench.olmocrbench import olmOCRBench
from .oceanocr import OceanOCRBench
from .matbench import MATBench

from .reasonmap_plus import ReasonMap_Plus
from .hipho import HiPhODataset
from .gsm8k_v import GSM8KVDataset
from .macbench import MaCBench


class ConcatDataset(ImageBaseDataset):
    # This dataset takes multiple dataset names as input and aggregate them into a single dataset.
    # Each single dataset should not have a field named `SUB_DATASET`

    DATASET_SETS = {
        'MMMB': ['MMMB_ar', 'MMMB_cn', 'MMMB_en', 'MMMB_pt', 'MMMB_ru', 'MMMB_tr'],
        'MTL_MMBench_DEV': [
            'MMBench_dev_ar', 'MMBench_dev_cn', 'MMBench_dev_en',
            'MMBench_dev_pt', 'MMBench_dev_ru', 'MMBench_dev_tr'
        ],
        'ScreenSpot_Pro': [
            'ScreenSpot_Pro_Development', 'ScreenSpot_Pro_Creative', 'ScreenSpot_Pro_CAD',
            'ScreenSpot_Pro_Scientific', 'ScreenSpot_Pro_Office', 'ScreenSpot_Pro_OS'
        ],
        'ScreenSpot': ['ScreenSpot_Mobile', 'ScreenSpot_Desktop', 'ScreenSpot_Web'],
        'ScreenSpot_v2': ['ScreenSpot_v2_Mobile', 'ScreenSpot_v2_Desktop', 'ScreenSpot_v2_Web'],
        'M4Bench': ['State_Invariance', 'State_Comparison', 'Spatial_Perception', 'Instance_Comparison', 'Detailed_Difference'],  # noqa: E501
    }

    def __init__(self, dataset):
        datasets = self.DATASET_SETS[dataset]
        self.dataset_map = {}
        # The name of the compliation
        self.dataset_name = dataset
        self.datasets = datasets
        for dname in datasets:
            dataset = build_dataset(dname)
            assert dataset is not None, dataset
            self.dataset_map[dname] = dataset
        TYPES = [x.TYPE for x in self.dataset_map.values()]
        MODALITIES = [x.MODALITY for x in self.dataset_map.values()]
        assert np.all([x == TYPES[0] for x in TYPES]), (datasets, TYPES)
        assert np.all([x == MODALITIES[0] for x in MODALITIES]), (datasets, MODALITIES)
        self.TYPE = TYPES[0]
        self.MODALITY = MODALITIES[0]
        data_all = []
        for dname in datasets:
            data = self.dataset_map[dname].data
            data['SUB_DATASET'] = [dname] * len(data)
            if 'image' in data:
                data_new = localize_df(data, dname, nproc=16)
                data_all.append(data_new)
            else:
                data_all.append(data)

        data = pd.concat(data_all)
        data['original_index'] = data.pop('index')
        data['index'] = np.arange(len(data))
        self.data = data

    def build_prompt(self, line):
        if isinstance(line, int):
            line = self.data.iloc[line]
        idx = line['original_index']
        dname = line['SUB_DATASET']
        org_data = self.dataset_map[dname].data
        org_line = cp.deepcopy(org_data[org_data['index'] == idx]).iloc[0]
        return self.dataset_map[dname].build_prompt(org_line)

    def dump_image(self, line):
        # Assert all images are pre-dumped
        assert 'image' not in line
        assert 'image_path' in line
        tgt_path = toliststr(line['image_path'])
        return tgt_path

    @classmethod
    def supported_datasets(cls):
        return list(cls.DATASET_SETS)

    def evaluate(self, eval_file, **judge_kwargs):
        # First, split the eval_file by dataset
        data_all = load(eval_file)
        for dname in self.datasets:
            tgt = eval_file.replace(self.dataset_name, dname)
            data_sub = data_all[data_all['SUB_DATASET'] == dname]
            data_sub.pop('index')
            data_sub['index'] = data_sub.pop('original_index')
            data_sub.pop('SUB_DATASET')
            dump(data_sub, tgt)
        # Then, evaluate each dataset separately
        df_all = []
        dict_all = {}
        # One of the vars will be used to aggregate results
        for dname in self.datasets:
            tgt = eval_file.replace(self.dataset_name, dname)
            res = self.dataset_map[dname].evaluate(tgt, **judge_kwargs)
            if isinstance(res, pd.DataFrame):
                res['DATASET'] = [dname] * len(res)
                df_all.append(res)
            elif isinstance(res, dict):
                res = {f'{dname}:{k}': v for k, v in res.items()}
                dict_all.update(res)
            else:
                raise NotImplementedError(f'Unknown result type {type(res)}')

        if len(df_all):
            result = pd.concat(df_all)
            score_file = get_intermediate_file_path(eval_file, '_acc', 'csv')
            dump(result, score_file)
            return result
        else:
            score_file = get_intermediate_file_path(eval_file, '_score', 'json')
            dump(dict_all, score_file)
            return dict_all


# Add new supported dataset class here
IMAGE_DATASET = [
    ImageCaptionDataset, ImageYORNDataset, ImageMCQDataset, ImageVQADataset,
    MathVision, MMMUDataset, OCRBench, MathVista, LLaVABench, LLaVABench_KO, VGRPBench, MMVet,
    MTVQADataset, TableVQABench, MMLongBench, VCRDataset, MMDUDataset, DUDE,
    SlideVQA, MUIRDataset, CCOCRDataset, GMAIMMBenchDataset, MMERealWorld,
    HRBenchDataset, CRPE, MathVerse, NaturalBenchDataset, MIABench,
    OlympiadBench, SeePhys,WildVision, MMMath, QSpatial, Dynamath, GSM8KVDataset, MMGenBench, VizWiz,
    MMNIAH, CMMMU, VLRewardBench, WeMath, LogicVista, MMMUProDataset,
    CreationMMBenchDataset, ImageShortQADataset, MMAlignBench, OmniDocBench,
    VLM2Bench, VMCBenchDataset, EMMADataset, MME_CoT, MOAT, MedXpertQA_MM_test,
    LEGO, MMSci_Captioning, Physics_yale, ScreenSpot_Pro, ScreenSpot,
    ScreenSpotV2, MMIFEval, Spatial457, VisuLogic, CVBench, PathVQA_VAL,
    PathVQA_TEST, TDBench, TDBenchGrounding, MicroBench, CharXiv, OmniMedVQA,
    WildDocBenchmark, MSEarthMCQ, OCR_Reasoning, PhyX, VLMBlind, CountBenchQA,
    ZEROBench, SCAM, Omni3DBench, TallyQA, _3DSRBench, BMMR, AffordanceDataset,
    MMEReasoning, GOBenchDataset, SFE, ChartMimic, MMVMBench, XLRSBench,
    OmniEarthMCQBench, VisFactor, OSTDataset, OCRBench_v2, TreeBench, CVQA, M4Bench,
    AyaVisionBench, TopViewRS, VLMBias, MMHELIX, MedqbenchMCQDataset, MathCanvas,
    MedqbenchPairedDescriptionDataset, MedqbenchCaptionDataset, ChartMuseum, ChartQAPro, ReasonMap_Plus,
<<<<<<< HEAD
    olmOCRBench, OceanOCRBench, MATBench, VLRMBench, RefCOCODataset, SimpleVQA, HiPhODataset, MMReason
=======
    olmOCRBench, OceanOCRBench, MATBench, VLRMBench, RefCOCODataset, SimpleVQA, HiPhODataset, MaCBench
>>>>>>> f6d9e304
]

VIDEO_DATASET = [
    MMBenchVideo, VideoMME, MVBench, MVBench_MP4, MVTamperBench,
    LongVideoBench, WorldSense, VDC, MovieChat1k, MEGABench,
    MLVU, MLVU_MCQ, MLVU_OpenEnded,
    TempCompass, TempCompass_MCQ, TempCompass_Captioning, TempCompass_YorN,
    CGBench_MCQ_Grounding_Mini, CGBench_OpenEnded_Mini, CGBench_MCQ_Grounding, CGBench_OpenEnded,
    QBench_Video, QBench_Video_MCQ, QBench_Video_VQA,
    Video_MMLU_CAP, Video_MMLU_QA,
    Video_Holmes, VCRBench, CGAVCounting,
    EgoExoBench_MCQ, VideoTT, VideoMMMU,
]

TEXT_DATASET = [
    TextMCQDataset
]

CUSTOM_DATASET = [
    CustomMCQDataset, CustomVQADataset, CustomTextMCQDataset
]

DATASET_COLLECTION = [ConcatDataset, ConcatVideoDataset]

DATASET_CLASSES = IMAGE_DATASET + VIDEO_DATASET + TEXT_DATASET + CUSTOM_DATASET + DATASET_COLLECTION  # noqa: E501
SUPPORTED_DATASETS = []
for DATASET_CLS in DATASET_CLASSES:
    SUPPORTED_DATASETS.extend(DATASET_CLS.supported_datasets())


def DATASET_TYPE(dataset, *, default: str = 'MCQ') -> str:
    for cls in DATASET_CLASSES:
        if dataset in cls.supported_datasets():
            if hasattr(cls, 'TYPE'):
                return cls.TYPE
    # Have to add specific routine to handle ConcatDataset
    if dataset in ConcatDataset.DATASET_SETS:
        dataset_list = ConcatDataset.DATASET_SETS[dataset]
        TYPES = [DATASET_TYPE(dname) for dname in dataset_list]
        assert np.all([x == TYPES[0] for x in TYPES]), (dataset_list, TYPES)
        return TYPES[0]

    if 'openended' in dataset.lower():
        return 'VQA'
    warnings.warn(f'Dataset {dataset} is a custom one and not annotated as `openended`, will treat as {default}. ')  # noqa: E501
    return default


def DATASET_MODALITY(dataset, *, default: str = 'IMAGE') -> str:
    if dataset is None:
        warnings.warn(f'Dataset is not specified, will treat modality as {default}. ')
        return default
    for cls in DATASET_CLASSES:
        if dataset in cls.supported_datasets():
            if hasattr(cls, 'MODALITY'):
                return cls.MODALITY
    # Have to add specific routine to handle ConcatDataset
    if dataset in ConcatDataset.DATASET_SETS:
        dataset_list = ConcatDataset.DATASET_SETS[dataset]
        MODALITIES = [DATASET_MODALITY(dname) for dname in dataset_list]
        assert np.all([x == MODALITIES[0] for x in MODALITIES]), (dataset_list, MODALITIES)
        return MODALITIES[0]

    if 'VIDEO' in dataset.lower():
        return 'VIDEO'
    elif 'IMAGE' in dataset.lower():
        return 'IMAGE'
    warnings.warn(f'Dataset {dataset} is a custom one, will treat modality as {default}. ')
    return default


def build_dataset(dataset_name, **kwargs):
    for cls in DATASET_CLASSES:
        if dataset_name in supported_video_datasets:
            return supported_video_datasets[dataset_name](**kwargs)
        elif dataset_name in cls.supported_datasets():
            return cls(dataset=dataset_name, **kwargs)

    warnings.warn(f'Dataset {dataset_name} is not officially supported. ')
    data_file = osp.join(LMUDataRoot(), f'{dataset_name}.tsv')
    if not osp.exists(data_file):
        warnings.warn(f'Data file {data_file} does not exist. Dataset building failed. ')
        return None

    data = load(data_file)
    if 'question' not in [x.lower() for x in data.columns]:
        warnings.warn(f'Data file {data_file} does not have a `question` column. Dataset building failed. ')
        return None

    if 'A' in data and 'B' in data:
        if 'image' in data or 'image_path' in data:
            warnings.warn(f'Will assume unsupported dataset {dataset_name} as a Custom MCQ dataset. ')
            return CustomMCQDataset(dataset=dataset_name, **kwargs)
        else:
            warnings.warn(f'Will assume unsupported dataset {dataset_name} as a Custom Text MCQ dataset. ')
            return CustomTextMCQDataset(dataset=dataset_name, **kwargs)
    else:
        warnings.warn(f'Will assume unsupported dataset {dataset_name} as a Custom VQA dataset. ')
        return CustomVQADataset(dataset=dataset_name, **kwargs)


def infer_dataset_basename(dataset_name):
    basename = "_".join(dataset_name.split("_")[:-1])
    return basename


__all__ = [
    'build_dataset', 'img_root_map', 'build_judge', 'extract_answer_from_item', 'prefetch_answer', 'DEBUG_MESSAGE'
] + [cls.__name__ for cls in DATASET_CLASSES]<|MERGE_RESOLUTION|>--- conflicted
+++ resolved
@@ -224,13 +224,9 @@
     ZEROBench, SCAM, Omni3DBench, TallyQA, _3DSRBench, BMMR, AffordanceDataset,
     MMEReasoning, GOBenchDataset, SFE, ChartMimic, MMVMBench, XLRSBench,
     OmniEarthMCQBench, VisFactor, OSTDataset, OCRBench_v2, TreeBench, CVQA, M4Bench,
-    AyaVisionBench, TopViewRS, VLMBias, MMHELIX, MedqbenchMCQDataset, MathCanvas,
+    AyaVisionBench, TopViewRS, VLMBias, MMHELIX, MedqbenchMCQDataset, MathCanvas, MMReason,
     MedqbenchPairedDescriptionDataset, MedqbenchCaptionDataset, ChartMuseum, ChartQAPro, ReasonMap_Plus,
-<<<<<<< HEAD
-    olmOCRBench, OceanOCRBench, MATBench, VLRMBench, RefCOCODataset, SimpleVQA, HiPhODataset, MMReason
-=======
-    olmOCRBench, OceanOCRBench, MATBench, VLRMBench, RefCOCODataset, SimpleVQA, HiPhODataset, MaCBench
->>>>>>> f6d9e304
+    olmOCRBench, OceanOCRBench, MATBench, VLRMBench, RefCOCODataset, SimpleVQA, HiPhODataset, MaCBench,
 ]
 
 VIDEO_DATASET = [
