--- conflicted
+++ resolved
@@ -204,13 +204,7 @@
     WildDocBenchmark, MSEarthMCQ, OCR_Reasoning, PhyX, VLMBlind, CountBenchQA,
     ZEROBench, SCAM, Omni3DBench, TallyQA, _3DSRBench, BMMR, AffordanceDataset,
     MMEReasoning, GOBenchDataset, SFE, ChartMimic, MMVMBench, XLRSBench,
-<<<<<<< HEAD
-    OmniEarthMCQBench, VisFactor, OSTDataset, OCRBench_v2, TreeBench, CVQA
-=======
-    OmniEarthMCQBench, VisFactor, OSTDataset, OCRBench_v2, TreeBench, M4Bench
->>>>>>> 0bfb59bf
-]
-
+    OmniEarthMCQBench, VisFactor, OSTDataset, OCRBench_v2, TreeBench, CVQA, M4Bench
 
 VIDEO_DATASET = [
     MMBenchVideo, VideoMME, MVBench, MVBench_MP4, MVTamperBench,
