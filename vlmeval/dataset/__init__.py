import warnings

from .image_base import img_root_map, ImageBaseDataset
from .image_caption import ImageCaptionDataset, Mia_Bench
from .image_yorn import ImageYORNDataset
from .image_mcq import (
    ImageMCQDataset, MMMUDataset, CustomMCQDataset, MUIRDataset, GMAIMMBenchDataset, MMERealWorld, HRBenchDataset,
    NaturalBenchDataset
)
from .image_mt import MMDUDataset
from .image_vqa import (
    ImageVQADataset, MathVision, OCRBench, MathVista, LLaVABench, MMVet, MTVQADataset, TableVQABench,
    CustomVQADataset, CRPE, MathVerse, OlympiadBench, VizWiz
)

from .vcr import VCRDataset
from .mmlongbench import MMLongBench
from .dude import DUDE
from .slidevqa import SlideVQA

from .mmbench_video import MMBenchVideo
from .text_mcq import CustomTextMCQDataset, TextMCQDataset
from .videomme import VideoMME
from .mvbench import MVBench, MVBench_MP4
from .mlvu import MLVU, MLVU_MCQ, MLVU_OpenEnded
from .tempcompass import TempCompass, TempCompass_Captioning, TempCompass_MCQ, TempCompass_YorN
from .longvideobench import LongVideoBench
from .video_concat_dataset import ConcatVideoDataset
from .utils import *
from ..smp import *


class ConcatDataset(ImageBaseDataset):
    # This dataset takes multiple dataset names as input and aggregate them into a single dataset.
    # Each single dataset should not have a field named `SUB_DATASET`

    DATASET_SETS = {
        'MMMB': ['MMMB_ar', 'MMMB_cn', 'MMMB_en', 'MMMB_pt', 'MMMB_ru', 'MMMB_tr'],
        'MTL_MMBench_DEV': [
            'MMBench_dev_ar', 'MMBench_dev_cn', 'MMBench_dev_en',
            'MMBench_dev_pt', 'MMBench_dev_ru', 'MMBench_dev_tr'
        ]
    }

    def __init__(self, dataset):
        datasets = self.DATASET_SETS[dataset]
        self.dataset_map = {}
        # The name of the compliation
        self.dataset_name = dataset
        self.datasets = datasets
        for dname in datasets:
            dataset = build_dataset(dname)
            assert dataset is not None, dataset
            self.dataset_map[dname] = dataset
        TYPES = [x.TYPE for x in self.dataset_map.values()]
        MODALITIES = [x.MODALITY for x in self.dataset_map.values()]
        assert np.all([x == TYPES[0] for x in TYPES]), (datasets, TYPES)
        assert np.all([x == MODALITIES[0] for x in MODALITIES]), (datasets, MODALITIES)
        self.TYPE = TYPES[0]
        self.MODALITY = MODALITIES[0]
        data_all = []
        for dname in datasets:
            data = self.dataset_map[dname].data
            data['SUB_DATASET'] = [dname] * len(data)
            data_new = localize_df(data, dname, nproc=16)
            data_all.append(data_new)

        data = pd.concat(data_all)
        data['original_index'] = data.pop('index')
        data['index'] = np.arange(len(data))
        self.data = data

    def build_prompt(self, line):
        if isinstance(line, int):
            line = self.data.iloc[line]
        idx = line['original_index']
        dname = line['SUB_DATASET']
        org_data = self.dataset_map[dname].data
        org_line = cp.deepcopy(org_data[org_data['index'] == idx]).iloc[0]
        return self.dataset_map[dname].build_prompt(org_line)

    def dump_image(self, line):
        # Assert all images are pre-dumped
        assert 'image' not in line
        assert 'image_path' in line
        tgt_path = toliststr(line['image_path'])
        return tgt_path

    @classmethod
    def supported_datasets(cls):
        return list(cls.DATASET_SETS)

    def evaluate(self, eval_file, **judge_kwargs):
        suffix = eval_file.split('.')[-1]
        # First, split the eval_file by dataset
        data_all = load(eval_file)
        for dname in self.datasets:
            tgt = eval_file.replace(self.dataset_name, dname)
            data_sub = data_all[data_all['SUB_DATASET'] == dname]
            data_sub.pop('index')
            data_sub['index'] = data_sub.pop('original_index')
            data_sub.pop('SUB_DATASET')
            dump(data_sub, tgt)
        # Then, evaluate each dataset separately
        results_all = []
        for dname in self.datasets:
            tgt = eval_file.replace(self.dataset_name, dname)
            res = self.dataset_map[dname].evaluate(tgt, **judge_kwargs)
            assert isinstance(res, pd.DataFrame)
            res['DATASET'] = [dname] * len(res)
            results_all.append(res)
        result = pd.concat(results_all)
        score_file = eval_file.replace(f'.{suffix}', '_acc.csv')
        dump(result, score_file)
        return result


# Add new supported dataset class here
IMAGE_DATASET = [
    ImageCaptionDataset, ImageYORNDataset, ImageMCQDataset, ImageVQADataset, MathVision,
    MMMUDataset, OCRBench, MathVista, LLaVABench, MMVet, MTVQADataset, TableVQABench,
    MMLongBench, VCRDataset, MMDUDataset, DUDE, SlideVQA, MUIRDataset,
<<<<<<< HEAD
    GMAIMMBenchDataset, MMERealWorld, HRBenchDataset, CRPE, MathVerse,
    OlympiadBench, Mia_Bench, VizWiz
=======
    GMAIMMBenchDataset, MMERealWorld, HRBenchDataset, CRPE, MathVerse, NaturalBenchDataset
>>>>>>> 482b38de
]

VIDEO_DATASET = [
    MMBenchVideo, VideoMME, MVBench, MVBench_MP4, LongVideoBench,
    MLVU, MLVU_MCQ, MLVU_OpenEnded,
    TempCompass, TempCompass_MCQ, TempCompass_Captioning, TempCompass_YorN
]

TEXT_DATASET = [
    TextMCQDataset
]

CUSTOM_DATASET = [
    CustomMCQDataset, CustomVQADataset, CustomTextMCQDataset
]

DATASET_COLLECTION = [ConcatDataset, ConcatVideoDataset]

DATASET_CLASSES = IMAGE_DATASET + VIDEO_DATASET + TEXT_DATASET + CUSTOM_DATASET + DATASET_COLLECTION
SUPPORTED_DATASETS = []
for DATASET_CLS in DATASET_CLASSES:
    SUPPORTED_DATASETS.extend(DATASET_CLS.supported_datasets())


def DATASET_TYPE(dataset, *, default: str = 'MCQ') -> str:
    for cls in DATASET_CLASSES:
        if dataset in cls.supported_datasets():
            if hasattr(cls, 'TYPE'):
                return cls.TYPE
    # Have to add specific routine to handle ConcatDataset
    if dataset in ConcatDataset.DATASET_SETS:
        dataset_list = ConcatDataset.DATASET_SETS[dataset]
        TYPES = [DATASET_TYPE(dname) for dname in dataset_list]
        assert np.all([x == TYPES[0] for x in TYPES]), (dataset_list, TYPES)
        return TYPES[0]

    if 'openended' in dataset.lower():
        return 'VQA'
    warnings.warn(f'Dataset {dataset} is a custom one and not annotated as `openended`, will treat as {default}. ')
    return default


def DATASET_MODALITY(dataset, *, default: str = 'IMAGE') -> str:
    for cls in DATASET_CLASSES:
        if dataset in cls.supported_datasets():
            if hasattr(cls, 'MODALITY'):
                return cls.MODALITY
    # Have to add specific routine to handle ConcatDataset
    if dataset in ConcatDataset.DATASET_SETS:
        dataset_list = ConcatDataset.DATASET_SETS[dataset]
        MODALITIES = [DATASET_MODALITY(dname) for dname in dataset_list]
        assert np.all([x == MODALITIES[0] for x in MODALITIES]), (dataset_list, MODALITIES)
        return MODALITIES[0]

    if 'VIDEO' in dataset.lower():
        return 'VIDEO'
    elif 'IMAGE' in dataset.lower():
        return 'IMAGE'
    warnings.warn(f'Dataset {dataset} is a custom one, will treat modality as {default}. ')
    return default


def build_dataset(dataset_name, **kwargs):
    for cls in DATASET_CLASSES:
        if dataset_name in cls.supported_datasets():
            return cls(dataset=dataset_name, **kwargs)

    warnings.warn(f'Dataset {dataset_name} is not officially supported. ')

    data_file = osp.join(LMUDataRoot(), f'{dataset_name}.tsv')
    if not osp.exists(data_file):
        warnings.warn(f'Data file {data_file} does not exist. Dataset building failed. ')
        return None

    data = load(data_file)
    if 'question' not in [x.lower() for x in data.columns]:
        warnings.warn(f'Data file {data_file} does not have a `question` column. Dataset building failed. ')
        return None

    if 'A' in data and 'B' in data:
        if 'image' in data or 'image_path' in data:
            warnings.warn(f'Will assume unsupported dataset {dataset_name} as a Custom MCQ dataset. ')
            return CustomMCQDataset(dataset=dataset_name, **kwargs)
        else:
            warnings.warn(f'Will assume unsupported dataset {dataset_name} as a Custom Text MCQ dataset. ')
            return CustomTextMCQDataset(dataset=dataset_name, **kwargs)
    else:
        warnings.warn(f'Will assume unsupported dataset {dataset_name} as a Custom VQA dataset. ')
        return CustomVQADataset(dataset=dataset_name, **kwargs)


__all__ = [
    'build_dataset', 'img_root_map', 'build_judge', 'extract_answer_from_item', 'prefetch_answer', 'DEBUG_MESSAGE'
] + [cls.__name__ for cls in DATASET_CLASSES]<|MERGE_RESOLUTION|>--- conflicted
+++ resolved
@@ -120,12 +120,8 @@
     ImageCaptionDataset, ImageYORNDataset, ImageMCQDataset, ImageVQADataset, MathVision,
     MMMUDataset, OCRBench, MathVista, LLaVABench, MMVet, MTVQADataset, TableVQABench,
     MMLongBench, VCRDataset, MMDUDataset, DUDE, SlideVQA, MUIRDataset,
-<<<<<<< HEAD
-    GMAIMMBenchDataset, MMERealWorld, HRBenchDataset, CRPE, MathVerse,
+    GMAIMMBenchDataset, MMERealWorld, HRBenchDataset, CRPE, MathVerse, NaturalBenchDataset,
     OlympiadBench, Mia_Bench, VizWiz
-=======
-    GMAIMMBenchDataset, MMERealWorld, HRBenchDataset, CRPE, MathVerse, NaturalBenchDataset
->>>>>>> 482b38de
 ]
 
 VIDEO_DATASET = [
