--- conflicted
+++ resolved
@@ -45,13 +45,10 @@
 from .moviechat1k import MovieChat1k
 from .video_mmlu import VideoMMLU_CAP, VideoMMLU_QA
 from .vdc import VDC
-<<<<<<< HEAD
 from .vcrbench import VCRBench
-=======
 from .gobench import GOBenchDataset
 from .sfebench import SFE
 
->>>>>>> 00b7545f
 
 from .worldsense import WorldSense
 from .qbench_video import QBench_Video, QBench_Video_MCQ, QBench_Video_VQA
