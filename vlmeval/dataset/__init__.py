import warnings

from .image_base import img_root_map, ImageBaseDataset
from .image_caption import ImageCaptionDataset
from .image_yorn import ImageYORNDataset
from .image_mcq import (
    ImageMCQDataset, MMMUDataset, CustomMCQDataset, MUIRDataset, GMAIMMBenchDataset, MMERealWorld, HRBenchDataset,
    NaturalBenchDataset, WeMath, MMMUProDataset, VMCBenchDataset, MedXpertQA_MM_test, LEGO, VisuLogic, CVBench, TDBench,
    MicroBench, OmniMedVQA, MSEarthMCQ, VLMBlind, SCAM, _3DSRBench, AffordanceDataset, OmniEarthMCQBench, XLRSBench,
    TreeBench, CVQA, TopViewRS
)
from .image_mt import MMDUDataset
from .image_vqa import (
    ImageVQADataset, MathVision, OCRBench, MathVista, LLaVABench, LLaVABench_KO, VGRPBench, MMVet, MTVQADataset,
    TableVQABench, CustomVQADataset, CRPE, MathVerse, OlympiadBench, SeePhys, QSpatial, VizWiz, MMNIAH, LogicVista,
    MME_CoT, MMSci_Captioning, Physics_yale, TDBenchGrounding, WildDocBenchmark, OCR_Reasoning, PhyX, CountBenchQA,
    ZEROBench, Omni3DBench, TallyQA, MMEReasoning, MMVMBench, BMMR, OCRBench_v2, AyaVisionBench, MathCanvas, MMReason
)

from .image_ccocr import CCOCRDataset
from .image_shortqa import ImageShortQADataset, PathVQA_VAL, PathVQA_TEST
from .text_mcq import CustomTextMCQDataset, TextMCQDataset

from .vcr import VCRDataset
from .mmlongbench import MMLongBench
from .dude import DUDE
from .slidevqa import SlideVQA
from .vl_rewardbench import VLRewardBench
from .vlm2bench import VLM2Bench
from .vlmbias import VLMBias
from .spatial457 import Spatial457
from .charxiv import CharXiv
from .chartmuseum import ChartMuseum
from .chartqapro import ChartQAPro
from .refcoco import RefCOCODataset
from .simplevqa import SimpleVQA

from .mmbench_video import MMBenchVideo
from .videomme import VideoMME
from .video_holmes import Video_Holmes
from .mvbench import MVBench, MVBench_MP4
from .tamperbench import MVTamperBench
from .miabench import MIABench
from .mlvu import MLVU, MLVU_MCQ, MLVU_OpenEnded
from .tempcompass import TempCompass, TempCompass_Captioning, TempCompass_MCQ, TempCompass_YorN
from .longvideobench import LongVideoBench
from .video_concat_dataset import ConcatVideoDataset
from .mmgenbench import MMGenBench
from .cgbench import CGBench_MCQ_Grounding_Mini, CGBench_OpenEnded_Mini, CGBench_MCQ_Grounding, CGBench_OpenEnded
from .CGAVCounting.cg_av_counting import CGAVCounting

from .megabench import MEGABench
from .moviechat1k import MovieChat1k
from .video_mmlu import Video_MMLU_CAP, Video_MMLU_QA
from .vdc import VDC
from .vcrbench import VCRBench
from .gobench import GOBenchDataset
from .sfebench import SFE
from .visfactor import VisFactor
from .ost_bench import OSTDataset

from .EgoExoBench.egoexobench import EgoExoBench_MCQ
from .videott import VideoTT

from .worldsense import WorldSense
from .qbench_video import QBench_Video, QBench_Video_MCQ, QBench_Video_VQA

from .cmmmu import CMMMU
from .emma import EMMADataset
from .wildvision import WildVision
from .mmmath import MMMath
from .dynamath import Dynamath
from .creation import CreationMMBenchDataset
from .mmalignbench import MMAlignBench
from .utils import *
from .video_dataset_config import *
from ..smp import *
from .OmniDocBench.omnidocbench import OmniDocBench
from .moat import MOAT
from .GUI.screenspot import ScreenSpot
from .GUI.screenspot_v2 import ScreenSpotV2
from .GUI.screenspot_pro import ScreenSpot_Pro
from .mmifeval import MMIFEval
from .chartmimic import ChartMimic
from .m4bench import M4Bench
from .vlrmbench import VLRMBench
from .mmhelix import MMHELIX
from .medqbench_mcq import MedqbenchMCQDataset
from .medqbench_caption import MedqbenchCaptionDataset
from .medqbench_paired_description import MedqbenchPairedDescriptionDataset
from .olmOCRBench.olmocrbench import olmOCRBench
from .oceanocr import OceanOCRBench
from .matbench import MATBench

from .reasonmap_plus import ReasonMap_Plus
from .hipho import HiPhODataset
from .gsm8k_v import GSM8KVDataset


class ConcatDataset(ImageBaseDataset):
    # This dataset takes multiple dataset names as input and aggregate them into a single dataset.
    # Each single dataset should not have a field named `SUB_DATASET`

    DATASET_SETS = {
        'MMMB': ['MMMB_ar', 'MMMB_cn', 'MMMB_en', 'MMMB_pt', 'MMMB_ru', 'MMMB_tr'],
        'MTL_MMBench_DEV': [
            'MMBench_dev_ar', 'MMBench_dev_cn', 'MMBench_dev_en',
            'MMBench_dev_pt', 'MMBench_dev_ru', 'MMBench_dev_tr'
        ],
        'ScreenSpot_Pro': [
            'ScreenSpot_Pro_Development', 'ScreenSpot_Pro_Creative', 'ScreenSpot_Pro_CAD',
            'ScreenSpot_Pro_Scientific', 'ScreenSpot_Pro_Office', 'ScreenSpot_Pro_OS'
        ],
        'ScreenSpot': ['ScreenSpot_Mobile', 'ScreenSpot_Desktop', 'ScreenSpot_Web'],
        'ScreenSpot_v2': ['ScreenSpot_v2_Mobile', 'ScreenSpot_v2_Desktop', 'ScreenSpot_v2_Web'],
        'M4Bench': ['State_Invariance', 'State_Comparison', 'Spatial_Perception', 'Instance_Comparison', 'Detailed_Difference'],  # noqa: E501
    }

    def __init__(self, dataset):
        datasets = self.DATASET_SETS[dataset]
        self.dataset_map = {}
        # The name of the compliation
        self.dataset_name = dataset
        self.datasets = datasets
        for dname in datasets:
            dataset = build_dataset(dname)
            assert dataset is not None, dataset
            self.dataset_map[dname] = dataset
        TYPES = [x.TYPE for x in self.dataset_map.values()]
        MODALITIES = [x.MODALITY for x in self.dataset_map.values()]
        assert np.all([x == TYPES[0] for x in TYPES]), (datasets, TYPES)
        assert np.all([x == MODALITIES[0] for x in MODALITIES]), (datasets, MODALITIES)
        self.TYPE = TYPES[0]
        self.MODALITY = MODALITIES[0]
        data_all = []
        for dname in datasets:
            data = self.dataset_map[dname].data
            data['SUB_DATASET'] = [dname] * len(data)
            if 'image' in data:
                data_new = localize_df(data, dname, nproc=16)
                data_all.append(data_new)
            else:
                data_all.append(data)

        data = pd.concat(data_all)
        data['original_index'] = data.pop('index')
        data['index'] = np.arange(len(data))
        self.data = data

    def build_prompt(self, line):
        if isinstance(line, int):
            line = self.data.iloc[line]
        idx = line['original_index']
        dname = line['SUB_DATASET']
        org_data = self.dataset_map[dname].data
        org_line = cp.deepcopy(org_data[org_data['index'] == idx]).iloc[0]
        return self.dataset_map[dname].build_prompt(org_line)

    def dump_image(self, line):
        # Assert all images are pre-dumped
        assert 'image' not in line
        assert 'image_path' in line
        tgt_path = toliststr(line['image_path'])
        return tgt_path

    @classmethod
    def supported_datasets(cls):
        return list(cls.DATASET_SETS)

    def evaluate(self, eval_file, **judge_kwargs):
        # First, split the eval_file by dataset
        data_all = load(eval_file)
        for dname in self.datasets:
            tgt = eval_file.replace(self.dataset_name, dname)
            data_sub = data_all[data_all['SUB_DATASET'] == dname]
            data_sub.pop('index')
            data_sub['index'] = data_sub.pop('original_index')
            data_sub.pop('SUB_DATASET')
            dump(data_sub, tgt)
        # Then, evaluate each dataset separately
        df_all = []
        dict_all = {}
        # One of the vars will be used to aggregate results
        for dname in self.datasets:
            tgt = eval_file.replace(self.dataset_name, dname)
            res = self.dataset_map[dname].evaluate(tgt, **judge_kwargs)
            if isinstance(res, pd.DataFrame):
                res['DATASET'] = [dname] * len(res)
                df_all.append(res)
            elif isinstance(res, dict):
                res = {f'{dname}:{k}': v for k, v in res.items()}
                dict_all.update(res)
            else:
                raise NotImplementedError(f'Unknown result type {type(res)}')

        if len(df_all):
            result = pd.concat(df_all)
            score_file = get_intermediate_file_path(eval_file, '_acc', 'csv')
            dump(result, score_file)
            return result
        else:
            score_file = get_intermediate_file_path(eval_file, '_score', 'json')
            dump(dict_all, score_file)
            return dict_all


# Add new supported dataset class here
IMAGE_DATASET = [
    ImageCaptionDataset, ImageYORNDataset, ImageMCQDataset, ImageVQADataset,
    MathVision, MMMUDataset, OCRBench, MathVista, LLaVABench, LLaVABench_KO, VGRPBench, MMVet,
    MTVQADataset, TableVQABench, MMLongBench, VCRDataset, MMDUDataset, DUDE,
    SlideVQA, MUIRDataset, CCOCRDataset, GMAIMMBenchDataset, MMERealWorld,
    HRBenchDataset, CRPE, MathVerse, NaturalBenchDataset, MIABench,
    OlympiadBench, SeePhys,WildVision, MMMath, QSpatial, Dynamath, GSM8KVDataset, MMGenBench, VizWiz,
    MMNIAH, CMMMU, VLRewardBench, WeMath, LogicVista, MMMUProDataset,
    CreationMMBenchDataset, ImageShortQADataset, MMAlignBench, OmniDocBench,
    VLM2Bench, VMCBenchDataset, EMMADataset, MME_CoT, MOAT, MedXpertQA_MM_test,
    LEGO, MMSci_Captioning, Physics_yale, ScreenSpot_Pro, ScreenSpot,
    ScreenSpotV2, MMIFEval, Spatial457, VisuLogic, CVBench, PathVQA_VAL,
    PathVQA_TEST, TDBench, TDBenchGrounding, MicroBench, CharXiv, OmniMedVQA,
    WildDocBenchmark, MSEarthMCQ, OCR_Reasoning, PhyX, VLMBlind, CountBenchQA,
    ZEROBench, SCAM, Omni3DBench, TallyQA, _3DSRBench, BMMR, AffordanceDataset,
    MMEReasoning, GOBenchDataset, SFE, ChartMimic, MMVMBench, XLRSBench,
    OmniEarthMCQBench, VisFactor, OSTDataset, OCRBench_v2, TreeBench, CVQA, M4Bench,
    AyaVisionBench, TopViewRS, VLMBias, MMHELIX, MedqbenchMCQDataset, MathCanvas,
    MedqbenchPairedDescriptionDataset, MedqbenchCaptionDataset, ChartMuseum, ChartQAPro, ReasonMap_Plus,
<<<<<<< HEAD
    olmOCRBench, OceanOCRBench, MATBench, VLRMBench, RefCOCODataset, SimpleVQA, MMReason
=======
    olmOCRBench, OceanOCRBench, MATBench, VLRMBench, RefCOCODataset, SimpleVQA, HiPhODataset
>>>>>>> 72be960f
]

VIDEO_DATASET = [
    MMBenchVideo, VideoMME, MVBench, MVBench_MP4, MVTamperBench,
    LongVideoBench, WorldSense, VDC, MovieChat1k, MEGABench,
    MLVU, MLVU_MCQ, MLVU_OpenEnded,
    TempCompass, TempCompass_MCQ, TempCompass_Captioning, TempCompass_YorN,
    CGBench_MCQ_Grounding_Mini, CGBench_OpenEnded_Mini, CGBench_MCQ_Grounding, CGBench_OpenEnded,
    QBench_Video, QBench_Video_MCQ, QBench_Video_VQA,
    Video_MMLU_CAP, Video_MMLU_QA,
    Video_Holmes, VCRBench, CGAVCounting,
    EgoExoBench_MCQ, VideoTT,
]

TEXT_DATASET = [
    TextMCQDataset
]

CUSTOM_DATASET = [
    CustomMCQDataset, CustomVQADataset, CustomTextMCQDataset
]

DATASET_COLLECTION = [ConcatDataset, ConcatVideoDataset]

DATASET_CLASSES = IMAGE_DATASET + VIDEO_DATASET + TEXT_DATASET + CUSTOM_DATASET + DATASET_COLLECTION  # noqa: E501
SUPPORTED_DATASETS = []
for DATASET_CLS in DATASET_CLASSES:
    SUPPORTED_DATASETS.extend(DATASET_CLS.supported_datasets())


def DATASET_TYPE(dataset, *, default: str = 'MCQ') -> str:
    for cls in DATASET_CLASSES:
        if dataset in cls.supported_datasets():
            if hasattr(cls, 'TYPE'):
                return cls.TYPE
    # Have to add specific routine to handle ConcatDataset
    if dataset in ConcatDataset.DATASET_SETS:
        dataset_list = ConcatDataset.DATASET_SETS[dataset]
        TYPES = [DATASET_TYPE(dname) for dname in dataset_list]
        assert np.all([x == TYPES[0] for x in TYPES]), (dataset_list, TYPES)
        return TYPES[0]

    if 'openended' in dataset.lower():
        return 'VQA'
    warnings.warn(f'Dataset {dataset} is a custom one and not annotated as `openended`, will treat as {default}. ')  # noqa: E501
    return default


def DATASET_MODALITY(dataset, *, default: str = 'IMAGE') -> str:
    if dataset is None:
        warnings.warn(f'Dataset is not specified, will treat modality as {default}. ')
        return default
    for cls in DATASET_CLASSES:
        if dataset in cls.supported_datasets():
            if hasattr(cls, 'MODALITY'):
                return cls.MODALITY
    # Have to add specific routine to handle ConcatDataset
    if dataset in ConcatDataset.DATASET_SETS:
        dataset_list = ConcatDataset.DATASET_SETS[dataset]
        MODALITIES = [DATASET_MODALITY(dname) for dname in dataset_list]
        assert np.all([x == MODALITIES[0] for x in MODALITIES]), (dataset_list, MODALITIES)
        return MODALITIES[0]

    if 'VIDEO' in dataset.lower():
        return 'VIDEO'
    elif 'IMAGE' in dataset.lower():
        return 'IMAGE'
    warnings.warn(f'Dataset {dataset} is a custom one, will treat modality as {default}. ')
    return default


def build_dataset(dataset_name, **kwargs):
    for cls in DATASET_CLASSES:
        if dataset_name in supported_video_datasets:
            return supported_video_datasets[dataset_name](**kwargs)
        elif dataset_name in cls.supported_datasets():
            return cls(dataset=dataset_name, **kwargs)

    warnings.warn(f'Dataset {dataset_name} is not officially supported. ')
    data_file = osp.join(LMUDataRoot(), f'{dataset_name}.tsv')
    if not osp.exists(data_file):
        warnings.warn(f'Data file {data_file} does not exist. Dataset building failed. ')
        return None

    data = load(data_file)
    if 'question' not in [x.lower() for x in data.columns]:
        warnings.warn(f'Data file {data_file} does not have a `question` column. Dataset building failed. ')
        return None

    if 'A' in data and 'B' in data:
        if 'image' in data or 'image_path' in data:
            warnings.warn(f'Will assume unsupported dataset {dataset_name} as a Custom MCQ dataset. ')
            return CustomMCQDataset(dataset=dataset_name, **kwargs)
        else:
            warnings.warn(f'Will assume unsupported dataset {dataset_name} as a Custom Text MCQ dataset. ')
            return CustomTextMCQDataset(dataset=dataset_name, **kwargs)
    else:
        warnings.warn(f'Will assume unsupported dataset {dataset_name} as a Custom VQA dataset. ')
        return CustomVQADataset(dataset=dataset_name, **kwargs)


def infer_dataset_basename(dataset_name):
    basename = "_".join(dataset_name.split("_")[:-1])
    return basename


__all__ = [
    'build_dataset', 'img_root_map', 'build_judge', 'extract_answer_from_item', 'prefetch_answer', 'DEBUG_MESSAGE'
] + [cls.__name__ for cls in DATASET_CLASSES]<|MERGE_RESOLUTION|>--- conflicted
+++ resolved
@@ -224,11 +224,7 @@
     OmniEarthMCQBench, VisFactor, OSTDataset, OCRBench_v2, TreeBench, CVQA, M4Bench,
     AyaVisionBench, TopViewRS, VLMBias, MMHELIX, MedqbenchMCQDataset, MathCanvas,
     MedqbenchPairedDescriptionDataset, MedqbenchCaptionDataset, ChartMuseum, ChartQAPro, ReasonMap_Plus,
-<<<<<<< HEAD
-    olmOCRBench, OceanOCRBench, MATBench, VLRMBench, RefCOCODataset, SimpleVQA, MMReason
-=======
-    olmOCRBench, OceanOCRBench, MATBench, VLRMBench, RefCOCODataset, SimpleVQA, HiPhODataset
->>>>>>> 72be960f
+    olmOCRBench, OceanOCRBench, MATBench, VLRMBench, RefCOCODataset, SimpleVQA, HiPhODataset, MMReason
 ]
 
 VIDEO_DATASET = [
