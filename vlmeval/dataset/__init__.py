import warnings

from .image_base import img_root_map, ImageBaseDataset
from .image_caption import ImageCaptionDataset
from .image_yorn import ImageYORNDataset
from .image_mcq import (
    ImageMCQDataset, MMMUDataset, CustomMCQDataset, MUIRDataset, GMAIMMBenchDataset, MMERealWorld, HRBenchDataset,
    NaturalBenchDataset, WeMath, MMMUProDataset, VMCBenchDataset, MedXpertQA_MM_test, LEGO, VisuLogic, CVBench, TDBench,
    MicroBench, OmniMedVQA, MSEarthMCQ, VLMBlind, SCAM
)
from .image_mt import MMDUDataset
from .image_vqa import (
    ImageVQADataset, MathVision, OCRBench, MathVista, LLaVABench, VGRPBench, MMVet, MTVQADataset, TableVQABench,
    CustomVQADataset, CRPE, MathVerse, OlympiadBench, QSpatial, VizWiz, MMNIAH, LogicVista, MME_CoT,
    MMSci_Captioning, Physics_yale, TDBenchGrounding, WildDocBenchmark, OCR_Reasoning, PhyX, CountBenchQA, ZEROBench,
<<<<<<< HEAD
    TallyQA
=======
    Omni3DBench
>>>>>>> ff30c8ea
)

from .image_ccocr import CCOCRDataset
from .image_shortqa import ImageShortQADataset, PathVQA_VAL, PathVQA_TEST
from .text_mcq import CustomTextMCQDataset, TextMCQDataset

from .vcr import VCRDataset
from .mmlongbench import MMLongBench
from .dude import DUDE
from .slidevqa import SlideVQA
from .vl_rewardbench import VLRewardBench
from .vlm2bench import VLM2Bench
from .spatial457 import Spatial457
from .charxiv import CharXiv

from .mmbench_video import MMBenchVideo
from .videomme import VideoMME
from .mvbench import MVBench, MVBench_MP4
from .tamperbench import MVTamperBench
from .miabench import MIABench
from .mlvu import MLVU, MLVU_MCQ, MLVU_OpenEnded
from .tempcompass import TempCompass, TempCompass_Captioning, TempCompass_MCQ, TempCompass_YorN
from .longvideobench import LongVideoBench
from .video_concat_dataset import ConcatVideoDataset
from .mmgenbench import MMGenBench
from .cgbench import CGBench_MCQ_Grounding_Mini, CGBench_OpenEnded_Mini, CGBench_MCQ_Grounding, CGBench_OpenEnded
from .megabench import MEGABench
from .moviechat1k import MovieChat1k
from .video_mmlu import VideoMMLU_CAP, VideoMMLU_QA
from .vdc import VDC

from .worldsense import WorldSense
from .qbench_video import QBench_Video, QBench_Video_MCQ, QBench_Video_VQA

from .cmmmu import CMMMU
from .emma import EMMADataset
from .wildvision import WildVision
from .mmmath import MMMath
from .dynamath import Dynamath
from .creation import CreationMMBenchDataset
from .mmalignbench import MMAlignBench
from .utils import *
from .video_dataset_config import *
from ..smp import *
from .Omnidocbench.omnidocbench import OmniDocBench
from .moat import MOAT
from .GUI.screenspot import ScreenSpot
from .GUI.screenspot_pro import ScreenSpot_Pro
from .mmifeval import MMIFEval


class ConcatDataset(ImageBaseDataset):
    # This dataset takes multiple dataset names as input and aggregate them into a single dataset.
    # Each single dataset should not have a field named `SUB_DATASET`

    DATASET_SETS = {
        'MMMB': ['MMMB_ar', 'MMMB_cn', 'MMMB_en', 'MMMB_pt', 'MMMB_ru', 'MMMB_tr'],
        'MTL_MMBench_DEV': [
            'MMBench_dev_ar', 'MMBench_dev_cn', 'MMBench_dev_en',
            'MMBench_dev_pt', 'MMBench_dev_ru', 'MMBench_dev_tr'
        ],
        'ScreenSpot_Pro': [
            'ScreenSpot_Pro_Development', 'ScreenSpot_Pro_Creative', 'ScreenSpot_Pro_CAD',
            'ScreenSpot_Pro_Scientific', 'ScreenSpot_Pro_Office', 'ScreenSpot_Pro_OS'
        ],
        'ScreenSpot': ['ScreenSpot_Mobile', 'ScreenSpot_Desktop', 'ScreenSpot_Web'],
        'ScreenSpot_v2': ['ScreenSpot_v2_Mobile', 'ScreenSpot_v2_Desktop', 'ScreenSpot_v2_Web'],
    }

    def __init__(self, dataset):
        datasets = self.DATASET_SETS[dataset]
        self.dataset_map = {}
        # The name of the compliation
        self.dataset_name = dataset
        self.datasets = datasets
        for dname in datasets:
            dataset = build_dataset(dname)
            assert dataset is not None, dataset
            self.dataset_map[dname] = dataset
        TYPES = [x.TYPE for x in self.dataset_map.values()]
        MODALITIES = [x.MODALITY for x in self.dataset_map.values()]
        assert np.all([x == TYPES[0] for x in TYPES]), (datasets, TYPES)
        assert np.all([x == MODALITIES[0] for x in MODALITIES]), (datasets, MODALITIES)
        self.TYPE = TYPES[0]
        self.MODALITY = MODALITIES[0]
        data_all = []
        for dname in datasets:
            data = self.dataset_map[dname].data
            data['SUB_DATASET'] = [dname] * len(data)
            if 'image' in data:
                data_new = localize_df(data, dname, nproc=16)
                data_all.append(data_new)
            else:
                data_all.append(data)

        data = pd.concat(data_all)
        data['original_index'] = data.pop('index')
        data['index'] = np.arange(len(data))
        self.data = data

    def build_prompt(self, line):
        if isinstance(line, int):
            line = self.data.iloc[line]
        idx = line['original_index']
        dname = line['SUB_DATASET']
        org_data = self.dataset_map[dname].data
        org_line = cp.deepcopy(org_data[org_data['index'] == idx]).iloc[0]
        return self.dataset_map[dname].build_prompt(org_line)

    def dump_image(self, line):
        # Assert all images are pre-dumped
        assert 'image' not in line
        assert 'image_path' in line
        tgt_path = toliststr(line['image_path'])
        return tgt_path

    @classmethod
    def supported_datasets(cls):
        return list(cls.DATASET_SETS)

    def evaluate(self, eval_file, **judge_kwargs):
        suffix = eval_file.split('.')[-1]
        # First, split the eval_file by dataset
        data_all = load(eval_file)
        for dname in self.datasets:
            tgt = eval_file.replace(self.dataset_name, dname)
            data_sub = data_all[data_all['SUB_DATASET'] == dname]
            data_sub.pop('index')
            data_sub['index'] = data_sub.pop('original_index')
            data_sub.pop('SUB_DATASET')
            dump(data_sub, tgt)
        # Then, evaluate each dataset separately
        df_all = []
        dict_all = {}
        # One of the vars will be used to aggregate results
        for dname in self.datasets:
            tgt = eval_file.replace(self.dataset_name, dname)
            res = self.dataset_map[dname].evaluate(tgt, **judge_kwargs)
            if isinstance(res, pd.DataFrame):
                res['DATASET'] = [dname] * len(res)
                df_all.append(res)
            elif isinstance(res, dict):
                res = {f'{dname}:{k}': v for k, v in res.items()}
                dict_all.update(res)
            else:
                raise NotImplementedError(f'Unknown result type {type(res)}')

        if len(df_all):
            result = pd.concat(df_all)
            score_file = eval_file.replace(f'.{suffix}', '_acc.csv')
            dump(result, score_file)
            return result
        else:
            score_file = eval_file.replace(f'.{suffix}', '_score.json')
            dump(dict_all, score_file)
            return dict_all


# Add new supported dataset class here
IMAGE_DATASET = [
    ImageCaptionDataset, ImageYORNDataset, ImageMCQDataset, ImageVQADataset,
    MathVision, MMMUDataset, OCRBench, MathVista, LLaVABench, VGRPBench, MMVet,
    MTVQADataset, TableVQABench, MMLongBench, VCRDataset, MMDUDataset, DUDE,
    SlideVQA, MUIRDataset, CCOCRDataset, GMAIMMBenchDataset, MMERealWorld,
    HRBenchDataset, CRPE, MathVerse, NaturalBenchDataset, MIABench,
    OlympiadBench, WildVision, MMMath, QSpatial, Dynamath, MMGenBench, VizWiz,
    MMNIAH, CMMMU, VLRewardBench, WeMath, LogicVista, MMMUProDataset,
    CreationMMBenchDataset, ImageShortQADataset, MMAlignBench, OmniDocBench,
    VLM2Bench, VMCBenchDataset, EMMADataset, MME_CoT, MOAT, MedXpertQA_MM_test,
    LEGO, MMSci_Captioning, Physics_yale, ScreenSpot_Pro, ScreenSpot,
    MMIFEval, Spatial457, VisuLogic, CVBench, PathVQA_VAL,
    PathVQA_TEST, TDBench, TDBenchGrounding, MicroBench, CharXiv, OmniMedVQA,
    WildDocBenchmark, MSEarthMCQ, OCR_Reasoning, PhyX, VLMBlind, CountBenchQA,
<<<<<<< HEAD
    ZEROBench, SCAM, TallyQA
=======
    ZEROBench, SCAM, Omni3DBench,
>>>>>>> ff30c8ea
]


VIDEO_DATASET = [
    MMBenchVideo, VideoMME, MVBench, MVBench_MP4, MVTamperBench,
    LongVideoBench, WorldSense, VDC, MovieChat1k, MEGABench,
    MLVU, MLVU_MCQ, MLVU_OpenEnded,
    TempCompass, TempCompass_MCQ, TempCompass_Captioning, TempCompass_YorN,
    CGBench_MCQ_Grounding_Mini, CGBench_OpenEnded_Mini, CGBench_MCQ_Grounding, CGBench_OpenEnded,
    QBench_Video, QBench_Video_MCQ, QBench_Video_VQA,
    VideoMMLU_CAP, VideoMMLU_QA
]

TEXT_DATASET = [
    TextMCQDataset
]

CUSTOM_DATASET = [
    CustomMCQDataset, CustomVQADataset, CustomTextMCQDataset
]

DATASET_COLLECTION = [ConcatDataset, ConcatVideoDataset]

DATASET_CLASSES = IMAGE_DATASET + VIDEO_DATASET + TEXT_DATASET + CUSTOM_DATASET + DATASET_COLLECTION  # noqa: E501
SUPPORTED_DATASETS = []
for DATASET_CLS in DATASET_CLASSES:
    SUPPORTED_DATASETS.extend(DATASET_CLS.supported_datasets())


def DATASET_TYPE(dataset, *, default: str = 'MCQ') -> str:
    for cls in DATASET_CLASSES:
        if dataset in cls.supported_datasets():
            if hasattr(cls, 'TYPE'):
                return cls.TYPE
    # Have to add specific routine to handle ConcatDataset
    if dataset in ConcatDataset.DATASET_SETS:
        dataset_list = ConcatDataset.DATASET_SETS[dataset]
        TYPES = [DATASET_TYPE(dname) for dname in dataset_list]
        assert np.all([x == TYPES[0] for x in TYPES]), (dataset_list, TYPES)
        return TYPES[0]

    if 'openended' in dataset.lower():
        return 'VQA'
    warnings.warn(f'Dataset {dataset} is a custom one and not annotated as `openended`, will treat as {default}. ')  # noqa: E501
    return default


def DATASET_MODALITY(dataset, *, default: str = 'IMAGE') -> str:
    if dataset is None:
        warnings.warn(f'Dataset is not specified, will treat modality as {default}. ')
        return default
    for cls in DATASET_CLASSES:
        if dataset in cls.supported_datasets():
            if hasattr(cls, 'MODALITY'):
                return cls.MODALITY
    # Have to add specific routine to handle ConcatDataset
    if dataset in ConcatDataset.DATASET_SETS:
        dataset_list = ConcatDataset.DATASET_SETS[dataset]
        MODALITIES = [DATASET_MODALITY(dname) for dname in dataset_list]
        assert np.all([x == MODALITIES[0] for x in MODALITIES]), (dataset_list, MODALITIES)
        return MODALITIES[0]

    if 'VIDEO' in dataset.lower():
        return 'VIDEO'
    elif 'IMAGE' in dataset.lower():
        return 'IMAGE'
    warnings.warn(f'Dataset {dataset} is a custom one, will treat modality as {default}. ')
    return default


def build_dataset(dataset_name, **kwargs):
    for cls in DATASET_CLASSES:
        if dataset_name in supported_video_datasets:
            return supported_video_datasets[dataset_name](**kwargs)
        elif dataset_name in cls.supported_datasets():
            return cls(dataset=dataset_name, **kwargs)

    warnings.warn(f'Dataset {dataset_name} is not officially supported. ')
    data_file = osp.join(LMUDataRoot(), f'{dataset_name}.tsv')
    if not osp.exists(data_file):
        warnings.warn(f'Data file {data_file} does not exist. Dataset building failed. ')
        return None

    data = load(data_file)
    if 'question' not in [x.lower() for x in data.columns]:
        warnings.warn(f'Data file {data_file} does not have a `question` column. Dataset building failed. ')
        return None

    if 'A' in data and 'B' in data:
        if 'image' in data or 'image_path' in data:
            warnings.warn(f'Will assume unsupported dataset {dataset_name} as a Custom MCQ dataset. ')
            return CustomMCQDataset(dataset=dataset_name, **kwargs)
        else:
            warnings.warn(f'Will assume unsupported dataset {dataset_name} as a Custom Text MCQ dataset. ')
            return CustomTextMCQDataset(dataset=dataset_name, **kwargs)
    else:
        warnings.warn(f'Will assume unsupported dataset {dataset_name} as a Custom VQA dataset. ')
        return CustomVQADataset(dataset=dataset_name, **kwargs)


def infer_dataset_basename(dataset_name):
    basename = "_".join(dataset_name.split("_")[:-1])
    return basename


__all__ = [
    'build_dataset', 'img_root_map', 'build_judge', 'extract_answer_from_item', 'prefetch_answer', 'DEBUG_MESSAGE'
] + [cls.__name__ for cls in DATASET_CLASSES]<|MERGE_RESOLUTION|>--- conflicted
+++ resolved
@@ -13,11 +13,7 @@
     ImageVQADataset, MathVision, OCRBench, MathVista, LLaVABench, VGRPBench, MMVet, MTVQADataset, TableVQABench,
     CustomVQADataset, CRPE, MathVerse, OlympiadBench, QSpatial, VizWiz, MMNIAH, LogicVista, MME_CoT,
     MMSci_Captioning, Physics_yale, TDBenchGrounding, WildDocBenchmark, OCR_Reasoning, PhyX, CountBenchQA, ZEROBench,
-<<<<<<< HEAD
-    TallyQA
-=======
-    Omni3DBench
->>>>>>> ff30c8ea
+    Omni3DBench, TallyQA
 )
 
 from .image_ccocr import CCOCRDataset
@@ -191,11 +187,7 @@
     MMIFEval, Spatial457, VisuLogic, CVBench, PathVQA_VAL,
     PathVQA_TEST, TDBench, TDBenchGrounding, MicroBench, CharXiv, OmniMedVQA,
     WildDocBenchmark, MSEarthMCQ, OCR_Reasoning, PhyX, VLMBlind, CountBenchQA,
-<<<<<<< HEAD
-    ZEROBench, SCAM, TallyQA
-=======
-    ZEROBench, SCAM, Omni3DBench,
->>>>>>> ff30c8ea
+    ZEROBench, SCAM, Omni3DBench, TallyQA
 ]
 
 
