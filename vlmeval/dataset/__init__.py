--- conflicted
+++ resolved
@@ -230,12 +230,8 @@
     OmniEarthMCQBench, VisFactor, OSTDataset, OCRBench_v2, TreeBench, CVQA, M4Bench,
     AyaVisionBench, TopViewRS, VLMBias, MMHELIX, MedqbenchMCQDataset, MathCanvas, MMReason,
     MedqbenchPairedDescriptionDataset, MedqbenchCaptionDataset, ChartMuseum, ChartQAPro, ReasonMap_Plus,
-<<<<<<< HEAD
-    olmOCRBench, OceanOCRBench, MATBench, VLRMBench, RefCOCODataset, SimpleVQA, HiPhODataset, MaCBench, SArena_MINI, UniSVG, VTCBench
-=======
-    olmOCRBench, OceanOCRBench, MATBench, VLRMBench, RefCOCODataset, SimpleVQA, HiPhODataset, MaCBench,
-    UniSVG, SArena_MINI, MMSIVideoBench,
->>>>>>> 240f1d7c
+    olmOCRBench, OceanOCRBench, MATBench, VLRMBench, RefCOCODataset, SimpleVQA, HiPhODataset, MaCBench, SArena_MINI, UniSVG, VTCBench,
+    SArena_MINI, MMSIVideoBench,
 ]
 
 VIDEO_DATASET = [
