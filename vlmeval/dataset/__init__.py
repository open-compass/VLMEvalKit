--- conflicted
+++ resolved
@@ -190,11 +190,7 @@
     MMIFEval, Spatial457, VisuLogic, CVBench, PathVQA_VAL,
     PathVQA_TEST, TDBench, TDBenchGrounding, MicroBench, CharXiv, OmniMedVQA,
     WildDocBenchmark, MSEarthMCQ, OCR_Reasoning, PhyX, VLMBlind, CountBenchQA,
-<<<<<<< HEAD
-    ZEROBench, SCAM, Omni3DBench, TallyQA, _3DSRBench, GOBenchDataset
-=======
-    ZEROBench, SCAM, Omni3DBench, TallyQA, _3DSRBench, AffordanceDataset
->>>>>>> 60c47d61
+    ZEROBench, SCAM, Omni3DBench, TallyQA, _3DSRBench, AffordanceDataset, GOBenchDataset
 ]
 
 
