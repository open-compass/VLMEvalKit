--- conflicted
+++ resolved
@@ -148,17 +148,6 @@
 
 # Add new supported dataset class here
 IMAGE_DATASET = [
-<<<<<<< HEAD
-    ImageCaptionDataset, ImageYORNDataset, ImageMCQDataset, ImageVQADataset, 
-    MathVision, MMMUDataset, OCRBench, MathVista, LLaVABench, MMVet, 
-    MTVQADataset, TableVQABench, MMLongBench, VCRDataset, MMDUDataset, DUDE, 
-    SlideVQA, MUIRDataset, CCOCRDataset, GMAIMMBenchDataset, MMERealWorld, 
-    HRBenchDataset, CRPE, MathVerse, NaturalBenchDataset, MIABench, 
-    OlympiadBench, WildVision, MMMath, QSpatial, Dynamath, MMGenBench, VizWiz, 
-    MMNIAH, CMMMU, VLRewardBench, WeMath, LogicVista, MMMUProDataset, 
-    CreationMMBenchDataset, ImageShortQADataset, MMAlignBench, OmniDocBench, 
-    VLM2Bench, VMCBenchDataset, EMMADataset, MME_CoT, MOAT, ScreenSpot_Pro, ScreenSpot, ScreenSpotV2,
-=======
     ImageCaptionDataset, ImageYORNDataset, ImageMCQDataset, ImageVQADataset,
     MathVision, MMMUDataset, OCRBench, MathVista, LLaVABench, MMVet,
     MTVQADataset, TableVQABench, MMLongBench, VCRDataset, MMDUDataset, DUDE,
@@ -168,8 +157,7 @@
     MMNIAH, CMMMU, VLRewardBench, WeMath, LogicVista, MMMUProDataset,
     CreationMMBenchDataset, ImageShortQADataset, MMAlignBench, OmniDocBench,
     VLM2Bench, VMCBenchDataset, EMMADataset, MME_CoT, MOAT, MedXpertQA_MM_test,
-    LEGO, MMSci_Captioning, Physics_yale
->>>>>>> 2a4e15e9
+    LEGO, MMSci_Captioning, Physics_yale, ScreenSpot_Pro, ScreenSpot, ScreenSpotV2
 ]
 
 
