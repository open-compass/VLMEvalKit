--- conflicted
+++ resolved
@@ -158,16 +158,12 @@
 
 
 VIDEO_DATASET = [
-    MMBenchVideo, VideoMME, MVBench, MVBench_MP4, MVTamperBench, LongVideoBench, WorldSense, VDC, MovieChat1k,
+    MMBenchVideo, VideoMME, MVBench, MVBench_MP4, MVTamperBench, LongVideoBench, WorldSense, VDC, MovieChat1k, MEGABench,
     MLVU, MLVU_MCQ, MLVU_OpenEnded,
     TempCompass, TempCompass_MCQ, TempCompass_Captioning, TempCompass_YorN,
     CGBench_MCQ_Grounding_Mini, CGBench_OpenEnded_Mini, CGBench_MCQ_Grounding, CGBench_OpenEnded, 
-<<<<<<< HEAD
     QBench_Video, QBench_Video_MCQ, QBench_Video_VQA,
     VideoMMLU_CAP, VideoMMLU_QA
-=======
-    MEGABench, WorldSense, QBench_Video, QBench_Video_MCQ, QBench_Video_VQA
->>>>>>> f6fe7bdb
 ]
 
 TEXT_DATASET = [
