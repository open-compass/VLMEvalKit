import warnings

from .image_base import img_root_map
from .image_caption import ImageCaptionDataset
from .image_yorn import ImageYORNDataset
from .image_mcq import ImageMCQDataset, MMMUDataset, CustomMCQDataset
from .image_vqa import ImageVQADataset, OCRBench, MathVista, LLaVABench, MMVet, CustomVQADataset
from .mmbench_video import MMBenchVideo
from .utils import *
from ..smp import *

DATASET_CLASSES = [
    ImageCaptionDataset, ImageYORNDataset, ImageMCQDataset, MMMUDataset,
<<<<<<< HEAD
    CustomMCQDataset, ImageVQADataset, OCRBench, MathVista, LLaVABench, MMVet, MMLongBench,
=======
    CustomMCQDataset, ImageVQADataset, OCRBench, MathVista, LLaVABench, MMVet, VCRDataset,
>>>>>>> 8cb12704
    CustomVQADataset, MMBenchVideo
]


def DATASET_TYPE(dataset):
    for cls in DATASET_CLASSES:
        if dataset in cls.supported_datasets():
            return cls.TYPE


def build_dataset(dataset_name, **kwargs):
    if dataset_name == 'MMBench-Video':
        return MMBenchVideo(dataset_name, **kwargs)
    datasets = [
        ImageCaptionDataset, ImageYORNDataset, ImageMCQDataset, ImageVQADataset,
<<<<<<< HEAD
        MMMUDataset, OCRBench, MathVista, LLaVABench, MMVet, MMLongBench
=======
        MMMUDataset, OCRBench, MathVista, LLaVABench, MMVet, VCRDataset,
>>>>>>> 8cb12704
    ]
    for cls in datasets:
        if dataset_name in cls.supported_datasets():
            return cls(dataset=dataset_name, **kwargs)

    warnings.warn(f'Dataset {dataset_name} is not officially supported. ')

    data_file = osp.join(LMUDataRoot(), f'{dataset_name}.tsv')
    if not osp.exists(data_file):
        warnings.warn(f'Data file {data_file} does not exist. Dataset building failed. ')
        return None

    data = load(data_file)
    if 'question' not in [x.lower() for x in data.columns]:
        warnings.warn(f'Data file {data_file} does not have a `question` column. Dataset building failed. ')
        return None

    if 'A' in data and 'B' in data:
        warnings.warn(f'Will assume unsupported dataset {dataset_name} as a Custom MCQ dataset. ')
        return CustomMCQDataset(dataset=dataset_name, **kwargs)
    else:
        warnings.warn(f'Will assume unsupported dataset {dataset_name} as a Custom VQA dataset. ')
        return CustomVQADataset(dataset=dataset_name, **kwargs)


__all__ = [
    'MMBenchVideo', 'ImageYORNDataset', 'ImageMCQDataset', 'MMMUDataset',
<<<<<<< HEAD
    'ImageCaptionDataset', 'ImageVQADataset', 'OCRBench', 'MathVista', 'LLaVABench', 'MMVet', 'MMLongBench',
=======
    'ImageCaptionDataset', 'ImageVQADataset', 'OCRBench', 'MathVista', 'LLaVABench', 'MMVet', 'VCRDataset',
>>>>>>> 8cb12704
    'CustomMCQDataset', 'CustomVQADataset', 'build_dataset', 'img_root_map',
    'build_judge', 'extract_answer_from_item', 'prefetch_answer', 'DEBUG_MESSAGE'
]<|MERGE_RESOLUTION|>--- conflicted
+++ resolved
@@ -11,11 +11,7 @@
 
 DATASET_CLASSES = [
     ImageCaptionDataset, ImageYORNDataset, ImageMCQDataset, MMMUDataset,
-<<<<<<< HEAD
-    CustomMCQDataset, ImageVQADataset, OCRBench, MathVista, LLaVABench, MMVet, MMLongBench,
-=======
-    CustomMCQDataset, ImageVQADataset, OCRBench, MathVista, LLaVABench, MMVet, VCRDataset,
->>>>>>> 8cb12704
+    CustomMCQDataset, ImageVQADataset, OCRBench, MathVista, LLaVABench, MMVet, MMLongBench, VCRDataset,
     CustomVQADataset, MMBenchVideo
 ]
 
@@ -31,11 +27,7 @@
         return MMBenchVideo(dataset_name, **kwargs)
     datasets = [
         ImageCaptionDataset, ImageYORNDataset, ImageMCQDataset, ImageVQADataset,
-<<<<<<< HEAD
-        MMMUDataset, OCRBench, MathVista, LLaVABench, MMVet, MMLongBench
-=======
-        MMMUDataset, OCRBench, MathVista, LLaVABench, MMVet, VCRDataset,
->>>>>>> 8cb12704
+        MMMUDataset, OCRBench, MathVista, LLaVABench, MMVet, MMLongBench, VCRDataset,
     ]
     for cls in datasets:
         if dataset_name in cls.supported_datasets():
@@ -63,11 +55,7 @@
 
 __all__ = [
     'MMBenchVideo', 'ImageYORNDataset', 'ImageMCQDataset', 'MMMUDataset',
-<<<<<<< HEAD
     'ImageCaptionDataset', 'ImageVQADataset', 'OCRBench', 'MathVista', 'LLaVABench', 'MMVet', 'MMLongBench',
-=======
-    'ImageCaptionDataset', 'ImageVQADataset', 'OCRBench', 'MathVista', 'LLaVABench', 'MMVet', 'VCRDataset',
->>>>>>> 8cb12704
-    'CustomMCQDataset', 'CustomVQADataset', 'build_dataset', 'img_root_map',
+    'VCRDataset', 'CustomMCQDataset', 'CustomVQADataset', 'build_dataset', 'img_root_map',
     'build_judge', 'extract_answer_from_item', 'prefetch_answer', 'DEBUG_MESSAGE'
 ]