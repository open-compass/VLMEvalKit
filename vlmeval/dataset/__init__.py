--- conflicted
+++ resolved
@@ -9,12 +9,8 @@
 )
 from .image_mt import MMDUDataset
 from .image_vqa import (
-<<<<<<< HEAD
-    ImageVQADataset, MathVision, OCRBench, MathVista, LLaVABench, MMVet, MTVQADataset, CustomVQADataset, MMNIAH
-=======
     ImageVQADataset, MathVision, OCRBench, MathVista, LLaVABench, MMVet, MTVQADataset, TableVQABench,
     CustomVQADataset, CRPE, MathVerse, OlympiadBench, QSpatial, VizWiz, MMNIAH
->>>>>>> db06c907
 )
 
 from .text_mcq import CustomTextMCQDataset, TextMCQDataset
@@ -129,16 +125,10 @@
 # Add new supported dataset class here
 IMAGE_DATASET = [
     ImageCaptionDataset, ImageYORNDataset, ImageMCQDataset, ImageVQADataset, MathVision,
-<<<<<<< HEAD
-    MMMUDataset, OCRBench, MathVista, LLaVABench, MMVet, MTVQADataset,
-    MMLongBench, VCRDataset, MMDUDataset, DUDE, SlideVQA, GMAIMMBenchDataset, MMNIAH
-    # MUIRDataset, 
-=======
     MMMUDataset, OCRBench, MathVista, LLaVABench, MMVet, MTVQADataset, TableVQABench,
     MMLongBench, VCRDataset, MMDUDataset, DUDE, SlideVQA, MUIRDataset,
     GMAIMMBenchDataset, MMERealWorld, HRBenchDataset, CRPE, MathVerse, NaturalBenchDataset,
     MIABench, OlympiadBench, WildVision, MMMath, QSpatial, Dynamath, MMGenBench, VizWiz, MMNIAH
->>>>>>> db06c907
 ]
 
 VIDEO_DATASET = [
