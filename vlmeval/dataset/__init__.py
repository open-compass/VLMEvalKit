import warnings

from .image_base import img_root_map, ImageBaseDataset
from .image_caption import ImageCaptionDataset
from .image_yorn import ImageYORNDataset
from .image_mcq import (
    ImageMCQDataset, MMMUDataset, CustomMCQDataset, MUIRDataset, GMAIMMBenchDataset, MMERealWorld, HRBenchDataset,
<<<<<<< HEAD
    NaturalBenchDataset, WeMath, MMMUProDataset, VMCBenchDataset, LEGO
=======
    NaturalBenchDataset, WeMath, MMMUProDataset, VMCBenchDataset, MedXpertQA_MM_test
>>>>>>> 830a7341
)
from .image_mt import MMDUDataset
from .image_vqa import (
    ImageVQADataset, MathVision, OCRBench, MathVista, LLaVABench, MMVet, MTVQADataset, TableVQABench,
    CustomVQADataset, CRPE, MathVerse, OlympiadBench, QSpatial, VizWiz, MMNIAH, LogicVista, MME_CoT
)

from .image_ccocr import CCOCRDataset
from .image_shortqa import ImageShortQADataset
from .text_mcq import CustomTextMCQDataset, TextMCQDataset

from .vcr import VCRDataset
from .mmlongbench import MMLongBench
from .dude import DUDE
from .slidevqa import SlideVQA
from .vl_rewardbench import VLRewardBench
from .vlm2bench import VLM2Bench

from .mmbench_video import MMBenchVideo
from .videomme import VideoMME
from .mvbench import MVBench, MVBench_MP4
from .tamperbench import MVTamperBench
from .miabench import MIABench
from .mlvu import MLVU, MLVU_MCQ, MLVU_OpenEnded
from .tempcompass import TempCompass, TempCompass_Captioning, TempCompass_MCQ, TempCompass_YorN
from .longvideobench import LongVideoBench
from .video_concat_dataset import ConcatVideoDataset
from .mmgenbench import MMGenBench
from .cgbench import CGBench_MCQ_Grounding_Mini, CGBench_OpenEnded_Mini, CGBench_MCQ_Grounding, CGBench_OpenEnded
from .megabench import MEGABench
from .moviechat1k import MovieChat1k
from .video_mmlu import VideoMMLU_CAP, VideoMMLU_QA
from .vdc import VDC

from .worldsense import WorldSense
from .qbench_video import QBench_Video, QBench_Video_MCQ, QBench_Video_VQA

from .cmmmu import CMMMU
from .emma import EMMADataset
from .wildvision import WildVision
from .mmmath import MMMath
from .dynamath import Dynamath
from .creation import CreationMMBenchDataset
from .mmalignbench import MMAlignBench
from .utils import *
from .video_dataset_config import *
from ..smp import *
from .Omnidocbench.omnidocbench import OmniDocBench
from .moat import MOAT


class ConcatDataset(ImageBaseDataset):
    # This dataset takes multiple dataset names as input and aggregate them into a single dataset.
    # Each single dataset should not have a field named `SUB_DATASET`

    DATASET_SETS = {
        'MMMB': ['MMMB_ar', 'MMMB_cn', 'MMMB_en', 'MMMB_pt', 'MMMB_ru', 'MMMB_tr'],
        'MTL_MMBench_DEV': [
            'MMBench_dev_ar', 'MMBench_dev_cn', 'MMBench_dev_en',
            'MMBench_dev_pt', 'MMBench_dev_ru', 'MMBench_dev_tr'
        ],
    }

    def __init__(self, dataset):
        datasets = self.DATASET_SETS[dataset]
        self.dataset_map = {}
        # The name of the compliation
        self.dataset_name = dataset
        self.datasets = datasets
        for dname in datasets:
            dataset = build_dataset(dname)
            assert dataset is not None, dataset
            self.dataset_map[dname] = dataset
        TYPES = [x.TYPE for x in self.dataset_map.values()]
        MODALITIES = [x.MODALITY for x in self.dataset_map.values()]
        assert np.all([x == TYPES[0] for x in TYPES]), (datasets, TYPES)
        assert np.all([x == MODALITIES[0] for x in MODALITIES]), (datasets, MODALITIES)
        self.TYPE = TYPES[0]
        self.MODALITY = MODALITIES[0]
        data_all = []
        for dname in datasets:
            data = self.dataset_map[dname].data
            data['SUB_DATASET'] = [dname] * len(data)
            data_new = localize_df(data, dname, nproc=16)
            data_all.append(data_new)

        data = pd.concat(data_all)
        data['original_index'] = data.pop('index')
        data['index'] = np.arange(len(data))
        self.data = data

    def build_prompt(self, line):
        if isinstance(line, int):
            line = self.data.iloc[line]
        idx = line['original_index']
        dname = line['SUB_DATASET']
        org_data = self.dataset_map[dname].data
        org_line = cp.deepcopy(org_data[org_data['index'] == idx]).iloc[0]
        return self.dataset_map[dname].build_prompt(org_line)

    def dump_image(self, line):
        # Assert all images are pre-dumped
        assert 'image' not in line
        assert 'image_path' in line
        tgt_path = toliststr(line['image_path'])
        return tgt_path

    @classmethod
    def supported_datasets(cls):
        return list(cls.DATASET_SETS)

    def evaluate(self, eval_file, **judge_kwargs):
        suffix = eval_file.split('.')[-1]
        # First, split the eval_file by dataset
        data_all = load(eval_file)
        for dname in self.datasets:
            tgt = eval_file.replace(self.dataset_name, dname)
            data_sub = data_all[data_all['SUB_DATASET'] == dname]
            data_sub.pop('index')
            data_sub['index'] = data_sub.pop('original_index')
            data_sub.pop('SUB_DATASET')
            dump(data_sub, tgt)
        # Then, evaluate each dataset separately
        results_all = []
        for dname in self.datasets:
            tgt = eval_file.replace(self.dataset_name, dname)
            res = self.dataset_map[dname].evaluate(tgt, **judge_kwargs)
            assert isinstance(res, pd.DataFrame)
            res['DATASET'] = [dname] * len(res)
            results_all.append(res)
        result = pd.concat(results_all)
        score_file = eval_file.replace(f'.{suffix}', '_acc.csv')
        dump(result, score_file)
        return result


# Add new supported dataset class here
IMAGE_DATASET = [
    ImageCaptionDataset, ImageYORNDataset, ImageMCQDataset, ImageVQADataset,
    MathVision, MMMUDataset, OCRBench, MathVista, LLaVABench, MMVet,
    MTVQADataset, TableVQABench, MMLongBench, VCRDataset, MMDUDataset, DUDE,
    SlideVQA, MUIRDataset, CCOCRDataset, GMAIMMBenchDataset, MMERealWorld,
    HRBenchDataset, CRPE, MathVerse, NaturalBenchDataset, MIABench,
    OlympiadBench, WildVision, MMMath, QSpatial, Dynamath, MMGenBench, VizWiz,
    MMNIAH, CMMMU, VLRewardBench, WeMath, LogicVista, MMMUProDataset,
    CreationMMBenchDataset, ImageShortQADataset, MMAlignBench, OmniDocBench,
<<<<<<< HEAD
    VLM2Bench, VMCBenchDataset, EMMADataset, MME_CoT, MOAT, LEGO
=======
    VLM2Bench, VMCBenchDataset, EMMADataset, MME_CoT, MOAT, MedXpertQA_MM_test
>>>>>>> 830a7341
]


VIDEO_DATASET = [
    MMBenchVideo, VideoMME, MVBench, MVBench_MP4, MVTamperBench,
    LongVideoBench, WorldSense, VDC, MovieChat1k, MEGABench,
    MLVU, MLVU_MCQ, MLVU_OpenEnded,
    TempCompass, TempCompass_MCQ, TempCompass_Captioning, TempCompass_YorN,
    CGBench_MCQ_Grounding_Mini, CGBench_OpenEnded_Mini, CGBench_MCQ_Grounding, CGBench_OpenEnded,
    QBench_Video, QBench_Video_MCQ, QBench_Video_VQA,
    VideoMMLU_CAP, VideoMMLU_QA
]

TEXT_DATASET = [
    TextMCQDataset
]

CUSTOM_DATASET = [
    CustomMCQDataset, CustomVQADataset, CustomTextMCQDataset
]

DATASET_COLLECTION = [ConcatDataset, ConcatVideoDataset]

DATASET_CLASSES = IMAGE_DATASET + VIDEO_DATASET + TEXT_DATASET + CUSTOM_DATASET + DATASET_COLLECTION  # noqa: E501
SUPPORTED_DATASETS = []
for DATASET_CLS in DATASET_CLASSES:
    SUPPORTED_DATASETS.extend(DATASET_CLS.supported_datasets())


def DATASET_TYPE(dataset, *, default: str = 'MCQ') -> str:
    for cls in DATASET_CLASSES:
        if dataset in cls.supported_datasets():
            if hasattr(cls, 'TYPE'):
                return cls.TYPE
    # Have to add specific routine to handle ConcatDataset
    if dataset in ConcatDataset.DATASET_SETS:
        dataset_list = ConcatDataset.DATASET_SETS[dataset]
        TYPES = [DATASET_TYPE(dname) for dname in dataset_list]
        assert np.all([x == TYPES[0] for x in TYPES]), (dataset_list, TYPES)
        return TYPES[0]

    if 'openended' in dataset.lower():
        return 'VQA'
    warnings.warn(f'Dataset {dataset} is a custom one and not annotated as `openended`, will treat as {default}. ')  # noqa: E501
    return default


def DATASET_MODALITY(dataset, *, default: str = 'IMAGE') -> str:
    if dataset is None:
        warnings.warn(f'Dataset is not specified, will treat modality as {default}. ')
        return default
    for cls in DATASET_CLASSES:
        if dataset in cls.supported_datasets():
            if hasattr(cls, 'MODALITY'):
                return cls.MODALITY
    # Have to add specific routine to handle ConcatDataset
    if dataset in ConcatDataset.DATASET_SETS:
        dataset_list = ConcatDataset.DATASET_SETS[dataset]
        MODALITIES = [DATASET_MODALITY(dname) for dname in dataset_list]
        assert np.all([x == MODALITIES[0] for x in MODALITIES]), (dataset_list, MODALITIES)
        return MODALITIES[0]

    if 'VIDEO' in dataset.lower():
        return 'VIDEO'
    elif 'IMAGE' in dataset.lower():
        return 'IMAGE'
    warnings.warn(f'Dataset {dataset} is a custom one, will treat modality as {default}. ')
    return default


def build_dataset(dataset_name, **kwargs):
    for cls in DATASET_CLASSES:
        if dataset_name in supported_video_datasets:
            return supported_video_datasets[dataset_name](**kwargs)
        elif dataset_name in cls.supported_datasets():
            return cls(dataset=dataset_name, **kwargs)

    warnings.warn(f'Dataset {dataset_name} is not officially supported. ')

    data_file = osp.join(LMUDataRoot(), f'{dataset_name}.tsv')
    if not osp.exists(data_file):
        warnings.warn(f'Data file {data_file} does not exist. Dataset building failed. ')
        return None

    data = load(data_file)
    if 'question' not in [x.lower() for x in data.columns]:
        warnings.warn(f'Data file {data_file} does not have a `question` column. Dataset building failed. ')
        return None

    if 'A' in data and 'B' in data:
        if 'image' in data or 'image_path' in data:
            warnings.warn(f'Will assume unsupported dataset {dataset_name} as a Custom MCQ dataset. ')
            return CustomMCQDataset(dataset=dataset_name, **kwargs)
        else:
            warnings.warn(f'Will assume unsupported dataset {dataset_name} as a Custom Text MCQ dataset. ')
            return CustomTextMCQDataset(dataset=dataset_name, **kwargs)
    else:
        warnings.warn(f'Will assume unsupported dataset {dataset_name} as a Custom VQA dataset. ')
        return CustomVQADataset(dataset=dataset_name, **kwargs)


__all__ = [
    'build_dataset', 'img_root_map', 'build_judge', 'extract_answer_from_item', 'prefetch_answer', 'DEBUG_MESSAGE'
] + [cls.__name__ for cls in DATASET_CLASSES]<|MERGE_RESOLUTION|>--- conflicted
+++ resolved
@@ -5,11 +5,7 @@
 from .image_yorn import ImageYORNDataset
 from .image_mcq import (
     ImageMCQDataset, MMMUDataset, CustomMCQDataset, MUIRDataset, GMAIMMBenchDataset, MMERealWorld, HRBenchDataset,
-<<<<<<< HEAD
-    NaturalBenchDataset, WeMath, MMMUProDataset, VMCBenchDataset, LEGO
-=======
-    NaturalBenchDataset, WeMath, MMMUProDataset, VMCBenchDataset, MedXpertQA_MM_test
->>>>>>> 830a7341
+    NaturalBenchDataset, WeMath, MMMUProDataset, VMCBenchDataset, MedXpertQA_MM_test, LEGO
 )
 from .image_mt import MMDUDataset
 from .image_vqa import (
@@ -156,11 +152,8 @@
     OlympiadBench, WildVision, MMMath, QSpatial, Dynamath, MMGenBench, VizWiz,
     MMNIAH, CMMMU, VLRewardBench, WeMath, LogicVista, MMMUProDataset,
     CreationMMBenchDataset, ImageShortQADataset, MMAlignBench, OmniDocBench,
-<<<<<<< HEAD
-    VLM2Bench, VMCBenchDataset, EMMADataset, MME_CoT, MOAT, LEGO
-=======
-    VLM2Bench, VMCBenchDataset, EMMADataset, MME_CoT, MOAT, MedXpertQA_MM_test
->>>>>>> 830a7341
+    VLM2Bench, VMCBenchDataset, EMMADataset, MME_CoT, MOAT, MedXpertQA_MM_test,
+    LEGO
 ]
 
 
