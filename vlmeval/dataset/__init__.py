--- conflicted
+++ resolved
@@ -190,14 +190,9 @@
     LEGO, MMSci_Captioning, Physics_yale, ScreenSpot_Pro, ScreenSpot,
     MMIFEval, Spatial457, VisuLogic, CVBench, PathVQA_VAL,
     PathVQA_TEST, TDBench, TDBenchGrounding, MicroBench, CharXiv, OmniMedVQA,
-<<<<<<< HEAD
-    WildDocBenchmark, MSEarthMCQ, OCR_Reasoning, PhyX, VLMBlind, CountBenchQA, ChartMimic,
-    ZEROBench, SCAM, Omni3DBench, TallyQA, _3DSRBench
-=======
     WildDocBenchmark, MSEarthMCQ, OCR_Reasoning, PhyX, VLMBlind, CountBenchQA,
     ZEROBench, SCAM, Omni3DBench, TallyQA, _3DSRBench, AffordanceDataset,
-    MMEReasoning, GOBenchDataset
->>>>>>> 264c8da2
+    MMEReasoning, GOBenchDataset, ChartMimic
 ]
 
 
