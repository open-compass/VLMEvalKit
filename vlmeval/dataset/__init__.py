import warnings

from .image_base import img_root_map, ImageBaseDataset
from .image_caption import ImageCaptionDataset
from .image_yorn import ImageYORNDataset
from .image_mcq import (
    ImageMCQDataset, MMMUDataset, CustomMCQDataset, MUIRDataset, GMAIMMBenchDataset, MMERealWorld, HRBenchDataset,
    NaturalBenchDataset, WeMath, MMMUProDataset, VMCBenchDataset, MedXpertQA_MM_test, LEGO, VisuLogic, CVBench, TDBench,
    MicroBench, OmniMedVQA, MSEarthMCQ
)
from .image_mt import MMDUDataset
from .image_vqa import (
    ImageVQADataset, MathVision, OCRBench, MathVista, LLaVABench, VGRPBench, MMVet, MTVQADataset, TableVQABench,
    CustomVQADataset, CRPE, MathVerse, OlympiadBench, QSpatial, VizWiz, MMNIAH, LogicVista, MME_CoT,
<<<<<<< HEAD
    MMSci_Captioning, Physics_yale, TDBenchGrounding, WildDocBenchmark, OCRBenchV2
=======
    MMSci_Captioning, Physics_yale, TDBenchGrounding, WildDocBenchmark, OCR_Reasoning
>>>>>>> 0f27427e
)

from .image_ccocr import CCOCRDataset
from .image_shortqa import ImageShortQADataset, PathVQA_VAL, PathVQA_TEST
from .text_mcq import CustomTextMCQDataset, TextMCQDataset

from .vcr import VCRDataset
from .mmlongbench import MMLongBench
from .dude import DUDE
from .slidevqa import SlideVQA
from .vl_rewardbench import VLRewardBench
from .vlm2bench import VLM2Bench
from .spatial457 import Spatial457
from .charxiv import CharXiv

from .mmbench_video import MMBenchVideo
from .videomme import VideoMME
from .mvbench import MVBench, MVBench_MP4
from .tamperbench import MVTamperBench
from .miabench import MIABench
from .mlvu import MLVU, MLVU_MCQ, MLVU_OpenEnded
from .tempcompass import TempCompass, TempCompass_Captioning, TempCompass_MCQ, TempCompass_YorN
from .longvideobench import LongVideoBench
from .video_concat_dataset import ConcatVideoDataset
from .mmgenbench import MMGenBench
from .cgbench import CGBench_MCQ_Grounding_Mini, CGBench_OpenEnded_Mini, CGBench_MCQ_Grounding, CGBench_OpenEnded
from .megabench import MEGABench
from .moviechat1k import MovieChat1k
from .video_mmlu import VideoMMLU_CAP, VideoMMLU_QA
from .vdc import VDC

from .worldsense import WorldSense
from .qbench_video import QBench_Video, QBench_Video_MCQ, QBench_Video_VQA

from .cmmmu import CMMMU
from .emma import EMMADataset
from .wildvision import WildVision
from .mmmath import MMMath
from .dynamath import Dynamath
from .creation import CreationMMBenchDataset
from .mmalignbench import MMAlignBench
from .utils import *
from .video_dataset_config import *
from ..smp import *
from .Omnidocbench.omnidocbench import OmniDocBench
from .moat import MOAT
from .GUI.screenspot import ScreenSpot
from .GUI.screenspot_v2 import ScreenSpotV2
from .GUI.screenspot_pro import ScreenSpot_Pro
from .mmifeval import MMIFEval


class ConcatDataset(ImageBaseDataset):
    # This dataset takes multiple dataset names as input and aggregate them into a single dataset.
    # Each single dataset should not have a field named `SUB_DATASET`

    DATASET_SETS = {
        'MMMB': ['MMMB_ar', 'MMMB_cn', 'MMMB_en', 'MMMB_pt', 'MMMB_ru', 'MMMB_tr'],
        'MTL_MMBench_DEV': [
            'MMBench_dev_ar', 'MMBench_dev_cn', 'MMBench_dev_en',
            'MMBench_dev_pt', 'MMBench_dev_ru', 'MMBench_dev_tr'
        ],
    }

    def __init__(self, dataset):
        datasets = self.DATASET_SETS[dataset]
        self.dataset_map = {}
        # The name of the compliation
        self.dataset_name = dataset
        self.datasets = datasets
        for dname in datasets:
            dataset = build_dataset(dname)
            assert dataset is not None, dataset
            self.dataset_map[dname] = dataset
        TYPES = [x.TYPE for x in self.dataset_map.values()]
        MODALITIES = [x.MODALITY for x in self.dataset_map.values()]
        assert np.all([x == TYPES[0] for x in TYPES]), (datasets, TYPES)
        assert np.all([x == MODALITIES[0] for x in MODALITIES]), (datasets, MODALITIES)
        self.TYPE = TYPES[0]
        self.MODALITY = MODALITIES[0]
        data_all = []
        for dname in datasets:
            data = self.dataset_map[dname].data
            data['SUB_DATASET'] = [dname] * len(data)
            data_new = localize_df(data, dname, nproc=16)
            data_all.append(data_new)

        data = pd.concat(data_all)
        data['original_index'] = data.pop('index')
        data['index'] = np.arange(len(data))
        self.data = data

    def build_prompt(self, line):
        if isinstance(line, int):
            line = self.data.iloc[line]
        idx = line['original_index']
        dname = line['SUB_DATASET']
        org_data = self.dataset_map[dname].data
        org_line = cp.deepcopy(org_data[org_data['index'] == idx]).iloc[0]
        return self.dataset_map[dname].build_prompt(org_line)

    def dump_image(self, line):
        # Assert all images are pre-dumped
        assert 'image' not in line
        assert 'image_path' in line
        tgt_path = toliststr(line['image_path'])
        return tgt_path

    @classmethod
    def supported_datasets(cls):
        return list(cls.DATASET_SETS)

    def evaluate(self, eval_file, **judge_kwargs):
        suffix = eval_file.split('.')[-1]
        # First, split the eval_file by dataset
        data_all = load(eval_file)
        for dname in self.datasets:
            tgt = eval_file.replace(self.dataset_name, dname)
            data_sub = data_all[data_all['SUB_DATASET'] == dname]
            data_sub.pop('index')
            data_sub['index'] = data_sub.pop('original_index')
            data_sub.pop('SUB_DATASET')
            dump(data_sub, tgt)
        # Then, evaluate each dataset separately
        results_all = []
        for dname in self.datasets:
            tgt = eval_file.replace(self.dataset_name, dname)
            res = self.dataset_map[dname].evaluate(tgt, **judge_kwargs)
            assert isinstance(res, pd.DataFrame)
            res['DATASET'] = [dname] * len(res)
            results_all.append(res)
        result = pd.concat(results_all)
        score_file = eval_file.replace(f'.{suffix}', '_acc.csv')
        dump(result, score_file)
        return result


# Add new supported dataset class here
IMAGE_DATASET = [
    ImageCaptionDataset, ImageYORNDataset, ImageMCQDataset, ImageVQADataset,
    MathVision, MMMUDataset, OCRBench, OCRBenchV2, MathVista, LLaVABench, VGRPBench, MMVet,
    MTVQADataset, TableVQABench, MMLongBench, VCRDataset, MMDUDataset, DUDE,
    SlideVQA, MUIRDataset, CCOCRDataset, GMAIMMBenchDataset, MMERealWorld,
    HRBenchDataset, CRPE, MathVerse, NaturalBenchDataset, MIABench,
    OlympiadBench, WildVision, MMMath, QSpatial, Dynamath, MMGenBench, VizWiz,
    MMNIAH, CMMMU, VLRewardBench, WeMath, LogicVista, MMMUProDataset,
    CreationMMBenchDataset, ImageShortQADataset, MMAlignBench, OmniDocBench,
    VLM2Bench, VMCBenchDataset, EMMADataset, MME_CoT, MOAT, MedXpertQA_MM_test,
    LEGO, MMSci_Captioning, Physics_yale, ScreenSpot_Pro, ScreenSpot,
    ScreenSpotV2, MMIFEval, Spatial457, VisuLogic, CVBench, PathVQA_VAL,
    PathVQA_TEST, TDBench, TDBenchGrounding, MicroBench, CharXiv, OmniMedVQA,
    WildDocBenchmark, MSEarthMCQ, OCR_Reasoning
]


VIDEO_DATASET = [
    MMBenchVideo, VideoMME, MVBench, MVBench_MP4, MVTamperBench,
    LongVideoBench, WorldSense, VDC, MovieChat1k, MEGABench,
    MLVU, MLVU_MCQ, MLVU_OpenEnded,
    TempCompass, TempCompass_MCQ, TempCompass_Captioning, TempCompass_YorN,
    CGBench_MCQ_Grounding_Mini, CGBench_OpenEnded_Mini, CGBench_MCQ_Grounding, CGBench_OpenEnded,
    QBench_Video, QBench_Video_MCQ, QBench_Video_VQA,
    VideoMMLU_CAP, VideoMMLU_QA
]

TEXT_DATASET = [
    TextMCQDataset
]

CUSTOM_DATASET = [
    CustomMCQDataset, CustomVQADataset, CustomTextMCQDataset
]

DATASET_COLLECTION = [ConcatDataset, ConcatVideoDataset]

DATASET_CLASSES = IMAGE_DATASET + VIDEO_DATASET + TEXT_DATASET + CUSTOM_DATASET + DATASET_COLLECTION  # noqa: E501
SUPPORTED_DATASETS = []
for DATASET_CLS in DATASET_CLASSES:
    SUPPORTED_DATASETS.extend(DATASET_CLS.supported_datasets())


def DATASET_TYPE(dataset, *, default: str = 'MCQ') -> str:
    for cls in DATASET_CLASSES:
        if dataset in cls.supported_datasets():
            if hasattr(cls, 'TYPE'):
                return cls.TYPE
    # Have to add specific routine to handle ConcatDataset
    if dataset in ConcatDataset.DATASET_SETS:
        dataset_list = ConcatDataset.DATASET_SETS[dataset]
        TYPES = [DATASET_TYPE(dname) for dname in dataset_list]
        assert np.all([x == TYPES[0] for x in TYPES]), (dataset_list, TYPES)
        return TYPES[0]

    if 'openended' in dataset.lower():
        return 'VQA'
    warnings.warn(f'Dataset {dataset} is a custom one and not annotated as `openended`, will treat as {default}. ')  # noqa: E501
    return default


def DATASET_MODALITY(dataset, *, default: str = 'IMAGE') -> str:
    if dataset is None:
        warnings.warn(f'Dataset is not specified, will treat modality as {default}. ')
        return default
    for cls in DATASET_CLASSES:
        if dataset in cls.supported_datasets():
            if hasattr(cls, 'MODALITY'):
                return cls.MODALITY
    # Have to add specific routine to handle ConcatDataset
    if dataset in ConcatDataset.DATASET_SETS:
        dataset_list = ConcatDataset.DATASET_SETS[dataset]
        MODALITIES = [DATASET_MODALITY(dname) for dname in dataset_list]
        assert np.all([x == MODALITIES[0] for x in MODALITIES]), (dataset_list, MODALITIES)
        return MODALITIES[0]

    if 'VIDEO' in dataset.lower():
        return 'VIDEO'
    elif 'IMAGE' in dataset.lower():
        return 'IMAGE'
    warnings.warn(f'Dataset {dataset} is a custom one, will treat modality as {default}. ')
    return default


def build_dataset(dataset_name, **kwargs):
    for cls in DATASET_CLASSES:
        if dataset_name in supported_video_datasets:
            return supported_video_datasets[dataset_name](**kwargs)
        elif dataset_name in cls.supported_datasets():
            return cls(dataset=dataset_name, **kwargs)

    warnings.warn(f'Dataset {dataset_name} is not officially supported. ')
    data_file = osp.join(LMUDataRoot(), f'{dataset_name}.tsv')
    if not osp.exists(data_file):
        warnings.warn(f'Data file {data_file} does not exist. Dataset building failed. ')
        return None

    data = load(data_file)
    if 'question' not in [x.lower() for x in data.columns]:
        warnings.warn(f'Data file {data_file} does not have a `question` column. Dataset building failed. ')
        return None

    if 'A' in data and 'B' in data:
        if 'image' in data or 'image_path' in data:
            warnings.warn(f'Will assume unsupported dataset {dataset_name} as a Custom MCQ dataset. ')
            return CustomMCQDataset(dataset=dataset_name, **kwargs)
        else:
            warnings.warn(f'Will assume unsupported dataset {dataset_name} as a Custom Text MCQ dataset. ')
            return CustomTextMCQDataset(dataset=dataset_name, **kwargs)
    else:
        warnings.warn(f'Will assume unsupported dataset {dataset_name} as a Custom VQA dataset. ')
        return CustomVQADataset(dataset=dataset_name, **kwargs)


def infer_dataset_basename(dataset_name):
    basename = "_".join(dataset_name.split("_")[:-1])
    return basename


__all__ = [
    'build_dataset', 'img_root_map', 'build_judge', 'extract_answer_from_item', 'prefetch_answer', 'DEBUG_MESSAGE'
] + [cls.__name__ for cls in DATASET_CLASSES]<|MERGE_RESOLUTION|>--- conflicted
+++ resolved
@@ -12,11 +12,7 @@
 from .image_vqa import (
     ImageVQADataset, MathVision, OCRBench, MathVista, LLaVABench, VGRPBench, MMVet, MTVQADataset, TableVQABench,
     CustomVQADataset, CRPE, MathVerse, OlympiadBench, QSpatial, VizWiz, MMNIAH, LogicVista, MME_CoT,
-<<<<<<< HEAD
-    MMSci_Captioning, Physics_yale, TDBenchGrounding, WildDocBenchmark, OCRBenchV2
-=======
-    MMSci_Captioning, Physics_yale, TDBenchGrounding, WildDocBenchmark, OCR_Reasoning
->>>>>>> 0f27427e
+    MMSci_Captioning, Physics_yale, TDBenchGrounding, WildDocBenchmark, OCR_Reasoning, OCRBenchV2
 )
 
 from .image_ccocr import CCOCRDataset
