import warnings

from .image_base import img_root_map, ImageBaseDataset
from .image_caption import ImageCaptionDataset
from .image_yorn import ImageYORNDataset
from .image_mcq import (
    ImageMCQDataset, MMMUDataset, CustomMCQDataset, MUIRDataset, GMAIMMBenchDataset, MMERealWorld, HRBenchDataset,
    NaturalBenchDataset, WeMath, MMMUProDataset, VMCBenchDataset
)
from .image_mt import MMDUDataset
from .image_vqa import (
    ImageVQADataset, MathVision, OCRBench, MathVista, LLaVABench, MMVet, MTVQADataset, TableVQABench,
    CustomVQADataset, CRPE, MathVerse, OlympiadBench, QSpatial, VizWiz, MMNIAH, LogicVista, MME_CoT
)

from .image_ccocr import CCOCRDataset
from .image_shortqa import ImageShortQADataset
from .text_mcq import CustomTextMCQDataset, TextMCQDataset

from .vcr import VCRDataset
from .mmlongbench import MMLongBench
from .dude import DUDE
from .slidevqa import SlideVQA
from .vl_rewardbench import VLRewardBench
from .vlm2bench import VLM2Bench

from .mmbench_video import MMBenchVideo
from .videomme import VideoMME
from .mvbench import MVBench, MVBench_MP4
from .tamperbench import MVTamperBench
from .miabench import MIABench
from .mlvu import MLVU, MLVU_MCQ, MLVU_OpenEnded
from .tempcompass import TempCompass, TempCompass_Captioning, TempCompass_MCQ, TempCompass_YorN
from .longvideobench import LongVideoBench
from .video_concat_dataset import ConcatVideoDataset
from .mmgenbench import MMGenBench
from .cgbench import CGBench_MCQ_Grounding_Mini, CGBench_OpenEnded_Mini, CGBench_MCQ_Grounding, CGBench_OpenEnded
from .worldsense import WorldSense
from .qbench_video import QBench_Video, QBench_Video_MCQ, QBench_Video_VQA

from .miabench import MIABench
from .cmmmu import CMMMU
from .emma import EMMADataset
from .wildvision import WildVision
from .mmmath import MMMath
from .dynamath import Dynamath
from .creation import CreationMMBenchDataset
from .mmalignbench import MMAlignBench
from .utils import *
from .video_dataset_config import *
from ..smp import *
from .Omnidocbench.omnidocbench import OmniDocBench


class ConcatDataset(ImageBaseDataset):
    # This dataset takes multiple dataset names as input and aggregate them into a single dataset.
    # Each single dataset should not have a field named `SUB_DATASET`

    DATASET_SETS = {
        'MMMB': ['MMMB_ar', 'MMMB_cn', 'MMMB_en', 'MMMB_pt', 'MMMB_ru', 'MMMB_tr'],
        'MTL_MMBench_DEV': [
            'MMBench_dev_ar', 'MMBench_dev_cn', 'MMBench_dev_en',
            'MMBench_dev_pt', 'MMBench_dev_ru', 'MMBench_dev_tr'
        ],
    }

    def __init__(self, dataset):
        datasets = self.DATASET_SETS[dataset]
        self.dataset_map = {}
        # The name of the compliation
        self.dataset_name = dataset
        self.datasets = datasets
        for dname in datasets:
            dataset = build_dataset(dname)
            assert dataset is not None, dataset
            self.dataset_map[dname] = dataset
        TYPES = [x.TYPE for x in self.dataset_map.values()]
        MODALITIES = [x.MODALITY for x in self.dataset_map.values()]
        assert np.all([x == TYPES[0] for x in TYPES]), (datasets, TYPES)
        assert np.all([x == MODALITIES[0] for x in MODALITIES]), (datasets, MODALITIES)
        self.TYPE = TYPES[0]
        self.MODALITY = MODALITIES[0]
        data_all = []
        for dname in datasets:
            data = self.dataset_map[dname].data
            data['SUB_DATASET'] = [dname] * len(data)
            data_new = localize_df(data, dname, nproc=16)
            data_all.append(data_new)

        data = pd.concat(data_all)
        data['original_index'] = data.pop('index')
        data['index'] = np.arange(len(data))
        self.data = data

    def build_prompt(self, line):
        if isinstance(line, int):
            line = self.data.iloc[line]
        idx = line['original_index']
        dname = line['SUB_DATASET']
        org_data = self.dataset_map[dname].data
        org_line = cp.deepcopy(org_data[org_data['index'] == idx]).iloc[0]
        return self.dataset_map[dname].build_prompt(org_line)

    def dump_image(self, line):
        # Assert all images are pre-dumped
        assert 'image' not in line
        assert 'image_path' in line
        tgt_path = toliststr(line['image_path'])
        return tgt_path

    @classmethod
    def supported_datasets(cls):
        return list(cls.DATASET_SETS)

    def evaluate(self, eval_file, **judge_kwargs):
        suffix = eval_file.split('.')[-1]
        # First, split the eval_file by dataset
        data_all = load(eval_file)
        for dname in self.datasets:
            tgt = eval_file.replace(self.dataset_name, dname)
            data_sub = data_all[data_all['SUB_DATASET'] == dname]
            data_sub.pop('index')
            data_sub['index'] = data_sub.pop('original_index')
            data_sub.pop('SUB_DATASET')
            dump(data_sub, tgt)
        # Then, evaluate each dataset separately
        results_all = []
        for dname in self.datasets:
            tgt = eval_file.replace(self.dataset_name, dname)
            res = self.dataset_map[dname].evaluate(tgt, **judge_kwargs)
            assert isinstance(res, pd.DataFrame)
            res['DATASET'] = [dname] * len(res)
            results_all.append(res)
        result = pd.concat(results_all)
        score_file = eval_file.replace(f'.{suffix}', '_acc.csv')
        dump(result, score_file)
        return result


# Add new supported dataset class here
IMAGE_DATASET = [
<<<<<<< HEAD
    ImageCaptionDataset, ImageYORNDataset, ImageMCQDataset, ImageVQADataset, MathVision,
    MMMUDataset, OCRBench, MathVista, LLaVABench, MMVet, MTVQADataset, TableVQABench,
    MMLongBench, VCRDataset, MMDUDataset, DUDE, SlideVQA, MUIRDataset, CCOCRDataset,
    GMAIMMBenchDataset, MMERealWorld, HRBenchDataset, CRPE, MathVerse, NaturalBenchDataset,
    MIABench, OlympiadBench, WildVision, MMMath, QSpatial, Dynamath, MMGenBench, VizWiz, MMNIAH,
    CMMMU, VLRewardBench, WeMath, LogicVista, MMMUProDataset, CreationMMBenchDataset,
    ImageShortQADataset, MMAlignBench, OmniDocBench, VLM2Bench, VMCBenchDataset, MME_CoT
=======
    ImageCaptionDataset, ImageYORNDataset, ImageMCQDataset, ImageVQADataset, 
    MathVision, MMMUDataset, OCRBench, MathVista, LLaVABench, MMVet, 
    MTVQADataset, TableVQABench, MMLongBench, VCRDataset, MMDUDataset, DUDE, 
    SlideVQA, MUIRDataset, CCOCRDataset, GMAIMMBenchDataset, MMERealWorld, 
    HRBenchDataset, CRPE, MathVerse, NaturalBenchDataset, MIABench, 
    OlympiadBench, WildVision, MMMath, QSpatial, Dynamath, MMGenBench, VizWiz, 
    MMNIAH, CMMMU, VLRewardBench, WeMath, LogicVista, MMMUProDataset, 
    CreationMMBenchDataset, ImageShortQADataset, MMAlignBench, OmniDocBench, 
    VLM2Bench, VMCBenchDataset, EMMADataset
>>>>>>> 54807b45
]


VIDEO_DATASET = [
    MMBenchVideo, VideoMME, MVBench, MVBench_MP4, MVTamperBench, LongVideoBench, WorldSense,
    MLVU, MLVU_MCQ, MLVU_OpenEnded,
    TempCompass, TempCompass_MCQ, TempCompass_Captioning, TempCompass_YorN,
    CGBench_MCQ_Grounding_Mini, CGBench_OpenEnded_Mini, CGBench_MCQ_Grounding, CGBench_OpenEnded, 
    QBench_Video, QBench_Video_MCQ, QBench_Video_VQA
]

TEXT_DATASET = [
    TextMCQDataset
]

CUSTOM_DATASET = [
    CustomMCQDataset, CustomVQADataset, CustomTextMCQDataset
]

DATASET_COLLECTION = [ConcatDataset, ConcatVideoDataset]

DATASET_CLASSES = IMAGE_DATASET + VIDEO_DATASET + TEXT_DATASET + CUSTOM_DATASET + DATASET_COLLECTION  # noqa: E501
SUPPORTED_DATASETS = []
for DATASET_CLS in DATASET_CLASSES:
    SUPPORTED_DATASETS.extend(DATASET_CLS.supported_datasets())


def DATASET_TYPE(dataset, *, default: str = 'MCQ') -> str:
    for cls in DATASET_CLASSES:
        if dataset in cls.supported_datasets():
            if hasattr(cls, 'TYPE'):
                return cls.TYPE
    # Have to add specific routine to handle ConcatDataset
    if dataset in ConcatDataset.DATASET_SETS:
        dataset_list = ConcatDataset.DATASET_SETS[dataset]
        TYPES = [DATASET_TYPE(dname) for dname in dataset_list]
        assert np.all([x == TYPES[0] for x in TYPES]), (dataset_list, TYPES)
        return TYPES[0]

    if 'openended' in dataset.lower():
        return 'VQA'
    warnings.warn(f'Dataset {dataset} is a custom one and not annotated as `openended`, will treat as {default}. ')  # noqa: E501
    return default


def DATASET_MODALITY(dataset, *, default: str = 'IMAGE') -> str:
    if dataset is None:
        warnings.warn(f'Dataset is not specified, will treat modality as {default}. ')
        return default
    for cls in DATASET_CLASSES:
        if dataset in cls.supported_datasets():
            if hasattr(cls, 'MODALITY'):
                return cls.MODALITY
    # Have to add specific routine to handle ConcatDataset
    if dataset in ConcatDataset.DATASET_SETS:
        dataset_list = ConcatDataset.DATASET_SETS[dataset]
        MODALITIES = [DATASET_MODALITY(dname) for dname in dataset_list]
        assert np.all([x == MODALITIES[0] for x in MODALITIES]), (dataset_list, MODALITIES)
        return MODALITIES[0]

    if 'VIDEO' in dataset.lower():
        return 'VIDEO'
    elif 'IMAGE' in dataset.lower():
        return 'IMAGE'
    warnings.warn(f'Dataset {dataset} is a custom one, will treat modality as {default}. ')
    return default


def build_dataset(dataset_name, **kwargs):
    for cls in DATASET_CLASSES:
        if dataset_name in supported_video_datasets:
            return supported_video_datasets[dataset_name](**kwargs)
        elif dataset_name in cls.supported_datasets():
            return cls(dataset=dataset_name, **kwargs)

    warnings.warn(f'Dataset {dataset_name} is not officially supported. ')

    data_file = osp.join(LMUDataRoot(), f'{dataset_name}.tsv')
    if not osp.exists(data_file):
        warnings.warn(f'Data file {data_file} does not exist. Dataset building failed. ')
        return None

    data = load(data_file)
    if 'question' not in [x.lower() for x in data.columns]:
        warnings.warn(f'Data file {data_file} does not have a `question` column. Dataset building failed. ')
        return None

    if 'A' in data and 'B' in data:
        if 'image' in data or 'image_path' in data:
            warnings.warn(f'Will assume unsupported dataset {dataset_name} as a Custom MCQ dataset. ')
            return CustomMCQDataset(dataset=dataset_name, **kwargs)
        else:
            warnings.warn(f'Will assume unsupported dataset {dataset_name} as a Custom Text MCQ dataset. ')
            return CustomTextMCQDataset(dataset=dataset_name, **kwargs)
    else:
        warnings.warn(f'Will assume unsupported dataset {dataset_name} as a Custom VQA dataset. ')
        return CustomVQADataset(dataset=dataset_name, **kwargs)


__all__ = [
    'build_dataset', 'img_root_map', 'build_judge', 'extract_answer_from_item', 'prefetch_answer', 'DEBUG_MESSAGE'
] + [cls.__name__ for cls in DATASET_CLASSES]<|MERGE_RESOLUTION|>--- conflicted
+++ resolved
@@ -139,15 +139,6 @@
 
 # Add new supported dataset class here
 IMAGE_DATASET = [
-<<<<<<< HEAD
-    ImageCaptionDataset, ImageYORNDataset, ImageMCQDataset, ImageVQADataset, MathVision,
-    MMMUDataset, OCRBench, MathVista, LLaVABench, MMVet, MTVQADataset, TableVQABench,
-    MMLongBench, VCRDataset, MMDUDataset, DUDE, SlideVQA, MUIRDataset, CCOCRDataset,
-    GMAIMMBenchDataset, MMERealWorld, HRBenchDataset, CRPE, MathVerse, NaturalBenchDataset,
-    MIABench, OlympiadBench, WildVision, MMMath, QSpatial, Dynamath, MMGenBench, VizWiz, MMNIAH,
-    CMMMU, VLRewardBench, WeMath, LogicVista, MMMUProDataset, CreationMMBenchDataset,
-    ImageShortQADataset, MMAlignBench, OmniDocBench, VLM2Bench, VMCBenchDataset, MME_CoT
-=======
     ImageCaptionDataset, ImageYORNDataset, ImageMCQDataset, ImageVQADataset, 
     MathVision, MMMUDataset, OCRBench, MathVista, LLaVABench, MMVet, 
     MTVQADataset, TableVQABench, MMLongBench, VCRDataset, MMDUDataset, DUDE, 
@@ -156,8 +147,7 @@
     OlympiadBench, WildVision, MMMath, QSpatial, Dynamath, MMGenBench, VizWiz, 
     MMNIAH, CMMMU, VLRewardBench, WeMath, LogicVista, MMMUProDataset, 
     CreationMMBenchDataset, ImageShortQADataset, MMAlignBench, OmniDocBench, 
-    VLM2Bench, VMCBenchDataset, EMMADataset
->>>>>>> 54807b45
+    VLM2Bench, VMCBenchDataset, EMMADataset, MME_CoT
 ]
 
 
