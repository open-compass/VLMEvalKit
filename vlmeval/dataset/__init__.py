import warnings

from .image_base import img_root_map, ImageBaseDataset
from .image_caption import ImageCaptionDataset
from .image_yorn import ImageYORNDataset
from .image_mcq import (
    ImageMCQDataset, MMMUDataset, CustomMCQDataset, MUIRDataset, GMAIMMBenchDataset, MMERealWorld, HRBenchDataset,
    NaturalBenchDataset, WeMath, MMMUProDataset, VMCBenchDataset, MedXpertQA_MM_test, LEGO, VisuLogic, CVBench, TDBench,
    CMMU_MCQ, PathMMU_VAL, PathMMU_TEST, MicroVQA, MicroBench, OmniMedVQA
)
from .image_mt import MMDUDataset
from .image_vqa import (
    ImageVQADataset, MathVision, OCRBench, MathVista, LLaVABench, VGRPBench, MMVet, MTVQADataset, TableVQABench,
    CustomVQADataset, CRPE, MathVerse, OlympiadBench, QSpatial, VizWiz, MMNIAH, LogicVista, MME_CoT,
    MMSci_Captioning, Physics_yale, TDBenchGrounding, WildDocBenchmark
)

from .image_ccocr import CCOCRDataset
from .image_shortqa import ImageShortQADataset, PathVQA_VAL, PathVQA_TEST
from .text_mcq import CustomTextMCQDataset, TextMCQDataset

from .vcr import VCRDataset
from .mmlongbench import MMLongBench
from .dude import DUDE
from .slidevqa import SlideVQA
from .vl_rewardbench import VLRewardBench
from .vlm2bench import VLM2Bench
from .spatial457 import Spatial457
from .charxiv import CharXiv

from .mmbench_video import MMBenchVideo
from .videomme import VideoMME
from .mvbench import MVBench, MVBench_MP4
from .tamperbench import MVTamperBench
from .miabench import MIABench
from .mlvu import MLVU, MLVU_MCQ, MLVU_OpenEnded
from .tempcompass import TempCompass, TempCompass_Captioning, TempCompass_MCQ, TempCompass_YorN
from .longvideobench import LongVideoBench
from .video_concat_dataset import ConcatVideoDataset
from .mmgenbench import MMGenBench
from .cgbench import CGBench_MCQ_Grounding_Mini, CGBench_OpenEnded_Mini, CGBench_MCQ_Grounding, CGBench_OpenEnded
from .megabench import MEGABench
from .moviechat1k import MovieChat1k
from .video_mmlu import VideoMMLU_CAP, VideoMMLU_QA
from .vdc import VDC

from .worldsense import WorldSense
from .qbench_video import QBench_Video, QBench_Video_MCQ, QBench_Video_VQA

from .cmmmu import CMMMU
from .emma import EMMADataset
from .wildvision import WildVision
from .mmmath import MMMath
from .dynamath import Dynamath
from .creation import CreationMMBenchDataset
from .mmalignbench import MMAlignBench
from .utils import *
from .video_dataset_config import *
from ..smp import *
from .Omnidocbench.omnidocbench import OmniDocBench
from .moat import MOAT
from .mmifeval import MMIFEval


class ConcatDataset(ImageBaseDataset):
    # This dataset takes multiple dataset names as input and aggregate them into a single dataset.
    # Each single dataset should not have a field named `SUB_DATASET`

    DATASET_SETS = {
        'MMMB': ['MMMB_ar', 'MMMB_cn', 'MMMB_en', 'MMMB_pt', 'MMMB_ru', 'MMMB_tr'],
        'MTL_MMBench_DEV': [
            'MMBench_dev_ar', 'MMBench_dev_cn', 'MMBench_dev_en',
            'MMBench_dev_pt', 'MMBench_dev_ru', 'MMBench_dev_tr'
        ],
    }

    def __init__(self, dataset):
        datasets = self.DATASET_SETS[dataset]
        self.dataset_map = {}
        # The name of the compliation
        self.dataset_name = dataset
        self.datasets = datasets
        for dname in datasets:
            dataset = build_dataset(dname)
            assert dataset is not None, dataset
            self.dataset_map[dname] = dataset
        TYPES = [x.TYPE for x in self.dataset_map.values()]
        MODALITIES = [x.MODALITY for x in self.dataset_map.values()]
        assert np.all([x == TYPES[0] for x in TYPES]), (datasets, TYPES)
        assert np.all([x == MODALITIES[0] for x in MODALITIES]), (datasets, MODALITIES)
        self.TYPE = TYPES[0]
        self.MODALITY = MODALITIES[0]
        data_all = []
        for dname in datasets:
            data = self.dataset_map[dname].data
            data['SUB_DATASET'] = [dname] * len(data)
            data_new = localize_df(data, dname, nproc=16)
            data_all.append(data_new)

        data = pd.concat(data_all)
        data['original_index'] = data.pop('index')
        data['index'] = np.arange(len(data))
        self.data = data

    def build_prompt(self, line):
        if isinstance(line, int):
            line = self.data.iloc[line]
        idx = line['original_index']
        dname = line['SUB_DATASET']
        org_data = self.dataset_map[dname].data
        org_line = cp.deepcopy(org_data[org_data['index'] == idx]).iloc[0]
        return self.dataset_map[dname].build_prompt(org_line)

    def dump_image(self, line):
        # Assert all images are pre-dumped
        assert 'image' not in line
        assert 'image_path' in line
        tgt_path = toliststr(line['image_path'])
        return tgt_path

    @classmethod
    def supported_datasets(cls):
        return list(cls.DATASET_SETS)

    def evaluate(self, eval_file, **judge_kwargs):
        suffix = eval_file.split('.')[-1]
        # First, split the eval_file by dataset
        data_all = load(eval_file)
        for dname in self.datasets:
            tgt = eval_file.replace(self.dataset_name, dname)
            data_sub = data_all[data_all['SUB_DATASET'] == dname]
            data_sub.pop('index')
            data_sub['index'] = data_sub.pop('original_index')
            data_sub.pop('SUB_DATASET')
            dump(data_sub, tgt)
        # Then, evaluate each dataset separately
        results_all = []
        for dname in self.datasets:
            tgt = eval_file.replace(self.dataset_name, dname)
            res = self.dataset_map[dname].evaluate(tgt, **judge_kwargs)
            assert isinstance(res, pd.DataFrame)
            res['DATASET'] = [dname] * len(res)
            results_all.append(res)
        result = pd.concat(results_all)
        score_file = eval_file.replace(f'.{suffix}', '_acc.csv')
        dump(result, score_file)
        return result


# Add new supported dataset class here
IMAGE_DATASET = [
    ImageCaptionDataset, ImageYORNDataset, ImageMCQDataset, ImageVQADataset,
    MathVision, MMMUDataset, OCRBench, MathVista, LLaVABench, VGRPBench, MMVet,
    MTVQADataset, TableVQABench, MMLongBench, VCRDataset, MMDUDataset, DUDE,
    SlideVQA, MUIRDataset, CCOCRDataset, GMAIMMBenchDataset, MMERealWorld,
    HRBenchDataset, CRPE, MathVerse, NaturalBenchDataset, MIABench,
    OlympiadBench, WildVision, MMMath, QSpatial, Dynamath, MMGenBench, VizWiz,
    MMNIAH, CMMMU, VLRewardBench, WeMath, LogicVista, MMMUProDataset,
    CreationMMBenchDataset, ImageShortQADataset, MMAlignBench, OmniDocBench,
    VLM2Bench, VMCBenchDataset, EMMADataset, MME_CoT, MOAT, MedXpertQA_MM_test,
    LEGO, MMSci_Captioning, Physics_yale, MMIFEval, Spatial457, VisuLogic, CVBench,
<<<<<<< HEAD
    CMMU_MCQ, PathVQA_VAL, PathVQA_TEST, PathMMU_VAL, PathMMU_TEST, TDBench, TDBenchGrounding, 
    MicroVQA, MicroBench, CharXiv WildDocBenchmark
=======
    CMMU_MCQ, PathVQA_VAL, PathVQA_TEST, PathMMU_VAL, PathMMU_TEST, TDBench, TDBenchGrounding,
    MicroVQA, MicroBench, CharXiv, OmniMedVQA
>>>>>>> 21a5bc7d
]


VIDEO_DATASET = [
    MMBenchVideo, VideoMME, MVBench, MVBench_MP4, MVTamperBench,
    LongVideoBench, WorldSense, VDC, MovieChat1k, MEGABench,
    MLVU, MLVU_MCQ, MLVU_OpenEnded,
    TempCompass, TempCompass_MCQ, TempCompass_Captioning, TempCompass_YorN,
    CGBench_MCQ_Grounding_Mini, CGBench_OpenEnded_Mini, CGBench_MCQ_Grounding, CGBench_OpenEnded,
    QBench_Video, QBench_Video_MCQ, QBench_Video_VQA,
    VideoMMLU_CAP, VideoMMLU_QA
]

TEXT_DATASET = [
    TextMCQDataset
]

CUSTOM_DATASET = [
    CustomMCQDataset, CustomVQADataset, CustomTextMCQDataset
]

DATASET_COLLECTION = [ConcatDataset, ConcatVideoDataset]

DATASET_CLASSES = IMAGE_DATASET + VIDEO_DATASET + TEXT_DATASET + CUSTOM_DATASET + DATASET_COLLECTION  # noqa: E501
SUPPORTED_DATASETS = []
for DATASET_CLS in DATASET_CLASSES:
    SUPPORTED_DATASETS.extend(DATASET_CLS.supported_datasets())


def DATASET_TYPE(dataset, *, default: str = 'MCQ') -> str:
    for cls in DATASET_CLASSES:
        if dataset in cls.supported_datasets():
            if hasattr(cls, 'TYPE'):
                return cls.TYPE
    # Have to add specific routine to handle ConcatDataset
    if dataset in ConcatDataset.DATASET_SETS:
        dataset_list = ConcatDataset.DATASET_SETS[dataset]
        TYPES = [DATASET_TYPE(dname) for dname in dataset_list]
        assert np.all([x == TYPES[0] for x in TYPES]), (dataset_list, TYPES)
        return TYPES[0]

    if 'openended' in dataset.lower():
        return 'VQA'
    warnings.warn(f'Dataset {dataset} is a custom one and not annotated as `openended`, will treat as {default}. ')  # noqa: E501
    return default


def DATASET_MODALITY(dataset, *, default: str = 'IMAGE') -> str:
    if dataset is None:
        warnings.warn(f'Dataset is not specified, will treat modality as {default}. ')
        return default
    for cls in DATASET_CLASSES:
        if dataset in cls.supported_datasets():
            if hasattr(cls, 'MODALITY'):
                return cls.MODALITY
    # Have to add specific routine to handle ConcatDataset
    if dataset in ConcatDataset.DATASET_SETS:
        dataset_list = ConcatDataset.DATASET_SETS[dataset]
        MODALITIES = [DATASET_MODALITY(dname) for dname in dataset_list]
        assert np.all([x == MODALITIES[0] for x in MODALITIES]), (dataset_list, MODALITIES)
        return MODALITIES[0]

    if 'VIDEO' in dataset.lower():
        return 'VIDEO'
    elif 'IMAGE' in dataset.lower():
        return 'IMAGE'
    warnings.warn(f'Dataset {dataset} is a custom one, will treat modality as {default}. ')
    return default


def build_dataset(dataset_name, **kwargs):
    for cls in DATASET_CLASSES:
        if dataset_name in supported_video_datasets:
            return supported_video_datasets[dataset_name](**kwargs)
        elif dataset_name in cls.supported_datasets():
            return cls(dataset=dataset_name, **kwargs)

    warnings.warn(f'Dataset {dataset_name} is not officially supported. ')
    data_file = osp.join(LMUDataRoot(), f'{dataset_name}.tsv')
    if not osp.exists(data_file):
        warnings.warn(f'Data file {data_file} does not exist. Dataset building failed. ')
        return None

    data = load(data_file)
    if 'question' not in [x.lower() for x in data.columns]:
        warnings.warn(f'Data file {data_file} does not have a `question` column. Dataset building failed. ')
        return None

    if 'A' in data and 'B' in data:
        if 'image' in data or 'image_path' in data:
            warnings.warn(f'Will assume unsupported dataset {dataset_name} as a Custom MCQ dataset. ')
            return CustomMCQDataset(dataset=dataset_name, **kwargs)
        else:
            warnings.warn(f'Will assume unsupported dataset {dataset_name} as a Custom Text MCQ dataset. ')
            return CustomTextMCQDataset(dataset=dataset_name, **kwargs)
    else:
        warnings.warn(f'Will assume unsupported dataset {dataset_name} as a Custom VQA dataset. ')
        return CustomVQADataset(dataset=dataset_name, **kwargs)


__all__ = [
    'build_dataset', 'img_root_map', 'build_judge', 'extract_answer_from_item', 'prefetch_answer', 'DEBUG_MESSAGE'
] + [cls.__name__ for cls in DATASET_CLASSES]<|MERGE_RESOLUTION|>--- conflicted
+++ resolved
@@ -159,13 +159,8 @@
     CreationMMBenchDataset, ImageShortQADataset, MMAlignBench, OmniDocBench,
     VLM2Bench, VMCBenchDataset, EMMADataset, MME_CoT, MOAT, MedXpertQA_MM_test,
     LEGO, MMSci_Captioning, Physics_yale, MMIFEval, Spatial457, VisuLogic, CVBench,
-<<<<<<< HEAD
-    CMMU_MCQ, PathVQA_VAL, PathVQA_TEST, PathMMU_VAL, PathMMU_TEST, TDBench, TDBenchGrounding, 
-    MicroVQA, MicroBench, CharXiv WildDocBenchmark
-=======
     CMMU_MCQ, PathVQA_VAL, PathVQA_TEST, PathMMU_VAL, PathMMU_TEST, TDBench, TDBenchGrounding,
-    MicroVQA, MicroBench, CharXiv, OmniMedVQA
->>>>>>> 21a5bc7d
+    MicroVQA, MicroBench, CharXiv, OmniMedVQA, WildDocBenchmark
 ]
 
 
