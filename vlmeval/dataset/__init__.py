import warnings

from .image_base import img_root_map
from .image_caption import ImageCaptionDataset
from .image_yorn import ImageYORNDataset
from .image_mcq import ImageMCQDataset, MMMUDataset, CustomMCQDataset, GMAIMMBenchDataset
from .image_mt import MMDUDataset
from .image_vqa import (
    ImageVQADataset, MathVision, OCRBench, MathVista, LLaVABench, MMVet, MTVQADataset, CustomVQADataset
)

from .vcr import VCRDataset
from .mmlongbench import MMLongBench
from .dude import DUDE
from .slidevqa import SlideVQA

from .mmbench_video import MMBenchVideo
from .text_mcq import CustomTextMCQDataset, TextMCQDataset
from .videomme import VideoMME
from .utils import *
from ..smp import *


# Add new supported dataset class here
IMAGE_DATASET = [
    ImageCaptionDataset, ImageYORNDataset, ImageMCQDataset, ImageVQADataset, MathVision,
    MMMUDataset, OCRBench, MathVista, LLaVABench, MMVet, MTVQADataset,
<<<<<<< HEAD
    MMLongBench, VCRDataset, MMDUDataset, GMAIMMBenchDataset
=======
    MMLongBench, VCRDataset, MMDUDataset, DUDE, SlideVQA
>>>>>>> 5e79dd25
]

VIDEO_DATASET = [
    MMBenchVideo, VideoMME
]

TEXT_DATASET = [
    TextMCQDataset
]

CUSTOM_DATASET = [
    CustomMCQDataset, CustomVQADataset, CustomTextMCQDataset
]

DATASET_CLASSES = IMAGE_DATASET + VIDEO_DATASET + TEXT_DATASET + CUSTOM_DATASET
SUPPORTED_DATASETS = []
for DATASET_CLS in DATASET_CLASSES:
    SUPPORTED_DATASETS.extend(DATASET_CLS.supported_datasets())


def DATASET_TYPE(dataset):
    for cls in DATASET_CLASSES:
        if dataset in cls.supported_datasets():
            return cls.TYPE


def build_dataset(dataset_name, **kwargs):
    for cls in (IMAGE_DATASET + VIDEO_DATASET + TEXT_DATASET):
        if dataset_name in cls.supported_datasets():
            return cls(dataset=dataset_name, **kwargs)

    warnings.warn(f'Dataset {dataset_name} is not officially supported. ')

    data_file = osp.join(LMUDataRoot(), f'{dataset_name}.tsv')
    if not osp.exists(data_file):
        warnings.warn(f'Data file {data_file} does not exist. Dataset building failed. ')
        return None

    data = load(data_file)
    if 'question' not in [x.lower() for x in data.columns]:
        warnings.warn(f'Data file {data_file} does not have a `question` column. Dataset building failed. ')
        return None

    if 'A' in data and 'B' in data:
        if 'image' in data or 'image_path' in data:
            warnings.warn(f'Will assume unsupported dataset {dataset_name} as a Custom MCQ dataset. ')
            return CustomMCQDataset(dataset=dataset_name, **kwargs)
        else:
            warnings.warn(f'Will assume unsupported dataset {dataset_name} as a Custom Text MCQ dataset. ')
            return CustomTextMCQDataset(dataset=dataset_name, **kwargs)
    else:
        warnings.warn(f'Will assume unsupported dataset {dataset_name} as a Custom VQA dataset. ')
        return CustomVQADataset(dataset=dataset_name, **kwargs)


__all__ = [
    'build_dataset', 'img_root_map', 'build_judge', 'extract_answer_from_item', 'prefetch_answer', 'DEBUG_MESSAGE'
] + [cls.__name__ for cls in DATASET_CLASSES]<|MERGE_RESOLUTION|>--- conflicted
+++ resolved
@@ -25,11 +25,7 @@
 IMAGE_DATASET = [
     ImageCaptionDataset, ImageYORNDataset, ImageMCQDataset, ImageVQADataset, MathVision,
     MMMUDataset, OCRBench, MathVista, LLaVABench, MMVet, MTVQADataset,
-<<<<<<< HEAD
-    MMLongBench, VCRDataset, MMDUDataset, GMAIMMBenchDataset
-=======
-    MMLongBench, VCRDataset, MMDUDataset, DUDE, SlideVQA
->>>>>>> 5e79dd25
+    MMLongBench, VCRDataset, MMDUDataset, DUDE, SlideVQA, GMAIMMBenchDataset
 ]
 
 VIDEO_DATASET = [
