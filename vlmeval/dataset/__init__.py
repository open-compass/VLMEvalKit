import warnings

from .image_base import img_root_map, ImageBaseDataset
from .image_caption import ImageCaptionDataset
from .image_yorn import ImageYORNDataset
from .image_mcq import (
    ImageMCQDataset, MMMUDataset, CustomMCQDataset, MUIRDataset, GMAIMMBenchDataset, MMERealWorld, HRBenchDataset
)
from .image_mt import MMDUDataset
from .image_vqa import (
    ImageVQADataset, MathVision, OCRBench, MathVista, LLaVABench, MMVet, MTVQADataset, TableVQABench,
    CustomVQADataset, CRPE
)

from .vcr import VCRDataset
from .mmlongbench import MMLongBench
from .dude import DUDE
from .slidevqa import SlideVQA

from .mmbench_video import MMBenchVideo
from .text_mcq import CustomTextMCQDataset, TextMCQDataset
from .videomme import VideoMME
from .mvbench import MVBench, MVBench_MP4
from .utils import *
from ..smp import *


class ConcatDataset(ImageBaseDataset):
    # This dataset takes multiple dataset names as input and aggregate them into a single dataset.
    # Each single dataset should not have a field named `SUB_DATASET`

    DATASET_SETS = {
        'MMMB': ['MMMB_ar', 'MMMB_cn', 'MMMB_en', 'MMMB_pt', 'MMMB_ru', 'MMMB_tr'],
        'MTL_MMBench_DEV': [
            'MMBench_dev_ar', 'MMBench_dev_cn', 'MMBench_dev_en',
            'MMBench_dev_pt', 'MMBench_dev_ru', 'MMBench_dev_tr'
        ]
    }

    def __init__(self, dataset):
        datasets = self.DATASET_SETS[dataset]
        self.dataset_map = {}
        # The name of the compliation
        self.dataset_name = dataset
        self.datasets = datasets
        for dname in datasets:
            dataset = build_dataset(dname)
            assert dataset is not None, dataset
            self.dataset_map[dname] = dataset
        TYPES = [x.TYPE for x in self.dataset_map.values()]
        MODALITIES = [x.MODALITY for x in self.dataset_map.values()]
        assert np.all([x == TYPES[0] for x in TYPES]), (datasets, TYPES)
        assert np.all([x == MODALITIES[0] for x in MODALITIES]), (datasets, MODALITIES)
        self.TYPE = TYPES[0]
        self.MODALITY = MODALITIES[0]
        data_all = []
        for dname in datasets:
            data = self.dataset_map[dname].data
            data['SUB_DATASET'] = [dname] * len(data)
            data_new = localize_df(data, dname, nproc=16)
            data_all.append(data_new)

        data = pd.concat(data_all)
        data['original_index'] = data.pop('index')
        data['index'] = np.arange(len(data))
        self.data = data

    def build_prompt(self, line):
        if isinstance(line, int):
            line = self.data.iloc[line]
        idx = line['original_index']
        dname = line['SUB_DATASET']
        org_data = self.dataset_map[dname].data
        org_line = cp.deepcopy(org_data[org_data['index'] == idx]).iloc[0]
        return self.dataset_map[dname].build_prompt(org_line)

    def dump_image(self, line):
        # Assert all images are pre-dumped
        assert 'image' not in line
        assert 'image_path' in line
        tgt_path = toliststr(line['image_path'])
        return tgt_path

    @classmethod
    def supported_datasets(cls):
        return list(cls.DATASET_SETS)

    def evaluate(self, eval_file, **judge_kwargs):
        suffix = eval_file.split('.')[-1]
        # First, split the eval_file by dataset
        data_all = load(eval_file)
        for dname in self.datasets:
            tgt = eval_file.replace(self.dataset_name, dname)
            data_sub = data_all[data_all['SUB_DATASET'] == dname]
            data_sub.pop('index')
            data_sub['index'] = data_sub.pop('original_index')
            data_sub.pop('SUB_DATASET')
            dump(data_sub, tgt)
        # Then, evaluate each dataset separately
        results_all = []
        for dname in self.datasets:
            tgt = eval_file.replace(self.dataset_name, dname)
            res = self.dataset_map[dname].evaluate(tgt, **judge_kwargs)
            assert isinstance(res, pd.DataFrame)
            res['DATASET'] = [dname] * len(res)
            results_all.append(res)
        result = pd.concat(results_all)
        score_file = eval_file.replace(f'.{suffix}', '_acc.csv')
        dump(result, score_file)
        return result


# Add new supported dataset class here
IMAGE_DATASET = [
    ImageCaptionDataset, ImageYORNDataset, ImageMCQDataset, ImageVQADataset, MathVision,
    MMMUDataset, OCRBench, MathVista, LLaVABench, MMVet, MTVQADataset, TableVQABench,
<<<<<<< HEAD
    MMLongBench, VCRDataset, MMDUDataset, DUDE, SlideVQA, MUIRDataset, GMAIMMBenchDataset, CRPE
=======
    MMLongBench, VCRDataset, MMDUDataset, DUDE, SlideVQA, MUIRDataset, GMAIMMBenchDataset, MMERealWorld, HRBenchDataset
>>>>>>> 42e6dbd7
]

VIDEO_DATASET = [
    MMBenchVideo, VideoMME, MVBench, MVBench_MP4
]

TEXT_DATASET = [
    TextMCQDataset
]

CUSTOM_DATASET = [
    CustomMCQDataset, CustomVQADataset, CustomTextMCQDataset
]

DATASET_COLLECTION = [ConcatDataset]

DATASET_CLASSES = IMAGE_DATASET + VIDEO_DATASET + TEXT_DATASET + CUSTOM_DATASET + DATASET_COLLECTION
SUPPORTED_DATASETS = []
for DATASET_CLS in DATASET_CLASSES:
    SUPPORTED_DATASETS.extend(DATASET_CLS.supported_datasets())


def DATASET_TYPE(dataset, *, default: str = 'MCQ') -> str:
    for cls in DATASET_CLASSES:
        if dataset in cls.supported_datasets():
            if hasattr(cls, 'TYPE'):
                return cls.TYPE
    # Have to add specific routine to handle ConcatDataset
    if dataset in ConcatDataset.DATASET_SETS:
        dataset_list = ConcatDataset.DATASET_SETS[dataset]
        TYPES = [DATASET_TYPE(dname) for dname in dataset_list]
        assert np.all([x == TYPES[0] for x in TYPES]), (dataset_list, TYPES)
        return TYPES[0]

    if 'openended' in dataset.lower():
        return 'VQA'
    warnings.warn(f'Dataset {dataset} is a custom one and not annotated as `openended`, will treat as {default}. ')
    return default


def build_dataset(dataset_name, **kwargs):
    for cls in DATASET_CLASSES:
        if dataset_name in cls.supported_datasets():
            return cls(dataset=dataset_name, **kwargs)

    warnings.warn(f'Dataset {dataset_name} is not officially supported. ')

    data_file = osp.join(LMUDataRoot(), f'{dataset_name}.tsv')
    if not osp.exists(data_file):
        warnings.warn(f'Data file {data_file} does not exist. Dataset building failed. ')
        return None

    data = load(data_file)
    if 'question' not in [x.lower() for x in data.columns]:
        warnings.warn(f'Data file {data_file} does not have a `question` column. Dataset building failed. ')
        return None

    if 'A' in data and 'B' in data:
        if 'image' in data or 'image_path' in data:
            warnings.warn(f'Will assume unsupported dataset {dataset_name} as a Custom MCQ dataset. ')
            return CustomMCQDataset(dataset=dataset_name, **kwargs)
        else:
            warnings.warn(f'Will assume unsupported dataset {dataset_name} as a Custom Text MCQ dataset. ')
            return CustomTextMCQDataset(dataset=dataset_name, **kwargs)
    else:
        warnings.warn(f'Will assume unsupported dataset {dataset_name} as a Custom VQA dataset. ')
        return CustomVQADataset(dataset=dataset_name, **kwargs)


__all__ = [
    'build_dataset', 'img_root_map', 'build_judge', 'extract_answer_from_item', 'prefetch_answer', 'DEBUG_MESSAGE'
] + [cls.__name__ for cls in DATASET_CLASSES]<|MERGE_RESOLUTION|>--- conflicted
+++ resolved
@@ -114,11 +114,7 @@
 IMAGE_DATASET = [
     ImageCaptionDataset, ImageYORNDataset, ImageMCQDataset, ImageVQADataset, MathVision,
     MMMUDataset, OCRBench, MathVista, LLaVABench, MMVet, MTVQADataset, TableVQABench,
-<<<<<<< HEAD
-    MMLongBench, VCRDataset, MMDUDataset, DUDE, SlideVQA, MUIRDataset, GMAIMMBenchDataset, CRPE
-=======
-    MMLongBench, VCRDataset, MMDUDataset, DUDE, SlideVQA, MUIRDataset, GMAIMMBenchDataset, MMERealWorld, HRBenchDataset
->>>>>>> 42e6dbd7
+    MMLongBench, VCRDataset, MMDUDataset, DUDE, SlideVQA, MUIRDataset, GMAIMMBenchDataset, MMERealWorld, HRBenchDataset, CRPE
 ]
 
 VIDEO_DATASET = [
