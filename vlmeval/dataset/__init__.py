import warnings

from .image_base import img_root_map, ImageBaseDataset
from .image_caption import ImageCaptionDataset
from .image_yorn import ImageYORNDataset
from .image_mcq import (
    ImageMCQDataset, MMMUDataset, CustomMCQDataset, MUIRDataset, GMAIMMBenchDataset, MMERealWorld, HRBenchDataset,
    NaturalBenchDataset, WeMath, MMMUProDataset, VMCBenchDataset, MedXpertQA_MM_test, LEGO, VisuLogic, CVBench, TDBench,
    MicroBench, OmniMedVQA, MSEarthMCQ, VLMBlind, SCAM
)
from .image_mt import MMDUDataset
from .image_vqa import (
    ImageVQADataset, MathVision, OCRBench, MathVista, LLaVABench, VGRPBench, MMVet, MTVQADataset, TableVQABench,
    CustomVQADataset, CRPE, MathVerse, OlympiadBench, QSpatial, VizWiz, MMNIAH, LogicVista, MME_CoT,
    MMSci_Captioning, Physics_yale, TDBenchGrounding, WildDocBenchmark, OCR_Reasoning, PhyX, CountBenchQA, ZEROBench
)

from .image_ccocr import CCOCRDataset
from .image_shortqa import ImageShortQADataset, PathVQA_VAL, PathVQA_TEST
from .text_mcq import CustomTextMCQDataset, TextMCQDataset

from .vcr import VCRDataset
from .mmlongbench import MMLongBench
from .dude import DUDE
from .slidevqa import SlideVQA
from .vl_rewardbench import VLRewardBench
from .vlm2bench import VLM2Bench
from .spatial457 import Spatial457
from .charxiv import CharXiv

from .mmbench_video import MMBenchVideo
from .videomme import VideoMME
from .mvbench import MVBench, MVBench_MP4
from .tamperbench import MVTamperBench
from .miabench import MIABench
from .mlvu import MLVU, MLVU_MCQ, MLVU_OpenEnded
from .tempcompass import TempCompass, TempCompass_Captioning, TempCompass_MCQ, TempCompass_YorN
from .longvideobench import LongVideoBench
from .video_concat_dataset import ConcatVideoDataset
from .mmgenbench import MMGenBench
from .cgbench import CGBench_MCQ_Grounding_Mini, CGBench_OpenEnded_Mini, CGBench_MCQ_Grounding, CGBench_OpenEnded
from .megabench import MEGABench
from .moviechat1k import MovieChat1k
from .video_mmlu import VideoMMLU_CAP, VideoMMLU_QA
from .vdc import VDC

from .worldsense import WorldSense
from .qbench_video import QBench_Video, QBench_Video_MCQ, QBench_Video_VQA

from .cmmmu import CMMMU
from .emma import EMMADataset
from .wildvision import WildVision
from .mmmath import MMMath
from .dynamath import Dynamath
from .creation import CreationMMBenchDataset
from .mmalignbench import MMAlignBench
from .utils import *
from .video_dataset_config import *
from ..smp import *
from .Omnidocbench.omnidocbench import OmniDocBench
from .moat import MOAT
from .GUI.screenspot import ScreenSpot
from .GUI.screenspot_v2 import ScreenSpotV2
from .GUI.screenspot_pro import ScreenSpot_Pro
from .mmifeval import MMIFEval


class ConcatDataset(ImageBaseDataset):
    # This dataset takes multiple dataset names as input and aggregate them into a single dataset.
    # Each single dataset should not have a field named `SUB_DATASET`

    DATASET_SETS = {
        'MMMB': ['MMMB_ar', 'MMMB_cn', 'MMMB_en', 'MMMB_pt', 'MMMB_ru', 'MMMB_tr'],
        'MTL_MMBench_DEV': [
            'MMBench_dev_ar', 'MMBench_dev_cn', 'MMBench_dev_en',
            'MMBench_dev_pt', 'MMBench_dev_ru', 'MMBench_dev_tr'
        ],
    }

    def __init__(self, dataset):
        datasets = self.DATASET_SETS[dataset]
        self.dataset_map = {}
        # The name of the compliation
        self.dataset_name = dataset
        self.datasets = datasets
        for dname in datasets:
            dataset = build_dataset(dname)
            assert dataset is not None, dataset
            self.dataset_map[dname] = dataset
        TYPES = [x.TYPE for x in self.dataset_map.values()]
        MODALITIES = [x.MODALITY for x in self.dataset_map.values()]
        assert np.all([x == TYPES[0] for x in TYPES]), (datasets, TYPES)
        assert np.all([x == MODALITIES[0] for x in MODALITIES]), (datasets, MODALITIES)
        self.TYPE = TYPES[0]
        self.MODALITY = MODALITIES[0]
        data_all = []
        for dname in datasets:
            data = self.dataset_map[dname].data
            data['SUB_DATASET'] = [dname] * len(data)
            data_new = localize_df(data, dname, nproc=16)
            data_all.append(data_new)

        data = pd.concat(data_all)
        data['original_index'] = data.pop('index')
        data['index'] = np.arange(len(data))
        self.data = data

    def build_prompt(self, line):
        if isinstance(line, int):
            line = self.data.iloc[line]
        idx = line['original_index']
        dname = line['SUB_DATASET']
        org_data = self.dataset_map[dname].data
        org_line = cp.deepcopy(org_data[org_data['index'] == idx]).iloc[0]
        return self.dataset_map[dname].build_prompt(org_line)

    def dump_image(self, line):
        # Assert all images are pre-dumped
        assert 'image' not in line
        assert 'image_path' in line
        tgt_path = toliststr(line['image_path'])
        return tgt_path

    @classmethod
    def supported_datasets(cls):
        return list(cls.DATASET_SETS)

    def evaluate(self, eval_file, **judge_kwargs):
        suffix = eval_file.split('.')[-1]
        # First, split the eval_file by dataset
        data_all = load(eval_file)
        for dname in self.datasets:
            tgt = eval_file.replace(self.dataset_name, dname)
            data_sub = data_all[data_all['SUB_DATASET'] == dname]
            data_sub.pop('index')
            data_sub['index'] = data_sub.pop('original_index')
            data_sub.pop('SUB_DATASET')
            dump(data_sub, tgt)
        # Then, evaluate each dataset separately
        results_all = []
        for dname in self.datasets:
            tgt = eval_file.replace(self.dataset_name, dname)
            res = self.dataset_map[dname].evaluate(tgt, **judge_kwargs)
            assert isinstance(res, pd.DataFrame)
            res['DATASET'] = [dname] * len(res)
            results_all.append(res)
        result = pd.concat(results_all)
        score_file = eval_file.replace(f'.{suffix}', '_acc.csv')
        dump(result, score_file)
        return result


# Add new supported dataset class here
IMAGE_DATASET = [
    ImageCaptionDataset, ImageYORNDataset, ImageMCQDataset, ImageVQADataset,
    MathVision, MMMUDataset, OCRBench, MathVista, LLaVABench, VGRPBench, MMVet,
    MTVQADataset, TableVQABench, MMLongBench, VCRDataset, MMDUDataset, DUDE,
    SlideVQA, MUIRDataset, CCOCRDataset, GMAIMMBenchDataset, MMERealWorld,
    HRBenchDataset, CRPE, MathVerse, NaturalBenchDataset, MIABench,
    OlympiadBench, WildVision, MMMath, QSpatial, Dynamath, MMGenBench, VizWiz,
    MMNIAH, CMMMU, VLRewardBench, WeMath, LogicVista, MMMUProDataset,
    CreationMMBenchDataset, ImageShortQADataset, MMAlignBench, OmniDocBench,
    VLM2Bench, VMCBenchDataset, EMMADataset, MME_CoT, MOAT, MedXpertQA_MM_test,
    LEGO, MMSci_Captioning, Physics_yale, ScreenSpot_Pro, ScreenSpot,
    ScreenSpotV2, MMIFEval, Spatial457, VisuLogic, CVBench, PathVQA_VAL,
    PathVQA_TEST, TDBench, TDBenchGrounding, MicroBench, CharXiv, OmniMedVQA,
    WildDocBenchmark, MSEarthMCQ, OCR_Reasoning, PhyX, VLMBlind, CountBenchQA,
<<<<<<< HEAD
    SCAM,
=======
    ZEROBench
>>>>>>> 5361499f
]


VIDEO_DATASET = [
    MMBenchVideo, VideoMME, MVBench, MVBench_MP4, MVTamperBench,
    LongVideoBench, WorldSense, VDC, MovieChat1k, MEGABench,
    MLVU, MLVU_MCQ, MLVU_OpenEnded,
    TempCompass, TempCompass_MCQ, TempCompass_Captioning, TempCompass_YorN,
    CGBench_MCQ_Grounding_Mini, CGBench_OpenEnded_Mini, CGBench_MCQ_Grounding, CGBench_OpenEnded,
    QBench_Video, QBench_Video_MCQ, QBench_Video_VQA,
    VideoMMLU_CAP, VideoMMLU_QA
]

TEXT_DATASET = [
    TextMCQDataset
]

CUSTOM_DATASET = [
    CustomMCQDataset, CustomVQADataset, CustomTextMCQDataset
]

DATASET_COLLECTION = [ConcatDataset, ConcatVideoDataset]

DATASET_CLASSES = IMAGE_DATASET + VIDEO_DATASET + TEXT_DATASET + CUSTOM_DATASET + DATASET_COLLECTION  # noqa: E501
SUPPORTED_DATASETS = []
for DATASET_CLS in DATASET_CLASSES:
    SUPPORTED_DATASETS.extend(DATASET_CLS.supported_datasets())


def DATASET_TYPE(dataset, *, default: str = 'MCQ') -> str:
    for cls in DATASET_CLASSES:
        if dataset in cls.supported_datasets():
            if hasattr(cls, 'TYPE'):
                return cls.TYPE
    # Have to add specific routine to handle ConcatDataset
    if dataset in ConcatDataset.DATASET_SETS:
        dataset_list = ConcatDataset.DATASET_SETS[dataset]
        TYPES = [DATASET_TYPE(dname) for dname in dataset_list]
        assert np.all([x == TYPES[0] for x in TYPES]), (dataset_list, TYPES)
        return TYPES[0]

    if 'openended' in dataset.lower():
        return 'VQA'
    warnings.warn(f'Dataset {dataset} is a custom one and not annotated as `openended`, will treat as {default}. ')  # noqa: E501
    return default


def DATASET_MODALITY(dataset, *, default: str = 'IMAGE') -> str:
    if dataset is None:
        warnings.warn(f'Dataset is not specified, will treat modality as {default}. ')
        return default
    for cls in DATASET_CLASSES:
        if dataset in cls.supported_datasets():
            if hasattr(cls, 'MODALITY'):
                return cls.MODALITY
    # Have to add specific routine to handle ConcatDataset
    if dataset in ConcatDataset.DATASET_SETS:
        dataset_list = ConcatDataset.DATASET_SETS[dataset]
        MODALITIES = [DATASET_MODALITY(dname) for dname in dataset_list]
        assert np.all([x == MODALITIES[0] for x in MODALITIES]), (dataset_list, MODALITIES)
        return MODALITIES[0]

    if 'VIDEO' in dataset.lower():
        return 'VIDEO'
    elif 'IMAGE' in dataset.lower():
        return 'IMAGE'
    warnings.warn(f'Dataset {dataset} is a custom one, will treat modality as {default}. ')
    return default


def build_dataset(dataset_name, **kwargs):
    for cls in DATASET_CLASSES:
        if dataset_name in supported_video_datasets:
            return supported_video_datasets[dataset_name](**kwargs)
        elif dataset_name in cls.supported_datasets():
            return cls(dataset=dataset_name, **kwargs)

    warnings.warn(f'Dataset {dataset_name} is not officially supported. ')
    data_file = osp.join(LMUDataRoot(), f'{dataset_name}.tsv')
    if not osp.exists(data_file):
        warnings.warn(f'Data file {data_file} does not exist. Dataset building failed. ')
        return None

    data = load(data_file)
    if 'question' not in [x.lower() for x in data.columns]:
        warnings.warn(f'Data file {data_file} does not have a `question` column. Dataset building failed. ')
        return None

    if 'A' in data and 'B' in data:
        if 'image' in data or 'image_path' in data:
            warnings.warn(f'Will assume unsupported dataset {dataset_name} as a Custom MCQ dataset. ')
            return CustomMCQDataset(dataset=dataset_name, **kwargs)
        else:
            warnings.warn(f'Will assume unsupported dataset {dataset_name} as a Custom Text MCQ dataset. ')
            return CustomTextMCQDataset(dataset=dataset_name, **kwargs)
    else:
        warnings.warn(f'Will assume unsupported dataset {dataset_name} as a Custom VQA dataset. ')
        return CustomVQADataset(dataset=dataset_name, **kwargs)


def infer_dataset_basename(dataset_name):
    basename = "_".join(dataset_name.split("_")[:-1])
    return basename


__all__ = [
    'build_dataset', 'img_root_map', 'build_judge', 'extract_answer_from_item', 'prefetch_answer', 'DEBUG_MESSAGE'
] + [cls.__name__ for cls in DATASET_CLASSES]<|MERGE_RESOLUTION|>--- conflicted
+++ resolved
@@ -165,11 +165,7 @@
     ScreenSpotV2, MMIFEval, Spatial457, VisuLogic, CVBench, PathVQA_VAL,
     PathVQA_TEST, TDBench, TDBenchGrounding, MicroBench, CharXiv, OmniMedVQA,
     WildDocBenchmark, MSEarthMCQ, OCR_Reasoning, PhyX, VLMBlind, CountBenchQA,
-<<<<<<< HEAD
-    SCAM,
-=======
-    ZEROBench
->>>>>>> 5361499f
+    ZEROBench, SCAM
 ]
 
 
