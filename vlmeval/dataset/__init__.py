import warnings

from .image_base import img_root_map, ImageBaseDataset
from .image_caption import ImageCaptionDataset
from .image_yorn import ImageYORNDataset
from .image_mcq import (
    ImageMCQDataset, MMMUDataset, CustomMCQDataset, MUIRDataset, GMAIMMBenchDataset, MMERealWorld, HRBenchDataset,
    NaturalBenchDataset, WeMath, MMMUProDataset, VMCBenchDataset, MedXpertQA_MM_test, LEGO
)
from .image_mt import MMDUDataset
from .image_vqa import (
    ImageVQADataset, MathVision, OCRBench, MathVista, LLaVABench, MMVet, MTVQADataset, TableVQABench,
    CustomVQADataset, CRPE, MathVerse, OlympiadBench, QSpatial, VizWiz, MMNIAH, LogicVista, MME_CoT,
<<<<<<< HEAD
    MMSci_Captioning, Spatial457
=======
    MMSci_Captioning, Physics_yale
>>>>>>> 8f07d6cf
)

from .image_ccocr import CCOCRDataset
from .image_shortqa import ImageShortQADataset
from .text_mcq import CustomTextMCQDataset, TextMCQDataset

from .vcr import VCRDataset
from .mmlongbench import MMLongBench
from .dude import DUDE
from .slidevqa import SlideVQA
from .vl_rewardbench import VLRewardBench
from .vlm2bench import VLM2Bench

from .mmbench_video import MMBenchVideo
from .videomme import VideoMME
from .mvbench import MVBench, MVBench_MP4
from .tamperbench import MVTamperBench
from .miabench import MIABench
from .mlvu import MLVU, MLVU_MCQ, MLVU_OpenEnded
from .tempcompass import TempCompass, TempCompass_Captioning, TempCompass_MCQ, TempCompass_YorN
from .longvideobench import LongVideoBench
from .video_concat_dataset import ConcatVideoDataset
from .mmgenbench import MMGenBench
from .cgbench import CGBench_MCQ_Grounding_Mini, CGBench_OpenEnded_Mini, CGBench_MCQ_Grounding, CGBench_OpenEnded
from .megabench import MEGABench
from .moviechat1k import MovieChat1k
from .video_mmlu import VideoMMLU_CAP, VideoMMLU_QA
from .vdc import VDC

from .worldsense import WorldSense
from .qbench_video import QBench_Video, QBench_Video_MCQ, QBench_Video_VQA

from .cmmmu import CMMMU
from .emma import EMMADataset
from .wildvision import WildVision
from .mmmath import MMMath
from .dynamath import Dynamath
from .creation import CreationMMBenchDataset
from .mmalignbench import MMAlignBench
from .utils import *
from .video_dataset_config import *
from ..smp import *
from .Omnidocbench.omnidocbench import OmniDocBench
from .moat import MOAT


class ConcatDataset(ImageBaseDataset):
    # This dataset takes multiple dataset names as input and aggregate them into a single dataset.
    # Each single dataset should not have a field named `SUB_DATASET`

    DATASET_SETS = {
        'MMMB': ['MMMB_ar', 'MMMB_cn', 'MMMB_en', 'MMMB_pt', 'MMMB_ru', 'MMMB_tr'],
        'MTL_MMBench_DEV': [
            'MMBench_dev_ar', 'MMBench_dev_cn', 'MMBench_dev_en',
            'MMBench_dev_pt', 'MMBench_dev_ru', 'MMBench_dev_tr'
        ],
    }

    def __init__(self, dataset):
        datasets = self.DATASET_SETS[dataset]
        self.dataset_map = {}
        # The name of the compliation
        self.dataset_name = dataset
        self.datasets = datasets
        for dname in datasets:
            dataset = build_dataset(dname)
            assert dataset is not None, dataset
            self.dataset_map[dname] = dataset
        TYPES = [x.TYPE for x in self.dataset_map.values()]
        MODALITIES = [x.MODALITY for x in self.dataset_map.values()]
        assert np.all([x == TYPES[0] for x in TYPES]), (datasets, TYPES)
        assert np.all([x == MODALITIES[0] for x in MODALITIES]), (datasets, MODALITIES)
        self.TYPE = TYPES[0]
        self.MODALITY = MODALITIES[0]
        data_all = []
        for dname in datasets:
            data = self.dataset_map[dname].data
            data['SUB_DATASET'] = [dname] * len(data)
            data_new = localize_df(data, dname, nproc=16)
            data_all.append(data_new)

        data = pd.concat(data_all)
        data['original_index'] = data.pop('index')
        data['index'] = np.arange(len(data))
        self.data = data

    def build_prompt(self, line):
        if isinstance(line, int):
            line = self.data.iloc[line]
        idx = line['original_index']
        dname = line['SUB_DATASET']
        org_data = self.dataset_map[dname].data
        org_line = cp.deepcopy(org_data[org_data['index'] == idx]).iloc[0]
        return self.dataset_map[dname].build_prompt(org_line)

    def dump_image(self, line):
        # Assert all images are pre-dumped
        assert 'image' not in line
        assert 'image_path' in line
        tgt_path = toliststr(line['image_path'])
        return tgt_path

    @classmethod
    def supported_datasets(cls):
        return list(cls.DATASET_SETS)

    def evaluate(self, eval_file, **judge_kwargs):
        suffix = eval_file.split('.')[-1]
        # First, split the eval_file by dataset
        data_all = load(eval_file)
        for dname in self.datasets:
            tgt = eval_file.replace(self.dataset_name, dname)
            data_sub = data_all[data_all['SUB_DATASET'] == dname]
            data_sub.pop('index')
            data_sub['index'] = data_sub.pop('original_index')
            data_sub.pop('SUB_DATASET')
            dump(data_sub, tgt)
        # Then, evaluate each dataset separately
        results_all = []
        for dname in self.datasets:
            tgt = eval_file.replace(self.dataset_name, dname)
            res = self.dataset_map[dname].evaluate(tgt, **judge_kwargs)
            assert isinstance(res, pd.DataFrame)
            res['DATASET'] = [dname] * len(res)
            results_all.append(res)
        result = pd.concat(results_all)
        score_file = eval_file.replace(f'.{suffix}', '_acc.csv')
        dump(result, score_file)
        return result


# Add new supported dataset class here
IMAGE_DATASET = [
    ImageCaptionDataset, ImageYORNDataset, ImageMCQDataset, ImageVQADataset,
    MathVision, MMMUDataset, OCRBench, MathVista, LLaVABench, MMVet,
    MTVQADataset, TableVQABench, MMLongBench, VCRDataset, MMDUDataset, DUDE,
    SlideVQA, MUIRDataset, CCOCRDataset, GMAIMMBenchDataset, MMERealWorld,
    HRBenchDataset, CRPE, MathVerse, NaturalBenchDataset, MIABench,
    OlympiadBench, WildVision, MMMath, QSpatial, Dynamath, MMGenBench, VizWiz,
    MMNIAH, CMMMU, VLRewardBench, WeMath, LogicVista, MMMUProDataset,
    CreationMMBenchDataset, ImageShortQADataset, MMAlignBench, OmniDocBench,
    VLM2Bench, VMCBenchDataset, EMMADataset, MME_CoT, MOAT, MedXpertQA_MM_test,
<<<<<<< HEAD
    LEGO, MMSci_Captioning,
    Spatial457
=======
    LEGO, MMSci_Captioning, Physics_yale
>>>>>>> 8f07d6cf
]


VIDEO_DATASET = [
    MMBenchVideo, VideoMME, MVBench, MVBench_MP4, MVTamperBench,
    LongVideoBench, WorldSense, VDC, MovieChat1k, MEGABench,
    MLVU, MLVU_MCQ, MLVU_OpenEnded,
    TempCompass, TempCompass_MCQ, TempCompass_Captioning, TempCompass_YorN,
    CGBench_MCQ_Grounding_Mini, CGBench_OpenEnded_Mini, CGBench_MCQ_Grounding, CGBench_OpenEnded,
    QBench_Video, QBench_Video_MCQ, QBench_Video_VQA,
    VideoMMLU_CAP, VideoMMLU_QA
]

TEXT_DATASET = [
    TextMCQDataset
]

CUSTOM_DATASET = [
    CustomMCQDataset, CustomVQADataset, CustomTextMCQDataset
]

DATASET_COLLECTION = [ConcatDataset, ConcatVideoDataset]

DATASET_CLASSES = IMAGE_DATASET + VIDEO_DATASET + TEXT_DATASET + CUSTOM_DATASET + DATASET_COLLECTION  # noqa: E501
SUPPORTED_DATASETS = []
for DATASET_CLS in DATASET_CLASSES:
    SUPPORTED_DATASETS.extend(DATASET_CLS.supported_datasets())


def DATASET_TYPE(dataset, *, default: str = 'MCQ') -> str:
    for cls in DATASET_CLASSES:
        if dataset in cls.supported_datasets():
            if hasattr(cls, 'TYPE'):
                return cls.TYPE
    # Have to add specific routine to handle ConcatDataset
    if dataset in ConcatDataset.DATASET_SETS:
        dataset_list = ConcatDataset.DATASET_SETS[dataset]
        TYPES = [DATASET_TYPE(dname) for dname in dataset_list]
        assert np.all([x == TYPES[0] for x in TYPES]), (dataset_list, TYPES)
        return TYPES[0]

    if 'openended' in dataset.lower():
        return 'VQA'
    warnings.warn(f'Dataset {dataset} is a custom one and not annotated as `openended`, will treat as {default}. ')  # noqa: E501
    return default


def DATASET_MODALITY(dataset, *, default: str = 'IMAGE') -> str:
    if dataset is None:
        warnings.warn(f'Dataset is not specified, will treat modality as {default}. ')
        return default
    for cls in DATASET_CLASSES:
        if dataset in cls.supported_datasets():
            if hasattr(cls, 'MODALITY'):
                return cls.MODALITY
    # Have to add specific routine to handle ConcatDataset
    if dataset in ConcatDataset.DATASET_SETS:
        dataset_list = ConcatDataset.DATASET_SETS[dataset]
        MODALITIES = [DATASET_MODALITY(dname) for dname in dataset_list]
        assert np.all([x == MODALITIES[0] for x in MODALITIES]), (dataset_list, MODALITIES)
        return MODALITIES[0]

    if 'VIDEO' in dataset.lower():
        return 'VIDEO'
    elif 'IMAGE' in dataset.lower():
        return 'IMAGE'
    warnings.warn(f'Dataset {dataset} is a custom one, will treat modality as {default}. ')
    return default


def build_dataset(dataset_name, **kwargs):
    for cls in DATASET_CLASSES:
        if dataset_name in supported_video_datasets:
            return supported_video_datasets[dataset_name](**kwargs)
        elif dataset_name in cls.supported_datasets():
            return cls(dataset=dataset_name, **kwargs)

    warnings.warn(f'Dataset {dataset_name} is not officially supported. ')
    import ipdb; ipdb.set_trace()
    data_file = osp.join(LMUDataRoot(), f'{dataset_name}.tsv')
    if not osp.exists(data_file):
        warnings.warn(f'Data file {data_file} does not exist. Dataset building failed. ')
        return None

    data = load(data_file)
    if 'question' not in [x.lower() for x in data.columns]:
        warnings.warn(f'Data file {data_file} does not have a `question` column. Dataset building failed. ')
        return None

    if 'A' in data and 'B' in data:
        if 'image' in data or 'image_path' in data:
            warnings.warn(f'Will assume unsupported dataset {dataset_name} as a Custom MCQ dataset. ')
            return CustomMCQDataset(dataset=dataset_name, **kwargs)
        else:
            warnings.warn(f'Will assume unsupported dataset {dataset_name} as a Custom Text MCQ dataset. ')
            return CustomTextMCQDataset(dataset=dataset_name, **kwargs)
    else:
        warnings.warn(f'Will assume unsupported dataset {dataset_name} as a Custom VQA dataset. ')
        return CustomVQADataset(dataset=dataset_name, **kwargs)


__all__ = [
    'build_dataset', 'img_root_map', 'build_judge', 'extract_answer_from_item', 'prefetch_answer', 'DEBUG_MESSAGE'
] + [cls.__name__ for cls in DATASET_CLASSES]<|MERGE_RESOLUTION|>--- conflicted
+++ resolved
@@ -11,11 +11,7 @@
 from .image_vqa import (
     ImageVQADataset, MathVision, OCRBench, MathVista, LLaVABench, MMVet, MTVQADataset, TableVQABench,
     CustomVQADataset, CRPE, MathVerse, OlympiadBench, QSpatial, VizWiz, MMNIAH, LogicVista, MME_CoT,
-<<<<<<< HEAD
-    MMSci_Captioning, Spatial457
-=======
-    MMSci_Captioning, Physics_yale
->>>>>>> 8f07d6cf
+    MMSci_Captioning, Physics_yale, Spatial457
 )
 
 from .image_ccocr import CCOCRDataset
@@ -158,12 +154,7 @@
     MMNIAH, CMMMU, VLRewardBench, WeMath, LogicVista, MMMUProDataset,
     CreationMMBenchDataset, ImageShortQADataset, MMAlignBench, OmniDocBench,
     VLM2Bench, VMCBenchDataset, EMMADataset, MME_CoT, MOAT, MedXpertQA_MM_test,
-<<<<<<< HEAD
-    LEGO, MMSci_Captioning,
-    Spatial457
-=======
-    LEGO, MMSci_Captioning, Physics_yale
->>>>>>> 8f07d6cf
+    LEGO, MMSci_Captioning, Physics_yale, Spatial457
 ]
 
 
