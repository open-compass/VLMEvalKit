import warnings

from .image_base import img_root_map, ImageBaseDataset
from .image_caption import ImageCaptionDataset
from .image_yorn import ImageYORNDataset
from .image_mcq import (
    ImageMCQDataset, MMMUDataset, CustomMCQDataset, MUIRDataset, GMAIMMBenchDataset, MMERealWorld, HRBenchDataset,
    NaturalBenchDataset, WeMath, MMMUProDataset, VMCBenchDataset, MedXpertQA_MM_test, LEGO, VisuLogic, CVBench, TDBench,
    MicroBench, OmniMedVQA, MSEarthMCQ, VLMBlind, SCAM, _3DSRBench, AffordanceDataset, OmniEarthMCQBench, XLRSBench
)
from .image_mt import MMDUDataset
from .image_vqa import (
    ImageVQADataset, MathVision, OCRBench, MathVista, LLaVABench, VGRPBench, MMVet, MTVQADataset, TableVQABench,
    CustomVQADataset, CRPE, MathVerse, OlympiadBench, QSpatial, VizWiz, MMNIAH, LogicVista, MME_CoT,
    MMSci_Captioning, Physics_yale, TDBenchGrounding, WildDocBenchmark, OCR_Reasoning, PhyX, CountBenchQA,
    ZEROBench, Omni3DBench, TallyQA, MMEReasoning, MMVMBench
)

from .image_ccocr import CCOCRDataset
from .image_shortqa import ImageShortQADataset, PathVQA_VAL, PathVQA_TEST
from .text_mcq import CustomTextMCQDataset, TextMCQDataset

from .vcr import VCRDataset
from .mmlongbench import MMLongBench
from .dude import DUDE
from .slidevqa import SlideVQA
from .vl_rewardbench import VLRewardBench
from .vlm2bench import VLM2Bench
from .spatial457 import Spatial457
from .charxiv import CharXiv

from .mmbench_video import MMBenchVideo
from .videomme import VideoMME
from .video_holmes import Video_Holmes
from .mvbench import MVBench, MVBench_MP4
from .tamperbench import MVTamperBench
from .miabench import MIABench
from .mlvu import MLVU, MLVU_MCQ, MLVU_OpenEnded
from .tempcompass import TempCompass, TempCompass_Captioning, TempCompass_MCQ, TempCompass_YorN
from .longvideobench import LongVideoBench
from .video_concat_dataset import ConcatVideoDataset
from .mmgenbench import MMGenBench
from .cgbench import CGBench_MCQ_Grounding_Mini, CGBench_OpenEnded_Mini, CGBench_MCQ_Grounding, CGBench_OpenEnded
from .CGAVCounting.cg_av_counting import CGAVCounting

from .megabench import MEGABench
from .moviechat1k import MovieChat1k
from .video_mmlu import VideoMMLU_CAP, VideoMMLU_QA
from .vdc import VDC
from .vcrbench import VCRBench
from .gobench import GOBenchDataset
from .sfebench import SFE


from .worldsense import WorldSense
from .qbench_video import QBench_Video, QBench_Video_MCQ, QBench_Video_VQA

from .cmmmu import CMMMU
from .emma import EMMADataset
from .wildvision import WildVision
from .mmmath import MMMath
from .dynamath import Dynamath
from .creation import CreationMMBenchDataset
from .mmalignbench import MMAlignBench
from .utils import *
from .video_dataset_config import *
from ..smp import *
from .Omnidocbench.omnidocbench import OmniDocBench
from .moat import MOAT
from .GUI.screenspot import ScreenSpot
from .GUI.screenspot_pro import ScreenSpot_Pro
from .mmifeval import MMIFEval
from .chartmimic import ChartMimic


class ConcatDataset(ImageBaseDataset):
    # This dataset takes multiple dataset names as input and aggregate them into a single dataset.
    # Each single dataset should not have a field named `SUB_DATASET`

    DATASET_SETS = {
        'MMMB': ['MMMB_ar', 'MMMB_cn', 'MMMB_en', 'MMMB_pt', 'MMMB_ru', 'MMMB_tr'],
        'MTL_MMBench_DEV': [
            'MMBench_dev_ar', 'MMBench_dev_cn', 'MMBench_dev_en',
            'MMBench_dev_pt', 'MMBench_dev_ru', 'MMBench_dev_tr'
        ],
        'ScreenSpot_Pro': [
            'ScreenSpot_Pro_Development', 'ScreenSpot_Pro_Creative', 'ScreenSpot_Pro_CAD',
            'ScreenSpot_Pro_Scientific', 'ScreenSpot_Pro_Office', 'ScreenSpot_Pro_OS'
        ],
        'ScreenSpot': ['ScreenSpot_Mobile', 'ScreenSpot_Desktop', 'ScreenSpot_Web'],
        'ScreenSpot_v2': ['ScreenSpot_v2_Mobile', 'ScreenSpot_v2_Desktop', 'ScreenSpot_v2_Web'],
    }

    def __init__(self, dataset):
        datasets = self.DATASET_SETS[dataset]
        self.dataset_map = {}
        # The name of the compliation
        self.dataset_name = dataset
        self.datasets = datasets
        for dname in datasets:
            dataset = build_dataset(dname)
            assert dataset is not None, dataset
            self.dataset_map[dname] = dataset
        TYPES = [x.TYPE for x in self.dataset_map.values()]
        MODALITIES = [x.MODALITY for x in self.dataset_map.values()]
        assert np.all([x == TYPES[0] for x in TYPES]), (datasets, TYPES)
        assert np.all([x == MODALITIES[0] for x in MODALITIES]), (datasets, MODALITIES)
        self.TYPE = TYPES[0]
        self.MODALITY = MODALITIES[0]
        data_all = []
        for dname in datasets:
            data = self.dataset_map[dname].data
            data['SUB_DATASET'] = [dname] * len(data)
            if 'image' in data:
                data_new = localize_df(data, dname, nproc=16)
                data_all.append(data_new)
            else:
                data_all.append(data)

        data = pd.concat(data_all)
        data['original_index'] = data.pop('index')
        data['index'] = np.arange(len(data))
        self.data = data

    def build_prompt(self, line):
        if isinstance(line, int):
            line = self.data.iloc[line]
        idx = line['original_index']
        dname = line['SUB_DATASET']
        org_data = self.dataset_map[dname].data
        org_line = cp.deepcopy(org_data[org_data['index'] == idx]).iloc[0]
        return self.dataset_map[dname].build_prompt(org_line)

    def dump_image(self, line):
        # Assert all images are pre-dumped
        assert 'image' not in line
        assert 'image_path' in line
        tgt_path = toliststr(line['image_path'])
        return tgt_path

    @classmethod
    def supported_datasets(cls):
        return list(cls.DATASET_SETS)

    def evaluate(self, eval_file, **judge_kwargs):
        suffix = eval_file.split('.')[-1]
        # First, split the eval_file by dataset
        data_all = load(eval_file)
        for dname in self.datasets:
            tgt = eval_file.replace(self.dataset_name, dname)
            data_sub = data_all[data_all['SUB_DATASET'] == dname]
            data_sub.pop('index')
            data_sub['index'] = data_sub.pop('original_index')
            data_sub.pop('SUB_DATASET')
            dump(data_sub, tgt)
        # Then, evaluate each dataset separately
        df_all = []
        dict_all = {}
        # One of the vars will be used to aggregate results
        for dname in self.datasets:
            tgt = eval_file.replace(self.dataset_name, dname)
            res = self.dataset_map[dname].evaluate(tgt, **judge_kwargs)
            if isinstance(res, pd.DataFrame):
                res['DATASET'] = [dname] * len(res)
                df_all.append(res)
            elif isinstance(res, dict):
                res = {f'{dname}:{k}': v for k, v in res.items()}
                dict_all.update(res)
            else:
                raise NotImplementedError(f'Unknown result type {type(res)}')

        if len(df_all):
            result = pd.concat(df_all)
            score_file = eval_file.replace(f'.{suffix}', '_acc.csv')
            dump(result, score_file)
            return result
        else:
            score_file = eval_file.replace(f'.{suffix}', '_score.json')
            dump(dict_all, score_file)
            return dict_all


# Add new supported dataset class here
IMAGE_DATASET = [
    ImageCaptionDataset, ImageYORNDataset, ImageMCQDataset, ImageVQADataset,
    MathVision, MMMUDataset, OCRBench, MathVista, LLaVABench, VGRPBench, MMVet,
    MTVQADataset, TableVQABench, MMLongBench, VCRDataset, MMDUDataset, DUDE,
    SlideVQA, MUIRDataset, CCOCRDataset, GMAIMMBenchDataset, MMERealWorld,
    HRBenchDataset, CRPE, MathVerse, NaturalBenchDataset, MIABench,
    OlympiadBench, WildVision, MMMath, QSpatial, Dynamath, MMGenBench, VizWiz,
    MMNIAH, CMMMU, VLRewardBench, WeMath, LogicVista, MMMUProDataset,
    CreationMMBenchDataset, ImageShortQADataset, MMAlignBench, OmniDocBench,
    VLM2Bench, VMCBenchDataset, EMMADataset, MME_CoT, MOAT, MedXpertQA_MM_test,
    LEGO, MMSci_Captioning, Physics_yale, ScreenSpot_Pro, ScreenSpot,
    MMIFEval, Spatial457, VisuLogic, CVBench, PathVQA_VAL,
    PathVQA_TEST, TDBench, TDBenchGrounding, MicroBench, CharXiv, OmniMedVQA,
    WildDocBenchmark, MSEarthMCQ, OCR_Reasoning, PhyX, VLMBlind, CountBenchQA,
    ZEROBench, SCAM, Omni3DBench, TallyQA, _3DSRBench, AffordanceDataset,
    MMEReasoning, GOBenchDataset, SFE, ChartMimic, MMVMBench, XLRSBench,
    OmniEarthMCQBench
]


VIDEO_DATASET = [
    MMBenchVideo, VideoMME, MVBench, MVBench_MP4, MVTamperBench,
    LongVideoBench, WorldSense, VDC, MovieChat1k, MEGABench,
    MLVU, MLVU_MCQ, MLVU_OpenEnded,
    TempCompass, TempCompass_MCQ, TempCompass_Captioning, TempCompass_YorN,
    CGBench_MCQ_Grounding_Mini, CGBench_OpenEnded_Mini, CGBench_MCQ_Grounding, CGBench_OpenEnded,
    QBench_Video, QBench_Video_MCQ, QBench_Video_VQA,
    VideoMMLU_CAP, VideoMMLU_QA,
<<<<<<< HEAD
    Video_Holmes,
    CGAVCounting
=======
    Video_Holmes, VCRBench
>>>>>>> e72ba807
]

TEXT_DATASET = [
    TextMCQDataset
]

CUSTOM_DATASET = [
    CustomMCQDataset, CustomVQADataset, CustomTextMCQDataset
]

DATASET_COLLECTION = [ConcatDataset, ConcatVideoDataset]

DATASET_CLASSES = IMAGE_DATASET + VIDEO_DATASET + TEXT_DATASET + CUSTOM_DATASET + DATASET_COLLECTION  # noqa: E501
SUPPORTED_DATASETS = []
for DATASET_CLS in DATASET_CLASSES:
    SUPPORTED_DATASETS.extend(DATASET_CLS.supported_datasets())


def DATASET_TYPE(dataset, *, default: str = 'MCQ') -> str:
    for cls in DATASET_CLASSES:
        if dataset in cls.supported_datasets():
            if hasattr(cls, 'TYPE'):
                return cls.TYPE
    # Have to add specific routine to handle ConcatDataset
    if dataset in ConcatDataset.DATASET_SETS:
        dataset_list = ConcatDataset.DATASET_SETS[dataset]
        TYPES = [DATASET_TYPE(dname) for dname in dataset_list]
        assert np.all([x == TYPES[0] for x in TYPES]), (dataset_list, TYPES)
        return TYPES[0]

    if 'openended' in dataset.lower():
        return 'VQA'
    warnings.warn(f'Dataset {dataset} is a custom one and not annotated as `openended`, will treat as {default}. ')  # noqa: E501
    return default


def DATASET_MODALITY(dataset, *, default: str = 'IMAGE') -> str:
    if dataset is None:
        warnings.warn(f'Dataset is not specified, will treat modality as {default}. ')
        return default
    for cls in DATASET_CLASSES:
        if dataset in cls.supported_datasets():
            if hasattr(cls, 'MODALITY'):
                return cls.MODALITY
    # Have to add specific routine to handle ConcatDataset
    if dataset in ConcatDataset.DATASET_SETS:
        dataset_list = ConcatDataset.DATASET_SETS[dataset]
        MODALITIES = [DATASET_MODALITY(dname) for dname in dataset_list]
        assert np.all([x == MODALITIES[0] for x in MODALITIES]), (dataset_list, MODALITIES)
        return MODALITIES[0]

    if 'VIDEO' in dataset.lower():
        return 'VIDEO'
    elif 'IMAGE' in dataset.lower():
        return 'IMAGE'
    warnings.warn(f'Dataset {dataset} is a custom one, will treat modality as {default}. ')
    return default


def build_dataset(dataset_name, **kwargs):
    for cls in DATASET_CLASSES:
        if dataset_name in supported_video_datasets:
            return supported_video_datasets[dataset_name](**kwargs)
        elif dataset_name in cls.supported_datasets():
            return cls(dataset=dataset_name, **kwargs)

    warnings.warn(f'Dataset {dataset_name} is not officially supported. ')
    data_file = osp.join(LMUDataRoot(), f'{dataset_name}.tsv')
    if not osp.exists(data_file):
        warnings.warn(f'Data file {data_file} does not exist. Dataset building failed. ')
        return None

    data = load(data_file)
    if 'question' not in [x.lower() for x in data.columns]:
        warnings.warn(f'Data file {data_file} does not have a `question` column. Dataset building failed. ')
        return None

    if 'A' in data and 'B' in data:
        if 'image' in data or 'image_path' in data:
            warnings.warn(f'Will assume unsupported dataset {dataset_name} as a Custom MCQ dataset. ')
            return CustomMCQDataset(dataset=dataset_name, **kwargs)
        else:
            warnings.warn(f'Will assume unsupported dataset {dataset_name} as a Custom Text MCQ dataset. ')
            return CustomTextMCQDataset(dataset=dataset_name, **kwargs)
    else:
        warnings.warn(f'Will assume unsupported dataset {dataset_name} as a Custom VQA dataset. ')
        return CustomVQADataset(dataset=dataset_name, **kwargs)


def infer_dataset_basename(dataset_name):
    basename = "_".join(dataset_name.split("_")[:-1])
    return basename


__all__ = [
    'build_dataset', 'img_root_map', 'build_judge', 'extract_answer_from_item', 'prefetch_answer', 'DEBUG_MESSAGE'
] + [cls.__name__ for cls in DATASET_CLASSES]<|MERGE_RESOLUTION|>--- conflicted
+++ resolved
@@ -209,12 +209,7 @@
     CGBench_MCQ_Grounding_Mini, CGBench_OpenEnded_Mini, CGBench_MCQ_Grounding, CGBench_OpenEnded,
     QBench_Video, QBench_Video_MCQ, QBench_Video_VQA,
     VideoMMLU_CAP, VideoMMLU_QA,
-<<<<<<< HEAD
-    Video_Holmes,
-    CGAVCounting
-=======
-    Video_Holmes, VCRBench
->>>>>>> e72ba807
+    Video_Holmes, VCRBench, CGAVCounting
 ]
 
 TEXT_DATASET = [
