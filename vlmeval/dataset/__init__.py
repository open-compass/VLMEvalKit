--- conflicted
+++ resolved
@@ -164,11 +164,7 @@
     LEGO, MMSci_Captioning, Physics_yale, ScreenSpot_Pro, ScreenSpot,
     ScreenSpotV2, MMIFEval, Spatial457, VisuLogic, CVBench, PathVQA_VAL,
     PathVQA_TEST, TDBench, TDBenchGrounding, MicroBench, CharXiv, OmniMedVQA,
-<<<<<<< HEAD
-    WildDocBenchmark, MSEarthMCQ, OCR_Reasoning, PhyX, VLMBlind
-=======
-    WildDocBenchmark, MSEarthMCQ, OCR_Reasoning, PhyX, VLMBlind, CountBenchQA
->>>>>>> 87c38741
+    WildDocBenchmark, MSEarthMCQ, OCR_Reasoning, PhyX, VLMBlind, CountBenchQA,
 ]
 
 
