import warnings

from .image_base import img_root_map, ImageBaseDataset
from .image_caption import ImageCaptionDataset
from .image_yorn import ImageYORNDataset
from .image_mcq import (
    ImageMCQDataset, MMMUDataset, CustomMCQDataset, MUIRDataset, GMAIMMBenchDataset, MMERealWorld, HRBenchDataset,
    NaturalBenchDataset, WeMath, MMMUProDataset, VMCBenchDataset, MedXpertQA_MM_test, LEGO, VisuLogic, CVBench, TDBench,
    CMMU_MCQ, PathMMU_VAL, PathMMU_TEST, MicroVQA, MicroBench
)
from .image_mt import MMDUDataset
from .image_vqa import (
    ImageVQADataset, MathVision, OCRBench, MathVista, LLaVABench, VGRPBench, MMVet, MTVQADataset, TableVQABench,
    CustomVQADataset, CRPE, MathVerse, OlympiadBench, QSpatial, VizWiz, MMNIAH, LogicVista, MME_CoT,
    MMSci_Captioning, Physics_yale, TDBenchGrounding
)

from .image_ccocr import CCOCRDataset
from .image_shortqa import ImageShortQADataset, PathVQA_VAL, PathVQA_TEST
from .text_mcq import CustomTextMCQDataset, TextMCQDataset

from .vcr import VCRDataset
from .mmlongbench import MMLongBench
from .dude import DUDE
from .slidevqa import SlideVQA
from .vl_rewardbench import VLRewardBench
from .vlm2bench import VLM2Bench
from .spatial457 import Spatial457

from .mmbench_video import MMBenchVideo
from .videomme import VideoMME
from .mvbench import MVBench, MVBench_MP4
from .tamperbench import MVTamperBench
from .miabench import MIABench
from .mlvu import MLVU, MLVU_MCQ, MLVU_OpenEnded
from .tempcompass import TempCompass, TempCompass_Captioning, TempCompass_MCQ, TempCompass_YorN
from .longvideobench import LongVideoBench
from .video_concat_dataset import ConcatVideoDataset
from .mmgenbench import MMGenBench
from .cgbench import CGBench_MCQ_Grounding_Mini, CGBench_OpenEnded_Mini, CGBench_MCQ_Grounding, CGBench_OpenEnded
from .megabench import MEGABench
from .moviechat1k import MovieChat1k
from .video_mmlu import VideoMMLU_CAP, VideoMMLU_QA
from .vdc import VDC

from .worldsense import WorldSense
from .qbench_video import QBench_Video, QBench_Video_MCQ, QBench_Video_VQA

from .cmmmu import CMMMU
from .emma import EMMADataset
from .wildvision import WildVision
from .mmmath import MMMath
from .dynamath import Dynamath
from .creation import CreationMMBenchDataset
from .mmalignbench import MMAlignBench
from .utils import *
from .video_dataset_config import *
from ..smp import *
from .Omnidocbench.omnidocbench import OmniDocBench
from .moat import MOAT
<<<<<<< HEAD
from .GUI.screenspot import ScreenSpot
from .GUI.screenspot_v2 import ScreenSpotV2
from .GUI.screenspot_pro import ScreenSpot_Pro
=======
from .mmifeval import MMIFEval
>>>>>>> 90345cf6


class ConcatDataset(ImageBaseDataset):
    # This dataset takes multiple dataset names as input and aggregate them into a single dataset.
    # Each single dataset should not have a field named `SUB_DATASET`

    DATASET_SETS = {
        'MMMB': ['MMMB_ar', 'MMMB_cn', 'MMMB_en', 'MMMB_pt', 'MMMB_ru', 'MMMB_tr'],
        'MTL_MMBench_DEV': [
            'MMBench_dev_ar', 'MMBench_dev_cn', 'MMBench_dev_en',
            'MMBench_dev_pt', 'MMBench_dev_ru', 'MMBench_dev_tr'
        ],
    }

    def __init__(self, dataset):
        datasets = self.DATASET_SETS[dataset]
        self.dataset_map = {}
        # The name of the compliation
        self.dataset_name = dataset
        self.datasets = datasets
        for dname in datasets:
            dataset = build_dataset(dname)
            assert dataset is not None, dataset
            self.dataset_map[dname] = dataset
        TYPES = [x.TYPE for x in self.dataset_map.values()]
        MODALITIES = [x.MODALITY for x in self.dataset_map.values()]
        assert np.all([x == TYPES[0] for x in TYPES]), (datasets, TYPES)
        assert np.all([x == MODALITIES[0] for x in MODALITIES]), (datasets, MODALITIES)
        self.TYPE = TYPES[0]
        self.MODALITY = MODALITIES[0]
        data_all = []
        for dname in datasets:
            data = self.dataset_map[dname].data
            data['SUB_DATASET'] = [dname] * len(data)
            data_new = localize_df(data, dname, nproc=16)
            data_all.append(data_new)

        data = pd.concat(data_all)
        data['original_index'] = data.pop('index')
        data['index'] = np.arange(len(data))
        self.data = data

    def build_prompt(self, line):
        if isinstance(line, int):
            line = self.data.iloc[line]
        idx = line['original_index']
        dname = line['SUB_DATASET']
        org_data = self.dataset_map[dname].data
        org_line = cp.deepcopy(org_data[org_data['index'] == idx]).iloc[0]
        return self.dataset_map[dname].build_prompt(org_line)

    def dump_image(self, line):
        # Assert all images are pre-dumped
        assert 'image' not in line
        assert 'image_path' in line
        tgt_path = toliststr(line['image_path'])
        return tgt_path

    @classmethod
    def supported_datasets(cls):
        return list(cls.DATASET_SETS)

    def evaluate(self, eval_file, **judge_kwargs):
        suffix = eval_file.split('.')[-1]
        # First, split the eval_file by dataset
        data_all = load(eval_file)
        for dname in self.datasets:
            tgt = eval_file.replace(self.dataset_name, dname)
            data_sub = data_all[data_all['SUB_DATASET'] == dname]
            data_sub.pop('index')
            data_sub['index'] = data_sub.pop('original_index')
            data_sub.pop('SUB_DATASET')
            dump(data_sub, tgt)
        # Then, evaluate each dataset separately
        results_all = []
        for dname in self.datasets:
            tgt = eval_file.replace(self.dataset_name, dname)
            res = self.dataset_map[dname].evaluate(tgt, **judge_kwargs)
            assert isinstance(res, pd.DataFrame)
            res['DATASET'] = [dname] * len(res)
            results_all.append(res)
        result = pd.concat(results_all)
        score_file = eval_file.replace(f'.{suffix}', '_acc.csv')
        dump(result, score_file)
        return result


# Add new supported dataset class here
IMAGE_DATASET = [
    ImageCaptionDataset, ImageYORNDataset, ImageMCQDataset, ImageVQADataset,
    MathVision, MMMUDataset, OCRBench, MathVista, LLaVABench, VGRPBench, MMVet,
    MTVQADataset, TableVQABench, MMLongBench, VCRDataset, MMDUDataset, DUDE,
    SlideVQA, MUIRDataset, CCOCRDataset, GMAIMMBenchDataset, MMERealWorld,
    HRBenchDataset, CRPE, MathVerse, NaturalBenchDataset, MIABench,
    OlympiadBench, WildVision, MMMath, QSpatial, Dynamath, MMGenBench, VizWiz,
    MMNIAH, CMMMU, VLRewardBench, WeMath, LogicVista, MMMUProDataset,
    CreationMMBenchDataset, ImageShortQADataset, MMAlignBench, OmniDocBench,
    VLM2Bench, VMCBenchDataset, EMMADataset, MME_CoT, MOAT, MedXpertQA_MM_test,
<<<<<<< HEAD
    LEGO, MMSci_Captioning, Physics_yale, ScreenSpot_Pro, ScreenSpot, ScreenSpotV2
=======
    LEGO, MMSci_Captioning, Physics_yale, MMIFEval, Spatial457, VisuLogic, CVBench,
    CMMU_MCQ, PathVQA_VAL, PathVQA_TEST, PathMMU_VAL, PathMMU_TEST, TDBench, TDBenchGrounding,
    MicroVQA, MicroBench
>>>>>>> 90345cf6
]


VIDEO_DATASET = [
    MMBenchVideo, VideoMME, MVBench, MVBench_MP4, MVTamperBench,
    LongVideoBench, WorldSense, VDC, MovieChat1k, MEGABench,
    MLVU, MLVU_MCQ, MLVU_OpenEnded,
    TempCompass, TempCompass_MCQ, TempCompass_Captioning, TempCompass_YorN,
    CGBench_MCQ_Grounding_Mini, CGBench_OpenEnded_Mini, CGBench_MCQ_Grounding, CGBench_OpenEnded,
    QBench_Video, QBench_Video_MCQ, QBench_Video_VQA,
    VideoMMLU_CAP, VideoMMLU_QA
]

TEXT_DATASET = [
    TextMCQDataset
]

CUSTOM_DATASET = [
    CustomMCQDataset, CustomVQADataset, CustomTextMCQDataset
]

DATASET_COLLECTION = [ConcatDataset, ConcatVideoDataset]

DATASET_CLASSES = IMAGE_DATASET + VIDEO_DATASET + TEXT_DATASET + CUSTOM_DATASET + DATASET_COLLECTION  # noqa: E501
SUPPORTED_DATASETS = []
for DATASET_CLS in DATASET_CLASSES:
    SUPPORTED_DATASETS.extend(DATASET_CLS.supported_datasets())


def DATASET_TYPE(dataset, *, default: str = 'MCQ') -> str:
    for cls in DATASET_CLASSES:
        if dataset in cls.supported_datasets():
            if hasattr(cls, 'TYPE'):
                return cls.TYPE
    # Have to add specific routine to handle ConcatDataset
    if dataset in ConcatDataset.DATASET_SETS:
        dataset_list = ConcatDataset.DATASET_SETS[dataset]
        TYPES = [DATASET_TYPE(dname) for dname in dataset_list]
        assert np.all([x == TYPES[0] for x in TYPES]), (dataset_list, TYPES)
        return TYPES[0]

    if 'openended' in dataset.lower():
        return 'VQA'
    warnings.warn(f'Dataset {dataset} is a custom one and not annotated as `openended`, will treat as {default}. ')  # noqa: E501
    return default


def DATASET_MODALITY(dataset, *, default: str = 'IMAGE') -> str:
    if dataset is None:
        warnings.warn(f'Dataset is not specified, will treat modality as {default}. ')
        return default
    for cls in DATASET_CLASSES:
        if dataset in cls.supported_datasets():
            if hasattr(cls, 'MODALITY'):
                return cls.MODALITY
    # Have to add specific routine to handle ConcatDataset
    if dataset in ConcatDataset.DATASET_SETS:
        dataset_list = ConcatDataset.DATASET_SETS[dataset]
        MODALITIES = [DATASET_MODALITY(dname) for dname in dataset_list]
        assert np.all([x == MODALITIES[0] for x in MODALITIES]), (dataset_list, MODALITIES)
        return MODALITIES[0]

    if 'VIDEO' in dataset.lower():
        return 'VIDEO'
    elif 'IMAGE' in dataset.lower():
        return 'IMAGE'
    warnings.warn(f'Dataset {dataset} is a custom one, will treat modality as {default}. ')
    return default


def build_dataset(dataset_name, **kwargs):
    for cls in DATASET_CLASSES:
        if dataset_name in supported_video_datasets:
            return supported_video_datasets[dataset_name](**kwargs)
        elif dataset_name in cls.supported_datasets():
            return cls(dataset=dataset_name, **kwargs)

    warnings.warn(f'Dataset {dataset_name} is not officially supported. ')
    data_file = osp.join(LMUDataRoot(), f'{dataset_name}.tsv')
    if not osp.exists(data_file):
        warnings.warn(f'Data file {data_file} does not exist. Dataset building failed. ')
        return None

    data = load(data_file)
    if 'question' not in [x.lower() for x in data.columns]:
        warnings.warn(f'Data file {data_file} does not have a `question` column. Dataset building failed. ')
        return None

    if 'A' in data and 'B' in data:
        if 'image' in data or 'image_path' in data:
            warnings.warn(f'Will assume unsupported dataset {dataset_name} as a Custom MCQ dataset. ')
            return CustomMCQDataset(dataset=dataset_name, **kwargs)
        else:
            warnings.warn(f'Will assume unsupported dataset {dataset_name} as a Custom Text MCQ dataset. ')
            return CustomTextMCQDataset(dataset=dataset_name, **kwargs)
    else:
        warnings.warn(f'Will assume unsupported dataset {dataset_name} as a Custom VQA dataset. ')
        return CustomVQADataset(dataset=dataset_name, **kwargs)


def infer_dataset_basename(dataset_name):
    basename = "_".join(dataset_name.split("_")[:-1])
    return basename


__all__ = [
    'build_dataset', 'img_root_map', 'build_judge', 'extract_answer_from_item', 'prefetch_answer', 'DEBUG_MESSAGE'
] + [cls.__name__ for cls in DATASET_CLASSES]<|MERGE_RESOLUTION|>--- conflicted
+++ resolved
@@ -58,13 +58,10 @@
 from ..smp import *
 from .Omnidocbench.omnidocbench import OmniDocBench
 from .moat import MOAT
-<<<<<<< HEAD
 from .GUI.screenspot import ScreenSpot
 from .GUI.screenspot_v2 import ScreenSpotV2
 from .GUI.screenspot_pro import ScreenSpot_Pro
-=======
 from .mmifeval import MMIFEval
->>>>>>> 90345cf6
 
 
 class ConcatDataset(ImageBaseDataset):
@@ -163,13 +160,10 @@
     MMNIAH, CMMMU, VLRewardBench, WeMath, LogicVista, MMMUProDataset,
     CreationMMBenchDataset, ImageShortQADataset, MMAlignBench, OmniDocBench,
     VLM2Bench, VMCBenchDataset, EMMADataset, MME_CoT, MOAT, MedXpertQA_MM_test,
-<<<<<<< HEAD
-    LEGO, MMSci_Captioning, Physics_yale, ScreenSpot_Pro, ScreenSpot, ScreenSpotV2
-=======
-    LEGO, MMSci_Captioning, Physics_yale, MMIFEval, Spatial457, VisuLogic, CVBench,
+    LEGO, MMSci_Captioning, Physics_yale, ScreenSpot_Pro, ScreenSpot, ScreenSpotV2,
+    MMIFEval, Spatial457, VisuLogic, CVBench,
     CMMU_MCQ, PathVQA_VAL, PathVQA_TEST, PathMMU_VAL, PathMMU_TEST, TDBench, TDBenchGrounding,
     MicroVQA, MicroBench
->>>>>>> 90345cf6
 ]
 
 
