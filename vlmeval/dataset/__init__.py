--- conflicted
+++ resolved
@@ -238,11 +238,7 @@
     QBench_Video, QBench_Video_MCQ, QBench_Video_VQA,
     Video_MMLU_CAP, Video_MMLU_QA,
     Video_Holmes, VCRBench, CGAVCounting,
-<<<<<<< HEAD
-    EgoExoBench_MCQ,DREAM
-=======
-    EgoExoBench_MCQ, VideoTT, VideoMMMU,
->>>>>>> 688e9da4
+    EgoExoBench_MCQ, DREAM, VideoTT, VideoMMMU,
 ]
 
 TEXT_DATASET = [
