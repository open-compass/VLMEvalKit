import warnings

from .image_base import img_root_map, ImageBaseDataset
from .image_caption import ImageCaptionDataset
from .image_yorn import ImageYORNDataset
from .image_mcq import (
    ImageMCQDataset, MMMUDataset, CustomMCQDataset, MUIRDataset, GMAIMMBenchDataset, MMERealWorld, HRBenchDataset,
    NaturalBenchDataset, WeMath, MMMUProDataset, VMCBenchDataset
)
from .image_mt import MMDUDataset
from .image_vqa import (
    ImageVQADataset, MathVision, OCRBench, MathVista, LLaVABench, MMVet, MTVQADataset, TableVQABench,
    CustomVQADataset, CRPE, MathVerse, OlympiadBench, QSpatial, VizWiz, MMNIAH, LogicVista, MME_CoT
)

from .image_ccocr import CCOCRDataset
from .image_shortqa import ImageShortQADataset
from .text_mcq import CustomTextMCQDataset, TextMCQDataset

from .vcr import VCRDataset
from .mmlongbench import MMLongBench
from .dude import DUDE
from .slidevqa import SlideVQA
from .vl_rewardbench import VLRewardBench
from .vlm2bench import VLM2Bench

from .mmbench_video import MMBenchVideo
from .videomme import VideoMME
from .mvbench import MVBench, MVBench_MP4
from .tamperbench import MVTamperBench
from .miabench import MIABench
from .mlvu import MLVU, MLVU_MCQ, MLVU_OpenEnded
from .tempcompass import TempCompass, TempCompass_Captioning, TempCompass_MCQ, TempCompass_YorN
from .longvideobench import LongVideoBench
from .video_concat_dataset import ConcatVideoDataset
from .mmgenbench import MMGenBench
from .cgbench import CGBench_MCQ_Grounding_Mini, CGBench_OpenEnded_Mini, CGBench_MCQ_Grounding, CGBench_OpenEnded
from .worldsense import WorldSense

from .miabench import MIABench
from .cmmmu import CMMMU
from .wildvision import WildVision
from .mmmath import MMMath
from .dynamath import Dynamath
from .creation import CreationMMBenchDataset
from .mmalignbench import MMAlignBench
from .utils import *
from .video_dataset_config import *
from ..smp import *
from .Omnidocbench.omnidocbench import OmniDocBench


class ConcatDataset(ImageBaseDataset):
    # This dataset takes multiple dataset names as input and aggregate them into a single dataset.
    # Each single dataset should not have a field named `SUB_DATASET`

    DATASET_SETS = {
        'MMMB': ['MMMB_ar', 'MMMB_cn', 'MMMB_en', 'MMMB_pt', 'MMMB_ru', 'MMMB_tr'],
        'MTL_MMBench_DEV': [
            'MMBench_dev_ar', 'MMBench_dev_cn', 'MMBench_dev_en',
            'MMBench_dev_pt', 'MMBench_dev_ru', 'MMBench_dev_tr'
        ],
    }

    def __init__(self, dataset):
        datasets = self.DATASET_SETS[dataset]
        self.dataset_map = {}
        # The name of the compliation
        self.dataset_name = dataset
        self.datasets = datasets
        for dname in datasets:
            dataset = build_dataset(dname)
            assert dataset is not None, dataset
            self.dataset_map[dname] = dataset
        TYPES = [x.TYPE for x in self.dataset_map.values()]
        MODALITIES = [x.MODALITY for x in self.dataset_map.values()]
        assert np.all([x == TYPES[0] for x in TYPES]), (datasets, TYPES)
        assert np.all([x == MODALITIES[0] for x in MODALITIES]), (datasets, MODALITIES)
        self.TYPE = TYPES[0]
        self.MODALITY = MODALITIES[0]
        data_all = []
        for dname in datasets:
            data = self.dataset_map[dname].data
            data['SUB_DATASET'] = [dname] * len(data)
            data_new = localize_df(data, dname, nproc=16)
            data_all.append(data_new)

        data = pd.concat(data_all)
        data['original_index'] = data.pop('index')
        data['index'] = np.arange(len(data))
        self.data = data

    def build_prompt(self, line):
        if isinstance(line, int):
            line = self.data.iloc[line]
        idx = line['original_index']
        dname = line['SUB_DATASET']
        org_data = self.dataset_map[dname].data
        org_line = cp.deepcopy(org_data[org_data['index'] == idx]).iloc[0]
        return self.dataset_map[dname].build_prompt(org_line)

    def dump_image(self, line):
        # Assert all images are pre-dumped
        assert 'image' not in line
        assert 'image_path' in line
        tgt_path = toliststr(line['image_path'])
        return tgt_path

    @classmethod
    def supported_datasets(cls):
        return list(cls.DATASET_SETS)

    def evaluate(self, eval_file, **judge_kwargs):
        suffix = eval_file.split('.')[-1]
        # First, split the eval_file by dataset
        data_all = load(eval_file)
        for dname in self.datasets:
            tgt = eval_file.replace(self.dataset_name, dname)
            data_sub = data_all[data_all['SUB_DATASET'] == dname]
            data_sub.pop('index')
            data_sub['index'] = data_sub.pop('original_index')
            data_sub.pop('SUB_DATASET')
            dump(data_sub, tgt)
        # Then, evaluate each dataset separately
        results_all = []
        for dname in self.datasets:
            tgt = eval_file.replace(self.dataset_name, dname)
            res = self.dataset_map[dname].evaluate(tgt, **judge_kwargs)
            assert isinstance(res, pd.DataFrame)
            res['DATASET'] = [dname] * len(res)
            results_all.append(res)
        result = pd.concat(results_all)
        score_file = eval_file.replace(f'.{suffix}', '_acc.csv')
        dump(result, score_file)
        return result


# Add new supported dataset class here
IMAGE_DATASET = [
    ImageCaptionDataset, ImageYORNDataset, ImageMCQDataset, ImageVQADataset, MathVision,
    MMMUDataset, OCRBench, MathVista, LLaVABench, MMVet, MTVQADataset, TableVQABench,
    MMLongBench, VCRDataset, MMDUDataset, DUDE, SlideVQA, MUIRDataset, CCOCRDataset,
    GMAIMMBenchDataset, MMERealWorld, HRBenchDataset, CRPE, MathVerse, NaturalBenchDataset,
    MIABench, OlympiadBench, WildVision, MMMath, QSpatial, Dynamath, MMGenBench, VizWiz, MMNIAH,
    CMMMU, VLRewardBench, WeMath, LogicVista, MMMUProDataset, CreationMMBenchDataset,
<<<<<<< HEAD
    ImageShortQADataset, MMAlignBench, OmniDocBench, MME_CoT
=======
    ImageShortQADataset, MMAlignBench, OmniDocBench, VLM2Bench, VMCBenchDataset
>>>>>>> 85ee5e94
]


VIDEO_DATASET = [
    MMBenchVideo, VideoMME, MVBench, MVBench_MP4, MVTamperBench, LongVideoBench,
    MLVU, MLVU_MCQ, MLVU_OpenEnded,
    TempCompass, TempCompass_MCQ, TempCompass_Captioning, TempCompass_YorN,
    CGBench_MCQ_Grounding_Mini, CGBench_OpenEnded_Mini, CGBench_MCQ_Grounding, CGBench_OpenEnded, WorldSense
]

TEXT_DATASET = [
    TextMCQDataset
]

CUSTOM_DATASET = [
    CustomMCQDataset, CustomVQADataset, CustomTextMCQDataset
]

DATASET_COLLECTION = [ConcatDataset, ConcatVideoDataset]

DATASET_CLASSES = IMAGE_DATASET + VIDEO_DATASET + TEXT_DATASET + CUSTOM_DATASET + DATASET_COLLECTION
SUPPORTED_DATASETS = []
for DATASET_CLS in DATASET_CLASSES:
    SUPPORTED_DATASETS.extend(DATASET_CLS.supported_datasets())


def DATASET_TYPE(dataset, *, default: str = 'MCQ') -> str:
    for cls in DATASET_CLASSES:
        if dataset in cls.supported_datasets():
            if hasattr(cls, 'TYPE'):
                return cls.TYPE
    # Have to add specific routine to handle ConcatDataset
    if dataset in ConcatDataset.DATASET_SETS:
        dataset_list = ConcatDataset.DATASET_SETS[dataset]
        TYPES = [DATASET_TYPE(dname) for dname in dataset_list]
        assert np.all([x == TYPES[0] for x in TYPES]), (dataset_list, TYPES)
        return TYPES[0]

    if 'openended' in dataset.lower():
        return 'VQA'
    warnings.warn(f'Dataset {dataset} is a custom one and not annotated as `openended`, will treat as {default}. ')
    return default


def DATASET_MODALITY(dataset, *, default: str = 'IMAGE') -> str:
    if dataset is None:
        warnings.warn(f'Dataset is not specified, will treat modality as {default}. ')
        return default
    for cls in DATASET_CLASSES:
        if dataset in cls.supported_datasets():
            if hasattr(cls, 'MODALITY'):
                return cls.MODALITY
    # Have to add specific routine to handle ConcatDataset
    if dataset in ConcatDataset.DATASET_SETS:
        dataset_list = ConcatDataset.DATASET_SETS[dataset]
        MODALITIES = [DATASET_MODALITY(dname) for dname in dataset_list]
        assert np.all([x == MODALITIES[0] for x in MODALITIES]), (dataset_list, MODALITIES)
        return MODALITIES[0]

    if 'VIDEO' in dataset.lower():
        return 'VIDEO'
    elif 'IMAGE' in dataset.lower():
        return 'IMAGE'
    warnings.warn(f'Dataset {dataset} is a custom one, will treat modality as {default}. ')
    return default


def build_dataset(dataset_name, **kwargs):
    for cls in DATASET_CLASSES:
        if dataset_name in supported_video_datasets:
            return supported_video_datasets[dataset_name](**kwargs)
        elif dataset_name in cls.supported_datasets():
            return cls(dataset=dataset_name, **kwargs)

    warnings.warn(f'Dataset {dataset_name} is not officially supported. ')

    data_file = osp.join(LMUDataRoot(), f'{dataset_name}.tsv')
    if not osp.exists(data_file):
        warnings.warn(f'Data file {data_file} does not exist. Dataset building failed. ')
        return None

    data = load(data_file)
    if 'question' not in [x.lower() for x in data.columns]:
        warnings.warn(f'Data file {data_file} does not have a `question` column. Dataset building failed. ')
        return None

    if 'A' in data and 'B' in data:
        if 'image' in data or 'image_path' in data:
            warnings.warn(f'Will assume unsupported dataset {dataset_name} as a Custom MCQ dataset. ')
            return CustomMCQDataset(dataset=dataset_name, **kwargs)
        else:
            warnings.warn(f'Will assume unsupported dataset {dataset_name} as a Custom Text MCQ dataset. ')
            return CustomTextMCQDataset(dataset=dataset_name, **kwargs)
    else:
        warnings.warn(f'Will assume unsupported dataset {dataset_name} as a Custom VQA dataset. ')
        return CustomVQADataset(dataset=dataset_name, **kwargs)


__all__ = [
    'build_dataset', 'img_root_map', 'build_judge', 'extract_answer_from_item', 'prefetch_answer', 'DEBUG_MESSAGE'
] + [cls.__name__ for cls in DATASET_CLASSES]<|MERGE_RESOLUTION|>--- conflicted
+++ resolved
@@ -143,11 +143,7 @@
     GMAIMMBenchDataset, MMERealWorld, HRBenchDataset, CRPE, MathVerse, NaturalBenchDataset,
     MIABench, OlympiadBench, WildVision, MMMath, QSpatial, Dynamath, MMGenBench, VizWiz, MMNIAH,
     CMMMU, VLRewardBench, WeMath, LogicVista, MMMUProDataset, CreationMMBenchDataset,
-<<<<<<< HEAD
-    ImageShortQADataset, MMAlignBench, OmniDocBench, MME_CoT
-=======
-    ImageShortQADataset, MMAlignBench, OmniDocBench, VLM2Bench, VMCBenchDataset
->>>>>>> 85ee5e94
+    ImageShortQADataset, MMAlignBench, OmniDocBench, VLM2Bench, VMCBenchDataset, MME_CoT
 ]
 
 
