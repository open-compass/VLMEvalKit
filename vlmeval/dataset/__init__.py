import warnings

from .image_base import img_root_map, ImageBaseDataset
from .image_caption import ImageCaptionDataset
from .image_yorn import ImageYORNDataset
from .image_mcq import (
    ImageMCQDataset, MMMUDataset, CustomMCQDataset, MUIRDataset, GMAIMMBenchDataset, MMERealWorld, HRBenchDataset,
    NaturalBenchDataset, WeMath, MMMUProDataset, VMCBenchDataset, MedXpertQA_MM_test, LEGO, VisuLogic, CVBench, TDBench,
    MicroBench, OmniMedVQA, MSEarthMCQ, VLMBlind, SCAM, _3DSRBench, AffordanceDataset, OmniEarthMCQBench, XLRSBench,
    TreeBench, CVQA, TopViewRS
)
from .image_mt import MMDUDataset
from .image_vqa import (
    ImageVQADataset, MathVision, OCRBench, MathVista, LLaVABench, LLaVABench_KO, VGRPBench, MMVet, MTVQADataset,
    TableVQABench, CustomVQADataset, CRPE, MathVerse, OlympiadBench, SeePhys, QSpatial, VizWiz, MMNIAH, LogicVista,
    MME_CoT, MMSci_Captioning, Physics_yale, TDBenchGrounding, WildDocBenchmark, OCR_Reasoning, PhyX, CountBenchQA,
    ZEROBench, Omni3DBench, TallyQA, MMEReasoning, MMVMBench, BMMR, OCRBench_v2, AyaVisionBench, MathCanvas, MMReason
)

from .image_ccocr import CCOCRDataset
from .image_shortqa import ImageShortQADataset, PathVQA_VAL, PathVQA_TEST
from .text_mcq import CustomTextMCQDataset, TextMCQDataset

from .vcr import VCRDataset
from .mmlongbench import MMLongBench
from .dude import DUDE
from .slidevqa import SlideVQA
from .vl_rewardbench import VLRewardBench
from .vlm2bench import VLM2Bench
from .vlmbias import VLMBias
from .spatial457 import Spatial457
from .charxiv import CharXiv
from .chartmuseum import ChartMuseum
from .chartqapro import ChartQAPro
from .refcoco import RefCOCODataset
from .simplevqa import SimpleVQA

from .mmbench_video import MMBenchVideo
from .videomme import VideoMME
from .video_holmes import Video_Holmes
from .mvbench import MVBench, MVBench_MP4
from .tamperbench import MVTamperBench
from .miabench import MIABench
from .mlvu import MLVU, MLVU_MCQ, MLVU_OpenEnded
from .tempcompass import TempCompass, TempCompass_Captioning, TempCompass_MCQ, TempCompass_YorN
from .longvideobench import LongVideoBench
from .video_concat_dataset import ConcatVideoDataset
from .mmgenbench import MMGenBench
from .cgbench import CGBench_MCQ_Grounding_Mini, CGBench_OpenEnded_Mini, CGBench_MCQ_Grounding, CGBench_OpenEnded
from .CGAVCounting.cg_av_counting import CGAVCounting
from .dream import DREAM
from .megabench import MEGABench
from .moviechat1k import MovieChat1k
from .video_mmlu import Video_MMLU_CAP, Video_MMLU_QA
from .vdc import VDC
from .vcrbench import VCRBench
from .gobench import GOBenchDataset
from .sfebench import SFE
from .visfactor import VisFactor
from .ost_bench import OSTDataset
from .videommmu import VideoMMMU
from .vsibench import VSIBench

from .EgoExoBench.egoexobench import EgoExoBench_MCQ
from .videott import VideoTT

from .worldsense import WorldSense
from .qbench_video import QBench_Video, QBench_Video_MCQ, QBench_Video_VQA

from .cmmmu import CMMMU
from .emma import EMMADataset
from .wildvision import WildVision
from .mmmath import MMMath
from .dynamath import Dynamath
from .creation import CreationMMBenchDataset
from .mmalignbench import MMAlignBench
from .utils import *
from .video_dataset_config import *
from ..smp import *
from .OmniDocBench.omnidocbench import OmniDocBench
from .moat import MOAT
from .GUI.screenspot import ScreenSpot
from .GUI.screenspot_v2 import ScreenSpotV2
from .GUI.screenspot_pro import ScreenSpot_Pro
from .mmifeval import MMIFEval
from .chartmimic import ChartMimic
from .m4bench import M4Bench
from .vlrmbench import VLRMBench
from .mmhelix import MMHELIX
from .medqbench_mcq import MedqbenchMCQDataset
from .medqbench_caption import MedqbenchCaptionDataset
from .medqbench_paired_description import MedqbenchPairedDescriptionDataset
from .olmOCRBench.olmocrbench import olmOCRBench
from .oceanocr import OceanOCRBench
from .matbench import MATBench

from .reasonmap_plus import ReasonMap_Plus
from .hipho import HiPhODataset
from .gsm8k_v import GSM8KVDataset
from .macbench import MaCBench
from .uni_svg import UniSVG


class ConcatDataset(ImageBaseDataset):
    # This dataset takes multiple dataset names as input and aggregate them into a single dataset.
    # Each single dataset should not have a field named `SUB_DATASET`

    DATASET_SETS = {
        'MMMB': ['MMMB_ar', 'MMMB_cn', 'MMMB_en', 'MMMB_pt', 'MMMB_ru', 'MMMB_tr'],
        'MTL_MMBench_DEV': [
            'MMBench_dev_ar', 'MMBench_dev_cn', 'MMBench_dev_en',
            'MMBench_dev_pt', 'MMBench_dev_ru', 'MMBench_dev_tr'
        ],
        'ScreenSpot_Pro': [
            'ScreenSpot_Pro_Development', 'ScreenSpot_Pro_Creative', 'ScreenSpot_Pro_CAD',
            'ScreenSpot_Pro_Scientific', 'ScreenSpot_Pro_Office', 'ScreenSpot_Pro_OS'
        ],
        'ScreenSpot': ['ScreenSpot_Mobile', 'ScreenSpot_Desktop', 'ScreenSpot_Web'],
        'ScreenSpot_v2': ['ScreenSpot_v2_Mobile', 'ScreenSpot_v2_Desktop', 'ScreenSpot_v2_Web'],
        'M4Bench': ['State_Invariance', 'State_Comparison', 'Spatial_Perception', 'Instance_Comparison', 'Detailed_Difference'],  # noqa: E501
    }

    def __init__(self, dataset):
        datasets = self.DATASET_SETS[dataset]
        self.dataset_map = {}
        # The name of the compliation
        self.dataset_name = dataset
        self.datasets = datasets
        for dname in datasets:
            dataset = build_dataset(dname)
            assert dataset is not None, dataset
            self.dataset_map[dname] = dataset
        TYPES = [x.TYPE for x in self.dataset_map.values()]
        MODALITIES = [x.MODALITY for x in self.dataset_map.values()]
        assert np.all([x == TYPES[0] for x in TYPES]), (datasets, TYPES)
        assert np.all([x == MODALITIES[0] for x in MODALITIES]), (datasets, MODALITIES)
        self.TYPE = TYPES[0]
        self.MODALITY = MODALITIES[0]
        data_all = []
        for dname in datasets:
            data = self.dataset_map[dname].data
            data['SUB_DATASET'] = [dname] * len(data)
            if 'image' in data:
                data_new = localize_df(data, dname, nproc=16)
                data_all.append(data_new)
            else:
                data_all.append(data)

        data = pd.concat(data_all)
        data['original_index'] = data.pop('index')
        data['index'] = np.arange(len(data))
        self.data = data

    def build_prompt(self, line):
        if isinstance(line, int):
            line = self.data.iloc[line]
        idx = line['original_index']
        dname = line['SUB_DATASET']
        org_data = self.dataset_map[dname].data
        org_line = cp.deepcopy(org_data[org_data['index'] == idx]).iloc[0]
        return self.dataset_map[dname].build_prompt(org_line)

    def dump_image(self, line):
        # Assert all images are pre-dumped
        assert 'image' not in line
        assert 'image_path' in line
        tgt_path = toliststr(line['image_path'])
        return tgt_path

    @classmethod
    def supported_datasets(cls):
        return list(cls.DATASET_SETS)

    def evaluate(self, eval_file, **judge_kwargs):
        # First, split the eval_file by dataset
        data_all = load(eval_file)
        for dname in self.datasets:
            tgt = eval_file.replace(self.dataset_name, dname)
            data_sub = data_all[data_all['SUB_DATASET'] == dname]
            data_sub.pop('index')
            data_sub['index'] = data_sub.pop('original_index')
            data_sub.pop('SUB_DATASET')
            dump(data_sub, tgt)
        # Then, evaluate each dataset separately
        df_all = []
        dict_all = {}
        # One of the vars will be used to aggregate results
        for dname in self.datasets:
            tgt = eval_file.replace(self.dataset_name, dname)
            res = self.dataset_map[dname].evaluate(tgt, **judge_kwargs)
            if isinstance(res, pd.DataFrame):
                res['DATASET'] = [dname] * len(res)
                df_all.append(res)
            elif isinstance(res, dict):
                res = {f'{dname}:{k}': v for k, v in res.items()}
                dict_all.update(res)
            else:
                raise NotImplementedError(f'Unknown result type {type(res)}')

        if len(df_all):
            result = pd.concat(df_all)
            score_file = get_intermediate_file_path(eval_file, '_acc', 'csv')
            dump(result, score_file)
            return result
        else:
            score_file = get_intermediate_file_path(eval_file, '_score', 'json')
            dump(dict_all, score_file)
            return dict_all


# Add new supported dataset class here
IMAGE_DATASET = [
    ImageCaptionDataset, ImageYORNDataset, ImageMCQDataset, ImageVQADataset,
    MathVision, MMMUDataset, OCRBench, MathVista, LLaVABench, LLaVABench_KO, VGRPBench, MMVet,
    MTVQADataset, TableVQABench, MMLongBench, VCRDataset, MMDUDataset, DUDE,
    SlideVQA, MUIRDataset, CCOCRDataset, GMAIMMBenchDataset, MMERealWorld,
    HRBenchDataset, CRPE, MathVerse, NaturalBenchDataset, MIABench,
    OlympiadBench, SeePhys,WildVision, MMMath, QSpatial, Dynamath, GSM8KVDataset, MMGenBench, VizWiz,
    MMNIAH, CMMMU, VLRewardBench, WeMath, LogicVista, MMMUProDataset,
    CreationMMBenchDataset, ImageShortQADataset, MMAlignBench, OmniDocBench,
    VLM2Bench, VMCBenchDataset, EMMADataset, MME_CoT, MOAT, MedXpertQA_MM_test,
    LEGO, MMSci_Captioning, Physics_yale, ScreenSpot_Pro, ScreenSpot,
    ScreenSpotV2, MMIFEval, Spatial457, VisuLogic, CVBench, PathVQA_VAL,
    PathVQA_TEST, TDBench, TDBenchGrounding, MicroBench, CharXiv, OmniMedVQA,
    WildDocBenchmark, MSEarthMCQ, OCR_Reasoning, PhyX, VLMBlind, CountBenchQA,
    ZEROBench, SCAM, Omni3DBench, TallyQA, _3DSRBench, BMMR, AffordanceDataset,
    MMEReasoning, GOBenchDataset, SFE, ChartMimic, MMVMBench, XLRSBench,
    OmniEarthMCQBench, VisFactor, OSTDataset, OCRBench_v2, TreeBench, CVQA, M4Bench,
    AyaVisionBench, TopViewRS, VLMBias, MMHELIX, MedqbenchMCQDataset, MathCanvas, MMReason,
    MedqbenchPairedDescriptionDataset, MedqbenchCaptionDataset, ChartMuseum, ChartQAPro, ReasonMap_Plus,
<<<<<<< HEAD
    olmOCRBench, OceanOCRBench, MATBench, VLRMBench, RefCOCODataset, SimpleVQA, HiPhODataset, MaCBench, UniSVG
=======
    olmOCRBench, OceanOCRBench, MATBench, VLRMBench, RefCOCODataset, SimpleVQA, HiPhODataset, MaCBench,
>>>>>>> b66a5009
]

VIDEO_DATASET = [
    MMBenchVideo, VideoMME, MVBench, MVBench_MP4, MVTamperBench,
    LongVideoBench, WorldSense, VDC, MovieChat1k, MEGABench,
    MLVU, MLVU_MCQ, MLVU_OpenEnded,
    TempCompass, TempCompass_MCQ, TempCompass_Captioning, TempCompass_YorN,
    CGBench_MCQ_Grounding_Mini, CGBench_OpenEnded_Mini, CGBench_MCQ_Grounding, CGBench_OpenEnded,
    QBench_Video, QBench_Video_MCQ, QBench_Video_VQA,
    Video_MMLU_CAP, Video_MMLU_QA,
    Video_Holmes, VCRBench, CGAVCounting,
    EgoExoBench_MCQ, DREAM, VideoTT, VideoMMMU, VSIBench

]

TEXT_DATASET = [
    TextMCQDataset
]

CUSTOM_DATASET = [
    CustomMCQDataset, CustomVQADataset, CustomTextMCQDataset
]

DATASET_COLLECTION = [ConcatDataset, ConcatVideoDataset]

DATASET_CLASSES = IMAGE_DATASET + VIDEO_DATASET + TEXT_DATASET + CUSTOM_DATASET + DATASET_COLLECTION  # noqa: E501
SUPPORTED_DATASETS = []
for DATASET_CLS in DATASET_CLASSES:
    SUPPORTED_DATASETS.extend(DATASET_CLS.supported_datasets())


def DATASET_TYPE(dataset, *, default: str = 'MCQ') -> str:
    for cls in DATASET_CLASSES:
        if dataset in cls.supported_datasets():
            if hasattr(cls, 'TYPE'):
                return cls.TYPE
    # Have to add specific routine to handle ConcatDataset
    if dataset in ConcatDataset.DATASET_SETS:
        dataset_list = ConcatDataset.DATASET_SETS[dataset]
        TYPES = [DATASET_TYPE(dname) for dname in dataset_list]
        assert np.all([x == TYPES[0] for x in TYPES]), (dataset_list, TYPES)
        return TYPES[0]

    if 'openended' in dataset.lower():
        return 'VQA'
    warnings.warn(f'Dataset {dataset} is a custom one and not annotated as `openended`, will treat as {default}. ')  # noqa: E501
    return default


def DATASET_MODALITY(dataset, *, default: str = 'IMAGE') -> str:
    if dataset is None:
        warnings.warn(f'Dataset is not specified, will treat modality as {default}. ')
        return default
    for cls in DATASET_CLASSES:
        if dataset in cls.supported_datasets():
            if hasattr(cls, 'MODALITY'):
                return cls.MODALITY
    # Have to add specific routine to handle ConcatDataset
    if dataset in ConcatDataset.DATASET_SETS:
        dataset_list = ConcatDataset.DATASET_SETS[dataset]
        MODALITIES = [DATASET_MODALITY(dname) for dname in dataset_list]
        assert np.all([x == MODALITIES[0] for x in MODALITIES]), (dataset_list, MODALITIES)
        return MODALITIES[0]

    if 'VIDEO' in dataset.lower():
        return 'VIDEO'
    elif 'IMAGE' in dataset.lower():
        return 'IMAGE'
    warnings.warn(f'Dataset {dataset} is a custom one, will treat modality as {default}. ')
    return default


def build_dataset(dataset_name, **kwargs):
    for cls in DATASET_CLASSES:
        if dataset_name in supported_video_datasets:
            return supported_video_datasets[dataset_name](**kwargs)
        elif dataset_name in cls.supported_datasets():
            return cls(dataset=dataset_name, **kwargs)

    warnings.warn(f'Dataset {dataset_name} is not officially supported. ')
    data_file = osp.join(LMUDataRoot(), f'{dataset_name}.tsv')
    if not osp.exists(data_file):
        warnings.warn(f'Data file {data_file} does not exist. Dataset building failed. ')
        return None

    data = load(data_file)
    if 'question' not in [x.lower() for x in data.columns]:
        warnings.warn(f'Data file {data_file} does not have a `question` column. Dataset building failed. ')
        return None

    if 'A' in data and 'B' in data:
        if 'image' in data or 'image_path' in data:
            warnings.warn(f'Will assume unsupported dataset {dataset_name} as a Custom MCQ dataset. ')
            return CustomMCQDataset(dataset=dataset_name, **kwargs)
        else:
            warnings.warn(f'Will assume unsupported dataset {dataset_name} as a Custom Text MCQ dataset. ')
            return CustomTextMCQDataset(dataset=dataset_name, **kwargs)
    else:
        warnings.warn(f'Will assume unsupported dataset {dataset_name} as a Custom VQA dataset. ')
        return CustomVQADataset(dataset=dataset_name, **kwargs)


def infer_dataset_basename(dataset_name):
    basename = "_".join(dataset_name.split("_")[:-1])
    return basename


__all__ = [
    'build_dataset', 'img_root_map', 'build_judge', 'extract_answer_from_item', 'prefetch_answer', 'DEBUG_MESSAGE'
] + [cls.__name__ for cls in DATASET_CLASSES]<|MERGE_RESOLUTION|>--- conflicted
+++ resolved
@@ -228,11 +228,8 @@
     OmniEarthMCQBench, VisFactor, OSTDataset, OCRBench_v2, TreeBench, CVQA, M4Bench,
     AyaVisionBench, TopViewRS, VLMBias, MMHELIX, MedqbenchMCQDataset, MathCanvas, MMReason,
     MedqbenchPairedDescriptionDataset, MedqbenchCaptionDataset, ChartMuseum, ChartQAPro, ReasonMap_Plus,
-<<<<<<< HEAD
-    olmOCRBench, OceanOCRBench, MATBench, VLRMBench, RefCOCODataset, SimpleVQA, HiPhODataset, MaCBench, UniSVG
-=======
     olmOCRBench, OceanOCRBench, MATBench, VLRMBench, RefCOCODataset, SimpleVQA, HiPhODataset, MaCBench,
->>>>>>> b66a5009
+    UniSVG
 ]
 
 VIDEO_DATASET = [
