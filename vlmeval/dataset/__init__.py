import warnings

from .image_base import img_root_map, ImageBaseDataset
from .image_caption import ImageCaptionDataset
from .image_yorn import ImageYORNDataset
from .image_mcq import (
    ImageMCQDataset, MMMUDataset, CustomMCQDataset, MUIRDataset, GMAIMMBenchDataset, MMERealWorld, HRBenchDataset,
    NaturalBenchDataset, WeMath, MMMUProDataset, VMCBenchDataset, MedXpertQA_MM_test, LEGO, VisuLogic, CVBench, TDBench,
    MicroBench, OmniMedVQA, MSEarthMCQ, VLMBlind, SCAM
)
from .image_mt import MMDUDataset
from .image_vqa import (
    ImageVQADataset, MathVision, OCRBench, MathVista, LLaVABench, VGRPBench, MMVet, MTVQADataset, TableVQABench,
    CustomVQADataset, CRPE, MathVerse, OlympiadBench, QSpatial, VizWiz, MMNIAH, LogicVista, MME_CoT,
<<<<<<< HEAD
    MMSci_Captioning, Physics_yale, TDBenchGrounding, WildDocBenchmark, OCR_Reasoning, PhyX, CountBenchQA, Omni3DBench
=======
    MMSci_Captioning, Physics_yale, TDBenchGrounding, WildDocBenchmark, OCR_Reasoning, PhyX, CountBenchQA, ZEROBench
>>>>>>> 50b8ff5d
)

from .image_ccocr import CCOCRDataset
from .image_shortqa import ImageShortQADataset, PathVQA_VAL, PathVQA_TEST
from .text_mcq import CustomTextMCQDataset, TextMCQDataset

from .vcr import VCRDataset
from .mmlongbench import MMLongBench
from .dude import DUDE
from .slidevqa import SlideVQA
from .vl_rewardbench import VLRewardBench
from .vlm2bench import VLM2Bench
from .spatial457 import Spatial457
from .charxiv import CharXiv

from .mmbench_video import MMBenchVideo
from .videomme import VideoMME
from .mvbench import MVBench, MVBench_MP4
from .tamperbench import MVTamperBench
from .miabench import MIABench
from .mlvu import MLVU, MLVU_MCQ, MLVU_OpenEnded
from .tempcompass import TempCompass, TempCompass_Captioning, TempCompass_MCQ, TempCompass_YorN
from .longvideobench import LongVideoBench
from .video_concat_dataset import ConcatVideoDataset
from .mmgenbench import MMGenBench
from .cgbench import CGBench_MCQ_Grounding_Mini, CGBench_OpenEnded_Mini, CGBench_MCQ_Grounding, CGBench_OpenEnded
from .megabench import MEGABench
from .moviechat1k import MovieChat1k
from .video_mmlu import VideoMMLU_CAP, VideoMMLU_QA
from .vdc import VDC

from .worldsense import WorldSense
from .qbench_video import QBench_Video, QBench_Video_MCQ, QBench_Video_VQA

from .cmmmu import CMMMU
from .emma import EMMADataset
from .wildvision import WildVision
from .mmmath import MMMath
from .dynamath import Dynamath
from .creation import CreationMMBenchDataset
from .mmalignbench import MMAlignBench
from .utils import *
from .video_dataset_config import *
from ..smp import *
from .Omnidocbench.omnidocbench import OmniDocBench
from .moat import MOAT
from .GUI.screenspot import ScreenSpot
from .GUI.screenspot_v2 import ScreenSpotV2
from .GUI.screenspot_pro import ScreenSpot_Pro
from .mmifeval import MMIFEval


class ConcatDataset(ImageBaseDataset):
    # This dataset takes multiple dataset names as input and aggregate them into a single dataset.
    # Each single dataset should not have a field named `SUB_DATASET`

    DATASET_SETS = {
        'MMMB': ['MMMB_ar', 'MMMB_cn', 'MMMB_en', 'MMMB_pt', 'MMMB_ru', 'MMMB_tr'],
        'MTL_MMBench_DEV': [
            'MMBench_dev_ar', 'MMBench_dev_cn', 'MMBench_dev_en',
            'MMBench_dev_pt', 'MMBench_dev_ru', 'MMBench_dev_tr'
        ],
    }

    def __init__(self, dataset):
        datasets = self.DATASET_SETS[dataset]
        self.dataset_map = {}
        # The name of the compliation
        self.dataset_name = dataset
        self.datasets = datasets
        for dname in datasets:
            dataset = build_dataset(dname)
            assert dataset is not None, dataset
            self.dataset_map[dname] = dataset
        TYPES = [x.TYPE for x in self.dataset_map.values()]
        MODALITIES = [x.MODALITY for x in self.dataset_map.values()]
        assert np.all([x == TYPES[0] for x in TYPES]), (datasets, TYPES)
        assert np.all([x == MODALITIES[0] for x in MODALITIES]), (datasets, MODALITIES)
        self.TYPE = TYPES[0]
        self.MODALITY = MODALITIES[0]
        data_all = []
        for dname in datasets:
            data = self.dataset_map[dname].data
            data['SUB_DATASET'] = [dname] * len(data)
            data_new = localize_df(data, dname, nproc=16)
            data_all.append(data_new)

        data = pd.concat(data_all)
        data['original_index'] = data.pop('index')
        data['index'] = np.arange(len(data))
        self.data = data

    def build_prompt(self, line):
        if isinstance(line, int):
            line = self.data.iloc[line]
        idx = line['original_index']
        dname = line['SUB_DATASET']
        org_data = self.dataset_map[dname].data
        org_line = cp.deepcopy(org_data[org_data['index'] == idx]).iloc[0]
        return self.dataset_map[dname].build_prompt(org_line)

    def dump_image(self, line):
        # Assert all images are pre-dumped
        assert 'image' not in line
        assert 'image_path' in line
        tgt_path = toliststr(line['image_path'])
        return tgt_path

    @classmethod
    def supported_datasets(cls):
        return list(cls.DATASET_SETS)

    def evaluate(self, eval_file, **judge_kwargs):
        suffix = eval_file.split('.')[-1]
        # First, split the eval_file by dataset
        data_all = load(eval_file)
        for dname in self.datasets:
            tgt = eval_file.replace(self.dataset_name, dname)
            data_sub = data_all[data_all['SUB_DATASET'] == dname]
            data_sub.pop('index')
            data_sub['index'] = data_sub.pop('original_index')
            data_sub.pop('SUB_DATASET')
            dump(data_sub, tgt)
        # Then, evaluate each dataset separately
        results_all = []
        for dname in self.datasets:
            tgt = eval_file.replace(self.dataset_name, dname)
            res = self.dataset_map[dname].evaluate(tgt, **judge_kwargs)
            assert isinstance(res, pd.DataFrame)
            res['DATASET'] = [dname] * len(res)
            results_all.append(res)
        result = pd.concat(results_all)
        score_file = eval_file.replace(f'.{suffix}', '_acc.csv')
        dump(result, score_file)
        return result


# Add new supported dataset class here
IMAGE_DATASET = [
    ImageCaptionDataset, ImageYORNDataset, ImageMCQDataset, ImageVQADataset,
    MathVision, MMMUDataset, OCRBench, MathVista, LLaVABench, VGRPBench, MMVet,
    MTVQADataset, TableVQABench, MMLongBench, VCRDataset, MMDUDataset, DUDE,
    SlideVQA, MUIRDataset, CCOCRDataset, GMAIMMBenchDataset, MMERealWorld,
    HRBenchDataset, CRPE, MathVerse, NaturalBenchDataset, MIABench,
    OlympiadBench, WildVision, MMMath, QSpatial, Dynamath, MMGenBench, VizWiz,
    MMNIAH, CMMMU, VLRewardBench, WeMath, LogicVista, MMMUProDataset,
    CreationMMBenchDataset, ImageShortQADataset, MMAlignBench, OmniDocBench,
    VLM2Bench, VMCBenchDataset, EMMADataset, MME_CoT, MOAT, MedXpertQA_MM_test,
    LEGO, MMSci_Captioning, Physics_yale, ScreenSpot_Pro, ScreenSpot,
    ScreenSpotV2, MMIFEval, Spatial457, VisuLogic, CVBench, PathVQA_VAL,
    PathVQA_TEST, TDBench, TDBenchGrounding, MicroBench, CharXiv, OmniMedVQA,
    WildDocBenchmark, MSEarthMCQ, OCR_Reasoning, PhyX, VLMBlind, CountBenchQA,
<<<<<<< HEAD
    Omni3DBench,
=======
    ZEROBench, SCAM
>>>>>>> 50b8ff5d
]


VIDEO_DATASET = [
    MMBenchVideo, VideoMME, MVBench, MVBench_MP4, MVTamperBench,
    LongVideoBench, WorldSense, VDC, MovieChat1k, MEGABench,
    MLVU, MLVU_MCQ, MLVU_OpenEnded,
    TempCompass, TempCompass_MCQ, TempCompass_Captioning, TempCompass_YorN,
    CGBench_MCQ_Grounding_Mini, CGBench_OpenEnded_Mini, CGBench_MCQ_Grounding, CGBench_OpenEnded,
    QBench_Video, QBench_Video_MCQ, QBench_Video_VQA,
    VideoMMLU_CAP, VideoMMLU_QA
]

TEXT_DATASET = [
    TextMCQDataset
]

CUSTOM_DATASET = [
    CustomMCQDataset, CustomVQADataset, CustomTextMCQDataset
]

DATASET_COLLECTION = [ConcatDataset, ConcatVideoDataset]

DATASET_CLASSES = IMAGE_DATASET + VIDEO_DATASET + TEXT_DATASET + CUSTOM_DATASET + DATASET_COLLECTION  # noqa: E501
SUPPORTED_DATASETS = []
for DATASET_CLS in DATASET_CLASSES:
    SUPPORTED_DATASETS.extend(DATASET_CLS.supported_datasets())


def DATASET_TYPE(dataset, *, default: str = 'MCQ') -> str:
    for cls in DATASET_CLASSES:
        if dataset in cls.supported_datasets():
            if hasattr(cls, 'TYPE'):
                return cls.TYPE
    # Have to add specific routine to handle ConcatDataset
    if dataset in ConcatDataset.DATASET_SETS:
        dataset_list = ConcatDataset.DATASET_SETS[dataset]
        TYPES = [DATASET_TYPE(dname) for dname in dataset_list]
        assert np.all([x == TYPES[0] for x in TYPES]), (dataset_list, TYPES)
        return TYPES[0]

    if 'openended' in dataset.lower():
        return 'VQA'
    warnings.warn(f'Dataset {dataset} is a custom one and not annotated as `openended`, will treat as {default}. ')  # noqa: E501
    return default


def DATASET_MODALITY(dataset, *, default: str = 'IMAGE') -> str:
    if dataset is None:
        warnings.warn(f'Dataset is not specified, will treat modality as {default}. ')
        return default
    for cls in DATASET_CLASSES:
        if dataset in cls.supported_datasets():
            if hasattr(cls, 'MODALITY'):
                return cls.MODALITY
    # Have to add specific routine to handle ConcatDataset
    if dataset in ConcatDataset.DATASET_SETS:
        dataset_list = ConcatDataset.DATASET_SETS[dataset]
        MODALITIES = [DATASET_MODALITY(dname) for dname in dataset_list]
        assert np.all([x == MODALITIES[0] for x in MODALITIES]), (dataset_list, MODALITIES)
        return MODALITIES[0]

    if 'VIDEO' in dataset.lower():
        return 'VIDEO'
    elif 'IMAGE' in dataset.lower():
        return 'IMAGE'
    warnings.warn(f'Dataset {dataset} is a custom one, will treat modality as {default}. ')
    return default


def build_dataset(dataset_name, **kwargs):
    for cls in DATASET_CLASSES:
        if dataset_name in supported_video_datasets:
            return supported_video_datasets[dataset_name](**kwargs)
        elif dataset_name in cls.supported_datasets():
            return cls(dataset=dataset_name, **kwargs)

    warnings.warn(f'Dataset {dataset_name} is not officially supported. ')
    data_file = osp.join(LMUDataRoot(), f'{dataset_name}.tsv')
    if not osp.exists(data_file):
        warnings.warn(f'Data file {data_file} does not exist. Dataset building failed. ')
        return None

    data = load(data_file)
    if 'question' not in [x.lower() for x in data.columns]:
        warnings.warn(f'Data file {data_file} does not have a `question` column. Dataset building failed. ')
        return None

    if 'A' in data and 'B' in data:
        if 'image' in data or 'image_path' in data:
            warnings.warn(f'Will assume unsupported dataset {dataset_name} as a Custom MCQ dataset. ')
            return CustomMCQDataset(dataset=dataset_name, **kwargs)
        else:
            warnings.warn(f'Will assume unsupported dataset {dataset_name} as a Custom Text MCQ dataset. ')
            return CustomTextMCQDataset(dataset=dataset_name, **kwargs)
    else:
        warnings.warn(f'Will assume unsupported dataset {dataset_name} as a Custom VQA dataset. ')
        return CustomVQADataset(dataset=dataset_name, **kwargs)


def infer_dataset_basename(dataset_name):
    basename = "_".join(dataset_name.split("_")[:-1])
    return basename


__all__ = [
    'build_dataset', 'img_root_map', 'build_judge', 'extract_answer_from_item', 'prefetch_answer', 'DEBUG_MESSAGE'
] + [cls.__name__ for cls in DATASET_CLASSES]<|MERGE_RESOLUTION|>--- conflicted
+++ resolved
@@ -12,11 +12,8 @@
 from .image_vqa import (
     ImageVQADataset, MathVision, OCRBench, MathVista, LLaVABench, VGRPBench, MMVet, MTVQADataset, TableVQABench,
     CustomVQADataset, CRPE, MathVerse, OlympiadBench, QSpatial, VizWiz, MMNIAH, LogicVista, MME_CoT,
-<<<<<<< HEAD
-    MMSci_Captioning, Physics_yale, TDBenchGrounding, WildDocBenchmark, OCR_Reasoning, PhyX, CountBenchQA, Omni3DBench
-=======
-    MMSci_Captioning, Physics_yale, TDBenchGrounding, WildDocBenchmark, OCR_Reasoning, PhyX, CountBenchQA, ZEROBench
->>>>>>> 50b8ff5d
+    MMSci_Captioning, Physics_yale, TDBenchGrounding, WildDocBenchmark, OCR_Reasoning, PhyX, CountBenchQA, ZEROBench, 
+    Omni3DBench
 )
 
 from .image_ccocr import CCOCRDataset
@@ -169,11 +166,7 @@
     ScreenSpotV2, MMIFEval, Spatial457, VisuLogic, CVBench, PathVQA_VAL,
     PathVQA_TEST, TDBench, TDBenchGrounding, MicroBench, CharXiv, OmniMedVQA,
     WildDocBenchmark, MSEarthMCQ, OCR_Reasoning, PhyX, VLMBlind, CountBenchQA,
-<<<<<<< HEAD
-    Omni3DBench,
-=======
-    ZEROBench, SCAM
->>>>>>> 50b8ff5d
+    ZEROBench, SCAM, Omni3DBench,
 ]
 
 
