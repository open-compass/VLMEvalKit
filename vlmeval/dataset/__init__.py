--- conflicted
+++ resolved
@@ -6,11 +6,7 @@
 from .image_mcq import (
     ImageMCQDataset, MMMUDataset, CustomMCQDataset, MUIRDataset, GMAIMMBenchDataset, MMERealWorld, HRBenchDataset,
     NaturalBenchDataset, WeMath, MMMUProDataset, VMCBenchDataset, MedXpertQA_MM_test, LEGO, VisuLogic, CVBench, TDBench,
-<<<<<<< HEAD
-    MicroBench, OmniMedVQA, MSEarthMCQ, VLMBlind, SCAM, _3DSRBench, AffordanceDataset, OmniEarthMCQBench
-=======
-    MicroBench, OmniMedVQA, MSEarthMCQ, VLMBlind, SCAM, _3DSRBench, AffordanceDataset, XLRSBench
->>>>>>> 31412b4d
+    MicroBench, OmniMedVQA, MSEarthMCQ, VLMBlind, SCAM, _3DSRBench, AffordanceDataset, OmniEarthMCQBench, XLRSBench
 )
 from .image_mt import MMDUDataset
 from .image_vqa import (
@@ -198,11 +194,8 @@
     PathVQA_TEST, TDBench, TDBenchGrounding, MicroBench, CharXiv, OmniMedVQA,
     WildDocBenchmark, MSEarthMCQ, OCR_Reasoning, PhyX, VLMBlind, CountBenchQA,
     ZEROBench, SCAM, Omni3DBench, TallyQA, _3DSRBench, AffordanceDataset,
-<<<<<<< HEAD
-    MMEReasoning, GOBenchDataset, SFE, ChartMimic, MMVMBench, OmniEarthMCQBench
-=======
-    MMEReasoning, GOBenchDataset, SFE, ChartMimic, MMVMBench, XLRSBench
->>>>>>> 31412b4d
+    MMEReasoning, GOBenchDataset, SFE, ChartMimic, MMVMBench, XLRSBench, 
+    OmniEarthMCQBench
 ]
 
 
