--- conflicted
+++ resolved
@@ -98,11 +98,8 @@
 from .hipho import HiPhODataset
 from .gsm8k_v import GSM8KVDataset
 from .macbench import MaCBench
-<<<<<<< HEAD
 from .sarena_mini import SArena_MINI
-=======
 from .uni_svg import UniSVG
->>>>>>> 5f7aa1a7
 
 
 class ConcatDataset(ImageBaseDataset):
@@ -232,12 +229,8 @@
     OmniEarthMCQBench, VisFactor, OSTDataset, OCRBench_v2, TreeBench, CVQA, M4Bench,
     AyaVisionBench, TopViewRS, VLMBias, MMHELIX, MedqbenchMCQDataset, MathCanvas, MMReason,
     MedqbenchPairedDescriptionDataset, MedqbenchCaptionDataset, ChartMuseum, ChartQAPro, ReasonMap_Plus,
-<<<<<<< HEAD
-    olmOCRBench, OceanOCRBench, MATBench, VLRMBench, RefCOCODataset, SimpleVQA, HiPhODataset, MaCBench, SArena_MINI
-=======
     olmOCRBench, OceanOCRBench, MATBench, VLRMBench, RefCOCODataset, SimpleVQA, HiPhODataset, MaCBench,
-    UniSVG
->>>>>>> 5f7aa1a7
+    UniSVG, SArena_MINI
 ]
 
 VIDEO_DATASET = [
