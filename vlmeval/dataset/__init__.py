--- conflicted
+++ resolved
@@ -204,11 +204,7 @@
     WildDocBenchmark, MSEarthMCQ, OCR_Reasoning, PhyX, VLMBlind, CountBenchQA,
     ZEROBench, SCAM, Omni3DBench, TallyQA, _3DSRBench, BMMR, AffordanceDataset,
     MMEReasoning, GOBenchDataset, SFE, ChartMimic, MMVMBench, XLRSBench,
-<<<<<<< HEAD
-    OmniEarthMCQBench, VisFactor, OSTDataset, OCRBench_v2, TreeBench, M4Bench, AyaVisionBench
-=======
-    OmniEarthMCQBench, VisFactor, OSTDataset, OCRBench_v2, TreeBench, CVQA, M4Bench
->>>>>>> 598cbeea
+    OmniEarthMCQBench, VisFactor, OSTDataset, OCRBench_v2, TreeBench, CVQA, M4Bench, AyaVisionBench
 ]
 
 VIDEO_DATASET = [
