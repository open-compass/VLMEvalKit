import warnings

from .image_base import ImageBaseDataset
from .utils import build_judge, DEBUG_MESSAGE
from ..smp import *
import pandas as pd

MMMB_URLS = {
    'MMMB_ar': 'https://huggingface.co/datasets/AIDC-AI/Parrot-dataset/resolve/main/mmmb/mmmb_ar.tsv',
    'MMMB_cn': 'https://huggingface.co/datasets/AIDC-AI/Parrot-dataset/resolve/main/mmmb/mmmb_cn.tsv',
    'MMMB_en': 'https://huggingface.co/datasets/AIDC-AI/Parrot-dataset/resolve/main/mmmb/mmmb_en.tsv',
    'MMMB_pt': 'https://huggingface.co/datasets/AIDC-AI/Parrot-dataset/resolve/main/mmmb/mmmb_pt.tsv',
    'MMMB_ru': 'https://huggingface.co/datasets/AIDC-AI/Parrot-dataset/resolve/main/mmmb/mmmb_ru.tsv',
    'MMMB_tr': 'https://huggingface.co/datasets/AIDC-AI/Parrot-dataset/resolve/main/mmmb/mmmb_tr.tsv',
}

MTL_MMBench_URLS = {
    'MMBench_dev_ar': 'https://huggingface.co/datasets/AIDC-AI/Parrot-dataset/resolve/main/mmbench/mmbench_dev_ar.tsv',
    'MMBench_dev_cn': 'https://huggingface.co/datasets/AIDC-AI/Parrot-dataset/resolve/main/mmbench/mmbench_dev_cn.tsv',
    'MMBench_dev_en': 'https://huggingface.co/datasets/AIDC-AI/Parrot-dataset/resolve/main/mmbench/mmbench_dev_en.tsv',
    'MMBench_dev_pt': 'https://huggingface.co/datasets/AIDC-AI/Parrot-dataset/resolve/main/mmbench/mmbench_dev_pt.tsv',
    'MMBench_dev_tr': 'https://huggingface.co/datasets/AIDC-AI/Parrot-dataset/resolve/main/mmbench/mmbench_dev_tr.tsv',
    'MMBench_dev_ru': 'https://huggingface.co/datasets/AIDC-AI/Parrot-dataset/resolve/main/mmbench/mmbench_dev_ru.tsv',
}

MMMB_MD5 = {
    'MMMB_ar': 'f3a18b6385f1d9701840aa42de27aead', 'MMMB_cn': '13ed82fa89730037292fcaa27f08f430',
    'MMMB_en': '1cd781a71ec5a2983c090b84105d6a01', 'MMMB_pt': '548ea2b3bb2da991790386f0015d30d1',
    'MMMB_ru': 'ce1cc8a0533425ab0d86b326ebfc2984', 'MMMB_tr': '0733739d43090327975294292bc5cd67'
}

MTL_MMBench_MD5 = {
    'MMBench_dev_ar': '4271b4a0d0200e1a86380a878e0d64a4', 'MMBench_dev_cn': '2ed5135326fed02c8e51ea50dda8222f',
    'MMBench_dev_en': 'd9ab776fc018b3d45785e9a5c23431c2', 'MMBench_dev_pt': '4ddfbcd27ef12444b908c03831cd0295',
    'MMBench_dev_tr': '4fab39d501389d3d6cc90264bb708f11', 'MMBench_dev_ru': '5ba1171ff2e68f80637bf78349e402a5'
}


class ImageMCQDataset(ImageBaseDataset):

    TYPE = 'MCQ'

    DATASET_URL = {
        # MMBench v1.0
        'MMBench_DEV_EN': 'https://opencompass.openxlab.space/utils/benchmarks/MMBench/MMBench_DEV_EN.tsv',
        'MMBench_TEST_EN': 'https://opencompass.openxlab.space/utils/benchmarks/MMBench/MMBench_TEST_EN.tsv',
        'MMBench_DEV_CN': 'https://opencompass.openxlab.space/utils/benchmarks/MMBench/MMBench_DEV_CN.tsv',
        'MMBench_TEST_CN': 'https://opencompass.openxlab.space/utils/benchmarks/MMBench/MMBench_TEST_CN.tsv',
        'MMBench': 'https://opencompass.openxlab.space/utils/benchmarks/MMBench/MMBench.tsv',  # Internal
        'MMBench_CN': 'https://opencompass.openxlab.space/utils/benchmarks/MMBench/MMBench_CN.tsv',  # Internal
        # MMBench v1.1
        'MMBench_DEV_EN_V11': 'https://opencompass.openxlab.space/utils/benchmarks/MMBench/MMBench_DEV_EN_V11.tsv',
        'MMBench_TEST_EN_V11': 'https://opencompass.openxlab.space/utils/benchmarks/MMBench/MMBench_TEST_EN_V11.tsv',
        'MMBench_DEV_CN_V11': 'https://opencompass.openxlab.space/utils/benchmarks/MMBench/MMBench_DEV_CN_V11.tsv',
        'MMBench_TEST_CN_V11': 'https://opencompass.openxlab.space/utils/benchmarks/MMBench/MMBench_TEST_CN_V11.tsv',
        'MMBench_V11': 'https://opencompass.openxlab.space/utils/benchmarks/MMBench/MMBench_V11.tsv',  # Internal
        'MMBench_CN_V11': 'https://opencompass.openxlab.space/utils/benchmarks/MMBench/MMBench_CN_V11.tsv',  # Internal
        # SEEDBench Series
        'SEEDBench_IMG': 'https://opencompass.openxlab.space/utils/benchmarks/SEEDBench/SEEDBench_IMG.tsv',
        'SEEDBench2': 'https://huggingface.co/datasets/VLMEval/SEEDBench2/resolve/main/SEEDBench2.tsv',
        'SEEDBench2_Plus': 'https://opencompass.openxlab.space/utils/benchmarks/SEEDBench/SEEDBench2_Plus.tsv',
        # ScienceQA Series
        'ScienceQA_VAL': 'https://opencompass.openxlab.space/utils/benchmarks/ScienceQA/ScienceQA_VAL.tsv',
        'ScienceQA_TEST': 'https://opencompass.openxlab.space/utils/benchmarks/ScienceQA/ScienceQA_TEST.tsv',
        # MMT-Bench
        'MMT-Bench_ALL_MI': 'https://opencompass.openxlab.space/utils/benchmarks/MMT-Bench/MMT-Bench_ALL_MI.tsv',
        'MMT-Bench_ALL': 'https://opencompass.openxlab.space/utils/benchmarks/MMT-Bench/MMT-Bench_ALL.tsv',
        'MMT-Bench_VAL_MI': 'https://opencompass.openxlab.space/utils/benchmarks/MMT-Bench/MMT-Bench_VAL_MI.tsv',
        'MMT-Bench_VAL': 'https://opencompass.openxlab.space/utils/benchmarks/MMT-Bench/MMT-Bench_VAL.tsv',
        # AesBench
        'AesBench_VAL': 'https://huggingface.co/datasets/VLMEval/AesBench/resolve/main/AesBench_VAL.tsv',
        'AesBench_TEST': 'https://huggingface.co/datasets/VLMEval/AesBench/resolve/main/AesBench_TEST.tsv',
        # Q-Bench1
        'Q-Bench1_VAL': 'https://huggingface.co/datasets/zhangzicheng/qbench_tsv/resolve/main/Q-Bench1_VAL.tsv',
        'Q-Bench1_TEST': 'https://huggingface.co/datasets/zhangzicheng/qbench_tsv/resolve/main/Q-Bench1_TEST.tsv',
        # A-Bench
        'A-Bench_VAL': 'https://huggingface.co/datasets/zhangzicheng/abench_tsv/resolve/main/A-bench_VAL.tsv',
        'A-Bench_TEST': 'https://huggingface.co/datasets/zhangzicheng/abench_tsv/resolve/main/A-bench_TEST.tsv',
        # R-Bench
        'R-Bench-Dis': 'https://huggingface.co/datasets/lcysyzxdxc/R-Bench/blob/main/R-bench-dis.tsv',
        'R-Bench-Ref': 'https://huggingface.co/datasets/lcysyzxdxc/R-Bench/blob/main/R-bench-ref.tsv',
        # Other Benchmarks
        'CCBench': 'https://opencompass.openxlab.space/utils/VLMEval/CCBench.tsv',
        'AI2D_TEST': 'https://opencompass.openxlab.space/utils/VLMEval/AI2D_TEST.tsv',
        'AI2D_TEST_NO_MASK': 'https://opencompass.openxlab.space/utils/VLMEval/AI2D_TEST_NO_MASK.tsv',
        'MMStar': 'https://opencompass.openxlab.space/utils/VLMEval/MMStar.tsv',
        'RealWorldQA': 'https://opencompass.openxlab.space/utils/VLMEval/RealWorldQA.tsv',
        'MLLMGuard_DS': 'https://opencompass.openxlab.space/utils/VLMEval/MLLMGuard_DS.tsv',
        'BLINK': 'https://opencompass.openxlab.space/utils/VLMEval/BLINK.tsv',
        'TaskMeAnything_v1_imageqa_random': (
            'https://huggingface.co/datasets/weikaih/TaskMeAnything-v1-imageqa-random/'
            'resolve/main/TaskMeAnything-v1-imageqa-random.tsv'
        ),
        'A-OKVQA': 'https://huggingface.co/datasets/Allen8/A-OKVQA/resolve/main/a-okvqa.tsv',
        'WorldMedQA-V': 'https://opencompass.openxlab.space/utils/VLMEval/WorldMedQA-V.tsv',
        'VisOnlyQA-VLMEvalKit': (
            'https://huggingface.co/datasets/ryokamoi/VisOnlyQA_Eval_Real/'
            'resolve/main/visonlyqa_vlmevalkit.tsv'
        ),
        '3DSRBench': (
            'https://huggingface.co/datasets/ccvl/3DSRBench/'
            'resolve/main/3dsrbench_v1_vlmevalkit_circular.tsv'
        ),
        'MMCR': 'http://opencompass.openxlab.space/utils/VLMEval/MMCR.tsv',
<<<<<<< HEAD
        'MMSci_DEV_MCQ': 'https://opencompass.openxlab.space/utils/VLMEval/MMSci_DEV_MCQ.tsv',
=======
        "MMVP": "http://opencompass.openxlab.space/utils/VLMEval/MMVP.tsv",
>>>>>>> 011acbd4
        # For Internal Use Only
        'MMBench_V11_MINI': 'https://opencompass.openxlab.space/utils/TEST/MMBench_V11_MINI.tsv',
        'MMStar_MINI': 'https://opencompass.openxlab.space/utils/TEST/MMStar_MINI.tsv',
        'AI2D_MINI': 'https://opencompass.openxlab.space/utils/TEST/AI2D_MINI.tsv',
    }

    DATASET_MD5 = {
        # MMBench v1.0
        'MMBench_DEV_EN': 'b6caf1133a01c6bb705cf753bb527ed8',
        'MMBench_TEST_EN': '6939fadb0ce626fefc0bdc9c64efc528',
        'MMBench_DEV_CN': '08b8fc3324a5ed74155350f57be69fbd',
        'MMBench_TEST_CN': '7e1239baf0ee4c8b513e19705a0f317e',
        'MMBench': '4115aea3383f3dd0083be6a633e0f820',  # Internal Only
        'MMBench_CN': '2e053ffc90ea598b1feae13c36dc13ee',    # Internal Only
        # MMBench v1.1
        'MMBench_DEV_EN_V11': '30c05be8f2f347a50be25aa067248184',
        'MMBench_TEST_EN_V11': '26f0f15381a21720255091d3e0316ce6',
        'MMBench_DEV_CN_V11': '593f9b5f6bea453d870a798b34ae4f37',
        'MMBench_TEST_CN_V11': '74bbe4556dac745613c7cbe5ad787050',
        'MMBench_V11': 'b9276414f57af1308dcc4d0cd9b42e7c',  # Internal Only
        'MMBench_CN_V11': '95f6980dd1b4de38e3cbffe0305a3f25',    # Internal Only
        # SEEDBench
        'SEEDBench_IMG': '68017231464752261a2526d6ca3a10c0',
        'SEEDBench2': '4ec15cf864c4f16274112284f531813e',
        'SEEDBench2_Plus': '7cb2323950d71f049df70e5162062af3',
        # ScienceQA
        'ScienceQA_VAL': '96320d05e142e585e7204e72affd29f3',
        'ScienceQA_TEST': 'e42e9e00f9c59a80d8a5db35bc32b71f',
        # MMT-Bench
        'MMT-Bench_ALL_MI': '5272157097e19cdd7cb41e412ab3b7c7',
        'MMT-Bench_ALL': 'b273a2f4c596fe4f2605de0494cd632f',
        'MMT-Bench_VAL_MI': 'c7d7b998eb5cd9aa36c7d4f721472462',
        'MMT-Bench_VAL': '8dd4b730f53dbf9c3aed90ca31c928e0',
        # AesBench
        'AesBench_VAL': '3edb0c319e9187aa0b97fe7a11700a8c',
        'AesBench_TEST': '58b1f7ba2cc32e1d68896d6ee716bbf8',
        # Q-Bench1
        'Q-Bench1_VAL': '837bdb6cd2da571713543462815187b7',
        'Q-Bench1_TEST': '15e759bfd58c9d5f30b23a317d347153',
        # A-Bench
        'A-Bench_VAL': '218563ec50d34bb336c814143a5bb9c1',
        'A-Bench_TEST': '567013fb033a20cf23f51d8e865bd16c',
        # R-Bench
        'R-Bench-Dis': 'd6e961dbfc43350688af2560226830b4',
        'R-Bench-Ref': '270c1cb555acb523f3fdb178ed57021d',
        # Other Benchmarks
        'CCBench': 'f5dde47f24dc5a6fb6e595b409b466ac',
        'AI2D_TEST': '0f593e0d1c7df9a3d69bf1f947e71975',
        'AI2D_TEST_NO_MASK': 'fd8f463634d4fe9fbd23b876e8eea5be',
        'MMStar': 'e1ecd2140806c1b1bbf54b43372efb9e',
        'RealWorldQA': '4de008f55dc4fd008ca9e15321dc44b7',
        'MLLMGuard_DS': '975fc0dd7119386e198c37d71e274b3f',
        'BLINK': '3b6649b6a662184ea046908e5506260e',
        'TaskMeAnything_v1_imageqa_random': '023fef69e2ca21827afb77c5ec3bc889',
        'WorldMedQA-V': '441e63875e30c87f5750528b57b41285',
        "VisOnlyQA-VLMEvalKit": 'cf460a31d2acb8d3a7cecd0e69298bfa',
        '3DSRBench': '13a99f33164dc1b9faf0e8b8b01fd6f2',
        'MMCR': '9052635f2c3835bdb87755ef73564f5e',
<<<<<<< HEAD
        'MMSci_DEV_MCQ': '71c82f81920a84526803574f719099a7',
=======
        "MMVP": "8cb732b141a0cba5b42159df2839e557",
>>>>>>> 011acbd4
    }

    DATASET_URL.update(MMMB_URLS)
    DATASET_URL.update(MTL_MMBench_URLS)
    DATASET_MD5.update(MMMB_MD5)
    DATASET_MD5.update(MTL_MMBench_MD5)

    def build_prompt(self, line):

        if isinstance(line, int):
            line = self.data.iloc[line]

        if self.meta_only:
            tgt_path = toliststr(line['image_path'])
        else:
            tgt_path = self.dump_image(line)

        question = line['question']
        options = {
            cand: line[cand]
            for cand in string.ascii_uppercase
            if cand in line and not pd.isna(line[cand])
        }
        options_prompt = 'Options:\n'
        for key, item in options.items():
            options_prompt += f'{key}. {item}\n'
        hint = line['hint'] if ('hint' in line and not pd.isna(line['hint'])) else None
        prompt = ''
        if hint is not None:
            prompt += f'Hint: {hint}\n'
        prompt += f'Question: {question}\n'
        if len(options):
            prompt += options_prompt
            prompt += 'Please select the correct answer from the options above. \n'

        msgs = []
        if isinstance(tgt_path, list):
            msgs.extend([dict(type='image', value=p) for p in tgt_path])
        else:
            msgs = [dict(type='image', value=tgt_path)]
        msgs.append(dict(type='text', value=prompt))

        return msgs

    def evaluate(self, eval_file, **judge_kwargs):
        from .utils.multiple_choice import (
            report_acc, report_acc_MMT, report_acc_MMSci, mcq_circular_eval, mcq_vanilla_eval
        )
        # assert dataset is not None
        dataset_map = {
            'MMBench_TEST_EN': 'MMBench', 'MMBench_TEST_EN_V11': 'MMBench_V11',
            'MMBench_TEST_CN': 'MMBench_CN', 'MMBench_TEST_CN_V11': 'MMBench_CN_V11'
        }
        dataset = self.dataset_name
        if dataset in dataset_map:
            dataset = dataset_map[dataset]
        nproc = judge_kwargs.pop('nproc', 4)

        circular = False
        if listinstr(['mmbench', 'ccbench', 'circular', 'mmcr'], dataset.lower()):
            data = load(eval_file)
            data['index'] = [int(x) for x in data['index']]
            dump(data, eval_file)
            circular = True

        suffix = eval_file.split('.')[-1]
        model = judge_kwargs.get('model', 'exact_matching')
        assert model in ['chatgpt-0125', 'exact_matching', 'gpt-4-0125']
        name_str_map = {'chatgpt-0125': 'openai', 'gpt-4-0125': 'gpt4'}
        name_str = name_str_map[model] if model in name_str_map else model

        if model == 'exact_matching':
            model = None
        elif gpt_key_set():
            model = build_judge(**judge_kwargs)
            if not model.working():
                warnings.warn('OPENAI API is not working properly, will use exact matching for evaluation')
                warnings.warn(DEBUG_MESSAGE)
                model = None
        else:
            warnings.warn('OPENAI_API_KEY is not set properly, will use exact matching for evaluation')
            model = None

        result_file = eval_file.replace(f'.{suffix}', f'_{name_str}_result.pkl')

        data = load(eval_file)
        data = data.sort_values(by='index')
        data['prediction'] = [str(x) for x in data['prediction']]
        # If not choice label, then use lower case
        for k in data.keys():
            data[k.lower() if k not in list(string.ascii_uppercase) else k] = data.pop(k)

        meta = self.data
        meta_q_map = {x: y for x, y in zip(meta['index'], meta['question'])}
        data_map = {x: y for x, y in zip(data['index'], data['question'])}
        for k in data_map:
            assert k in meta_q_map, (
                f'eval_file should be the same as or a subset of dataset {self.dataset_name}'
            )

        if circular:
            data = mcq_circular_eval(model, data, meta, nproc, result_file, self.dataset_name)
        else:
            data = mcq_vanilla_eval(model, data, meta, nproc, result_file, self.dataset_name)

        # load split
        dump(data, eval_file.replace(f'.{suffix}', f'_{name_str}_result.{suffix}'))
        data = load(eval_file.replace(f'.{suffix}', f'_{name_str}_result.{suffix}'))

        # May have different report acc functions for different datasets
        if 'MMT' in dataset:
            acc = report_acc_MMT(data)
        elif 'MMSci' in dataset:
            acc = report_acc_MMSci(data)
        else:
            acc = report_acc(data)

        score_file = eval_file.replace(f'.{suffix}', '_acc.csv')
        dump(acc, score_file)

        if dataset == 'AesBench_VAL':
            warnings.warn('Note that AesBench VAL is just a toy version of AesBench TEST. For full results, \
                           please evaluate on AesBench TEST. The AesBench TEST dataset is more than 20 times \
                           larger than the VAL dataset and the leaderboard results are based on AesBench TEST.')
        if dataset == 'VisOnlyQA-VLMEvalKit':
            warnings.warn('Note that the results on VisOnlyQA-VLMEvalKit are different from the results on \
                           the original VisOnlyQA. VisOnlyQA-VLMEvalKit does not include the \
                           chemistry__shape_multi split and uses a different evaluation prompt. Please \
                           explicitly specify the version of the dataset when you report results.')

        return acc


class MedXpertQA_MM_test(ImageMCQDataset):

    DATASET_URL = {
        'MedXpertQA_MM_test': 'https://opencompass.openxlab.space/utils/VLMEval/MedXpertQA_MM_test.tsv',
    }

    DATASET_MD5 = {
        'MedXpertQA_MM_test': '73c12d28ebdfca97c5fd3c3be3fe357b',
    }


class MMMUDataset(ImageMCQDataset):

    DATASET_URL = {
        'MMMU_DEV_VAL': 'https://opencompass.openxlab.space/utils/VLMEval/MMMU_DEV_VAL.tsv',
        'MMMU_TEST': 'https://opencompass.openxlab.space/utils/VLMEval/MMMU_TEST.tsv',
    }

    DATASET_MD5 = {
        'MMMU_DEV_VAL': '585e8ad75e73f75dcad265dfd0417d64',
        'MMMU_TEST': 'c19875d11a2d348d07e5eb4bdf33166d',
    }

    @staticmethod
    def split_MMMU(msgs):
        text, images = None, []
        for s in msgs:
            if s['type'] == 'image':
                images.append(s['value'])
            elif s['type'] == 'text':
                assert text is None
                text = s['value']
        text_segs = text.split('<image ')
        if len(text_segs) == 1:
            return msgs

        segs = [dict(type='text', value=text_segs[0])]
        for i, seg in enumerate(text_segs):
            if i == 0:
                continue
            assert istype(seg[0], int) and seg[1] == '>'
            image_idx = int(seg[0]) - 1
            segs.append(dict(type='image', value=images[image_idx]))
            segs.append(dict(type='text', value=seg[2:]))
        return segs

    def build_prompt(self, line):
        msgs = super().build_prompt(line)
        msgs = self.split_MMMU(msgs)
        return msgs


class MMMUProDataset(MMMUDataset):

    TYPE = 'MCQ_MMMU_Pro'

    def __init__(self, **kwargs):
        super().__init__(**kwargs)
        if 'MMMU_Pro_V' in self.dataset_name:
            self.data['question'] = ['placeholder'] * len(self.data)

    DATASET_URL = {
        'MMMU_Pro_10c': 'https://opencompass.openxlab.space/utils/VLMEval/MMMU_Pro_10c.tsv',
        'MMMU_Pro_10c_COT': 'https://opencompass.openxlab.space/utils/VLMEval/MMMU_Pro_10c.tsv',
        'MMMU_Pro_V': 'https://opencompass.openxlab.space/utils/VLMEval/MMMU_Pro_V.tsv',
        'MMMU_Pro_V_COT': 'https://opencompass.openxlab.space/utils/VLMEval/MMMU_Pro_V.tsv',
    }

    DATASET_MD5 = {
        'MMMU_Pro_10c': '22cee868fe6b680d14b99bfff6db8172',
        'MMMU_Pro_10c_COT': '22cee868fe6b680d14b99bfff6db8172',
        'MMMU_Pro_V': 'd01441a87b3dbe721b5a04652ae38009',
        'MMMU_Pro_V_COT': 'd01441a87b3dbe721b5a04652ae38009',
    }

    def build_prompt(self, line):
        if isinstance(line, int):
            line = self.data.iloc[line]

        if self.meta_only:
            tgt_path = toliststr(line['image_path'])
        else:
            tgt_path = self.dump_image(line)

        if 'MMMU_Pro_V' in self.dataset_name:
            question = 'Answer the following multiple-choice question in the image. '
            if 'COT' in self.dataset_name:
                question += (
                    "The last line of your response should be of the following format: 'Answer: $LETTER' "
                    "(without quotes) where LETTER is one of the options. Think step by step before answering. "
                )
            else:
                question += "Answer directly with the option letter from the given choices. "
            if isinstance(tgt_path, list):
                assert len(tgt_path) == 1
                tgt_path = tgt_path[0]
            return [dict(type='image', value=tgt_path), dict(type='text', value=question)]
        else:
            question = line['question']
            options = {
                cand: line[cand]
                for cand in string.ascii_uppercase
                if cand in line and not pd.isna(line[cand])
            }
            options_prompt = 'Options:\n'
            for key, item in options.items():
                options_prompt += f'{key}. {item}\n'
            prompt = ''
            prompt += f'Question: {question}\n'
            if len(options):
                prompt += options_prompt
                if 'COT' in self.dataset_name:
                    prompt += (
                        "Answer the following multiple-choice question. The last line of your response should be of "
                        "the following format: 'Answer: $LETTER' (without quotes) where LETTER is one of the options. "
                        "Think step by step before answering. "
                    )
                else:
                    prompt += "Answer directly with the option letter from the given choices. "

            msgs = []
            if isinstance(tgt_path, list):
                msgs.extend([dict(type='image', value=p) for p in tgt_path])
            else:
                msgs = [dict(type='image', value=tgt_path)]
            msgs.append(dict(type='text', value=prompt))
            msgs = self.split_MMMU(msgs)
            return msgs

    def cot_postproc(self, response):
        lines = response.strip().split('\n')
        lines = [x.strip() for x in lines]
        cands = [x for x in lines if x.startswith('Answer:')]
        if len(cands) == 1:
            counter = defaultdict(lambda: 0)
            for ch in cands[0]:
                if ch in string.ascii_uppercase:
                    counter[ch] += 1
            if len(counter) == 1:
                return list(counter.keys())[0]
            else:
                return cands[0][7:]
        return response

    def evaluate(self, eval_file, **judge_kwargs):
        if 'COT' in self.dataset_name:
            data = load(eval_file)
            data['prediction'] = [self.cot_postproc(x) for x in data['prediction']]
            tgt = eval_file.replace('.xlsx', '_cotpost.xlsx')
            dump(data, tgt)
            res = super().evaluate(tgt, **judge_kwargs)
            acc_org = eval_file.replace('.xlsx', '_acc.csv')
            acc_now = eval_file.replace('.xlsx', '_cotpost_acc.csv')
            shutil.copy(acc_now, acc_org)
            return res
        else:
            return super().evaluate(eval_file, **judge_kwargs)


class MUIRDataset(ImageMCQDataset):

    DATASET_URL = {
        'MUIRBench': 'http://opencompass.openxxlab.com/utils/VLMEval/MUIRBench.tsv'
    }

    DATASET_MD5 = {
        'MUIRBench': '2e5e6fd7699761b08a7cb3ab8c0c2ec8'
    }

    @staticmethod
    def split_MUIR(msgs):
        text, images = None, []

        # Separate images and text from msgs
        for s in msgs:
            if s['type'] == 'image':
                images.append(s['value'])
            elif s['type'] == 'text':
                assert text is None  # Ensure only one text entry is expected
                text = s['value']

        # Split text by <image> tags
        text_segs = text.split('<image>')

        # Initialize the segments list
        segs = []

        # Iterate through the text segments and images
        for i, seg in enumerate(text_segs):
            # Append the image if this is not the first segment and there are still images left
            if i > 0 and i - 1 < len(images):
                segs.append(dict(type='image', value=images[i - 1]))
            # Append the text segment (if it's non-empty)
            if len(seg) > 0:
                segs.append(dict(type='text', value=seg))

        return segs

    def build_prompt(self, line):

        if isinstance(line, int):
            line = self.data.iloc[line]

        if self.meta_only:
            tgt_path = toliststr(line['image_path'])
        else:
            tgt_path = self.dump_image(line)

        question = line['question']
        options = {
            cand: line[cand]
            for cand in string.ascii_uppercase
            if cand in line and not pd.isna(line[cand])
        }
        # options_prompt = ''
        options_prompt = '\n'.join([f'{key}. {item}' for key, item in options.items()])
        # for key, item in options.items():
        #     options_prompt += f'{key}. {item}\n'

        prompt = ''

        prompt += f'{question}\n'
        if len(options):
            prompt += options_prompt
            prompt += "\nAnswer with the option's letter from the given choices directly."

        msgs = []
        if isinstance(tgt_path, list):
            msgs.extend([dict(type='image', value=p) for p in tgt_path])
        else:
            msgs = [dict(type='image', value=tgt_path)]
        msgs.append(dict(type='text', value=prompt))

        msgs = self.split_MUIR(msgs)
        return msgs


class GMAIMMBenchDataset(ImageMCQDataset):

    DATASET_URL = {
        'GMAI-MMBench_VAL': 'https://huggingface.co/datasets/VLMEval/GMAI-MMBench/resolve/main/GMAI-MMBench_VAL.tsv',
        'GMAI_mm_bench_TEST_part_1': 'https://huggingface.co/datasets/OpenGVLab/GMAI-MMBench/resolve/main/GMAI_mm_bench_TEST_part_1.tsv',  # noqa: E501
        'GMAI_mm_bench_TEST_part_2': 'https://huggingface.co/datasets/OpenGVLab/GMAI-MMBench/resolve/main/GMAI_mm_bench_TEST_part_2.tsv',  # noqa: E501
        'GMAI_mm_bench_TEST_part_3': 'https://huggingface.co/datasets/OpenGVLab/GMAI-MMBench/resolve/main/GMAI_mm_bench_TEST_part_3.tsv',  # noqa: E501
        'GMAI_mm_bench_TEST_part_4': 'https://huggingface.co/datasets/OpenGVLab/GMAI-MMBench/resolve/main/GMAI_mm_bench_TEST_part_4.tsv',  # noqa: E501
        'GMAI_mm_bench_TEST_part_5': 'https://huggingface.co/datasets/OpenGVLab/GMAI-MMBench/resolve/main/GMAI_mm_bench_TEST_part_5.tsv',  # noqa: E501
        'GMAI_mm_bench_TEST_part_6': 'https://huggingface.co/datasets/OpenGVLab/GMAI-MMBench/resolve/main/GMAI_mm_bench_TEST_part_6.tsv',  # noqa: E501
        'GMAI_mm_bench_TEST_part_7': 'https://huggingface.co/datasets/OpenGVLab/GMAI-MMBench/resolve/main/GMAI_mm_bench_TEST_part_7.tsv',  # noqa: E501
        'GMAI_mm_bench_TEST_part_8': 'https://huggingface.co/datasets/OpenGVLab/GMAI-MMBench/resolve/main/GMAI_mm_bench_TEST_part_8.tsv',  # noqa: E501
        'GMAI_mm_bench_TEST_part_9': 'https://huggingface.co/datasets/OpenGVLab/GMAI-MMBench/resolve/main/GMAI_mm_bench_TEST_part_9.tsv',  # noqa: E501
        'GMAI_mm_bench_TEST_part_10': 'https://huggingface.co/datasets/OpenGVLab/GMAI-MMBench/resolve/main/GMAI_mm_bench_TEST_part_10.tsv',  # noqa: E501
        'GMAI_mm_bench_TEST_part_11': 'https://huggingface.co/datasets/OpenGVLab/GMAI-MMBench/resolve/main/GMAI_mm_bench_TEST_part_11.tsv',  # noqa: E501
    }

    DATASET_MD5 = {
        'GMAI-MMBench_VAL': '254bd581627866f1c499d3d6b4422324',
        'GMAI_mm_bench_TEST_part_1': '900d735231230a63f4ed45665c078ef4',
        'GMAI_mm_bench_TEST_part_2': '1b27ab621386945d7e4a765ad2d22b0e',
        'GMAI_mm_bench_TEST_part_3': '44bdc2b6267dd505d529b8cad06f0fb2',
        'GMAI_mm_bench_TEST_part_4': '5a04a04fcac9f1466709f242fdb80acb',
        'GMAI_mm_bench_TEST_part_5': 'c70baf8909eda9af0ddeab275c721336',
        'GMAI_mm_bench_TEST_part_6': '825abc39596b644dead9350d0cfa3b96',
        'GMAI_mm_bench_TEST_part_7': 'defb8aed2fb77365a76b6b9abd6a2701',
        'GMAI_mm_bench_TEST_part_8': 'ff490d60b85f2bb0abb67a435b298c65',
        'GMAI_mm_bench_TEST_part_9': 'ff67c86f40da93b09139ac1d1ba5dc6b',
        'GMAI_mm_bench_TEST_part_10': '3dae94627b9ac0fe00180d4780fbf6dc',
        'GMAI_mm_bench_TEST_part_11': 'd08dc813f0eb6bbab63cae2a9d113c4b',
    }

    @classmethod
    def supported_datasets(cls):
        return ['GMAI-MMBench_VAL', 'GMAI-MMBench_TEST']

    def load_data(self, dataset):
        if dataset == 'GMAI-MMBench_VAL':
            data_path = osp.join(LMUDataRoot(), f'{dataset}.tsv')
            if file_size(data_path, 'GB') > 1:
                local_path = data_path.replace('.tsv', '_local.tsv')
                if not osp.exists(local_path) or os.environ.get('FORCE_LOCAL'):
                    from ..tools import LOCALIZE
                    LOCALIZE(data_path, local_path)
                data_path = local_path
            return load(data_path)
        elif dataset == 'GMAI-MMBench_TEST':
            dfs = []
            for part_num in range(1, 12):
                part_name = f'GMAI_mm_bench_TEST_part_{part_num}'
                url = self.DATASET_URL[part_name]
                file_md5 = self.DATASET_MD5.get(part_name)
                tsv_path = osp.join(LMUDataRoot(), f'{part_name}.tsv')
                if not osp.exists(tsv_path) or (file_md5 and md5(tsv_path) != file_md5):
                    download_file(url, filename=tsv_path)
                local_path = tsv_path.replace('.tsv', '_local.tsv')
                if not osp.exists(local_path) or os.environ.get('FORCE_LOCAL'):
                    from ..tools import LOCALIZE
                    LOCALIZE(tsv_path, local_path)
                tsv_path = local_path
                # 加载数据
                df = load(tsv_path)
                dfs.append(df)
            # 合并所有数据
            data = pd.concat(dfs, ignore_index=True)
            return data
        else:
            raise ValueError(f"未知的数据集：{dataset}")

    def report_acc_by_groups(self, df, group_column):
        res = defaultdict(list)

        # Check for the 'split' column
        if 'split' in df:
            splits = list(set(df['split']))
            res['split'] = splits
        else:
            df['split'] = ['none'] * len(df)
            res['split'] = ['none']

        res['Overall'] = [np.mean(df[df['split'] == sp]['hit']) for sp in res['split']]

        if group_column not in df:
            raise ValueError(f"Column '{group_column}' not found in dataframe.")  # noqa: E713

        abilities = list(set(df[group_column]))
        abilities = ['None' if isinstance(ab, float) and pd.isna(ab) else ab for ab in abilities]
        abilities.sort()

        for ab in abilities:
            ab_name = ab
            sub_df = df[df[group_column] == ab]
            res[ab_name] = [np.mean(sub_df[sub_df['split'] == sp]['hit']) for sp in res['split']]

        return pd.DataFrame(res)

    def evaluate(self, eval_file, **judge_kwargs):
        from .utils.multiple_choice import report_acc, mcq_vanilla_eval
        nproc = judge_kwargs.pop('nproc', 4)

        suffix = eval_file.split('.')[-1]
        model = judge_kwargs.get('model', 'exact_matching')
        assert model in ['chatgpt-0125', 'exact_matching', 'gpt-4-0125']
        name_str_map = {'chatgpt-0125': 'openai', 'gpt-4-0125': 'gpt4'}
        name_str = name_str_map[model] if model in name_str_map else model

        if model == 'exact_matching':
            model = None
        elif gpt_key_set():
            model = build_judge(**judge_kwargs)
            if not model.working():
                warnings.warn('OPENAI API is not working properly, will use exact matching for evaluation')
                warnings.warn(DEBUG_MESSAGE)
                model = None
        else:
            warnings.warn('OPENAI_API_KEY is not set properly, will use exact matching for evaluation')
            model = None

        result_file = eval_file.replace(f'.{suffix}', f'_{name_str}_result.pkl')

        data = load(eval_file)
        data = data.sort_values(by='index')
        data['prediction'] = [str(x) for x in data['prediction']]
        # If not choice label, then use lower case
        for k in data.keys():
            data[k.lower() if k not in list(string.ascii_uppercase) else k] = data.pop(k)

        meta = self.data
        meta_q_map = {x: y for x, y in zip(meta['index'], meta['question'])}
        data_map = {x: y for x, y in zip(data['index'], data['question'])}
        for k in data_map:
            assert k in meta_q_map, (
                f'eval_file should be the same as or a subset of dataset {self.dataset_name}'
            )

        data = mcq_vanilla_eval(model, data, meta, nproc, result_file, self.dataset_name)

        # load split
        dump(data, eval_file.replace(f'.{suffix}', f'_{name_str}_result.{suffix}'))
        data = load(eval_file.replace(f'.{suffix}', f'_{name_str}_result.{suffix}'))

        acc = report_acc(data)

        for group_col in ['clinical vqa task', 'department', 'perceptual granularity']:
            acc_grouped = self.report_acc_by_groups(data, group_col)
            score_file_grouped = eval_file.replace(f'.{suffix}', f'_{group_col}_acc.csv')
            dump(acc_grouped, score_file_grouped)

        return acc


class MMERealWorld(ImageMCQDataset):

    TYPE = 'MMERealWorld'

    DATASET_MD5 = {
        'MME-RealWorld': '271c33ec814c39533c467ec6fb8a6f36',
        'MME-RealWorld-Lite': '4c17057d7d3b6c4a0d4397c3dae0881c',
        'MME-RealWorld-CN': 'daaa763d52a760a38606d5dedb3fe444',
    }
    SYS = {
        'MME-RealWorld': (
            'Select the best answer to the above multiple-choice question based on the image. '
            'Respond with only the letter (A, B, C, D, or E) of the correct option. \n'
            'The best answer is:'
        ),
        'MME-RealWorld-Lite': (
            'Select the best answer to the above multiple-choice question based on the image. '
            'Respond with only the letter (A, B, C, D, or E) of the correct option. \n'
            'The best answer is:'
        ),
        'MME-RealWorld-CN': (
            '根据图像选择上述多项选择题的最佳答案。只需回答正确选项的字母（A, B, C, D 或 E）。\n'
            '最佳答案为：'
        ),
    }

    @classmethod
    def supported_datasets(cls):
        return ['MME-RealWorld', 'MME-RealWorld-CN', 'MME-RealWorld-Lite',]

    def load_data(
        self, dataset="MME-RealWorld", repo_id="yifanzhang114/MME-RealWorld-Base64"
    ):

        def check_integrity(pth):
            data_file = osp.join(pth, f"{dataset}.tsv")

            if not os.path.exists(data_file):
                return False

            if md5(data_file) != self.DATASET_MD5[dataset]:
                return False
            return True

        def generate_tsv(pth):
            tsv_file = os.path.join(pth, f"{dataset}.tsv")

            if os.path.exists(tsv_file):
                print(f"{tsv_file} already exists.")
                return

            json_dir = os.path.join(pth, dataset)
            json_files = [f for f in os.listdir(json_dir) if f.endswith(".json")]

            data_list = []
            for json_file in json_files:
                with open(os.path.join(json_dir, json_file), "r") as f:
                    data = json.load(f)
                    for item in tqdm(data):
                        choice_prompt = (
                            "The choices are listed below:\n"
                            if dataset in ["MME-RealWorld", "MME-RealWorld-Lite"]
                            else "选项如下所示:\n"
                        )
                        data_list.append(
                            {
                                "index": item["index"],
                                "image": item["image"],
                                "question": item["question"],
                                "multi-choice options": choice_prompt
                                + "\n".join(item["multi-choice options"]),
                                "A": item["multi-choice options"][0][4:],
                                "B": item["multi-choice options"][1][4:],
                                "C": item["multi-choice options"][2][4:],
                                "D": item["multi-choice options"][3][4:],
                                "E": item["multi-choice options"][4][4:],
                                "answer": item["answer"],
                                "category": item["category"],
                                "l2-category": item["l2-category"],
                            }
                        )
            df = pd.DataFrame(data_list)
            df.to_csv(tsv_file, sep="\t", index=False)
            print(f"TSV file saved to {tsv_file}")

        # Check if dataset is cached and has integrity
        if dataset == "MME-RealWorld-Lite":
            url = 'https://huggingface.co/datasets/yifanzhang114/MME-RealWorld-Base64/resolve/main/mme_realworld_lite.tsv'  # noqa: E501
            file_md5 = (
                self.DATASET_MD5[dataset] if dataset in self.DATASET_MD5 else None
            )
            datas = self.prepare_tsv(url, file_md5)
            choice_prompt = "The choices are listed below:\n"
            for index, item in datas.iterrows():
                options = eval(item["multi-choice options"])
                datas.loc[index, "multi-choice options"] = choice_prompt + "\n".join(
                    options
                )
                datas.loc[index, "A"] = options[0][4:]
                datas.loc[index, "B"] = options[1][4:]
                datas.loc[index, "C"] = options[2][4:]
                datas.loc[index, "D"] = options[3][4:]
                datas.loc[index, "E"] = options[4][4:]
            return datas

        update_flag = False
        cache_path = get_cache_path(repo_id)
        if cache_path is not None and check_integrity(cache_path):
            dataset_path = cache_path
            print(f"Using cached dataset from {cache_path}")
        else:
            from huggingface_hub import snapshot_download

            # Download or find the dataset path
            dataset_path = snapshot_download(repo_id=repo_id, repo_type="dataset")
            generate_tsv(dataset_path)
            update_flag = True

        data_path = os.path.join(dataset_path, f"{dataset}.tsv")
        if file_size(data_path, "GB") > 1:
            local_path = data_path.replace(".tsv", "_local.tsv")
            if (
                not osp.exists(local_path)
                or os.environ.get("FORCE_LOCAL", None)
                or update_flag
            ):
                from vlmeval.tools import LOCALIZE

                LOCALIZE(data_path, local_path)
            data_path = local_path
        return load(data_path)

    def post_build(self, dataset):
        self.TYPE = 'MMERealWorld'

    # Given one data record, return the built prompt (a multi-modal message), can override
    def build_prompt(self, line):
        if isinstance(line, int):
            line = self.data.iloc[line]

        if self.meta_only:
            tgt_path = toliststr(line['image_path'])
        else:
            tgt_path = self.dump_image(line)

        question = line['question']

        choice_prompt = line['multi-choice options'] + '\n'
        question += ' ' + choice_prompt + self.SYS[self.dataset_name]

        msgs = []
        if isinstance(tgt_path, list):
            msgs.extend([dict(type='image', value=p) for p in tgt_path])
        else:
            msgs = [dict(type='image', value=tgt_path)]
        msgs.append(dict(type='text', value=question))
        return msgs

    # It returns a dictionary
    @classmethod
    def evaluate(self, eval_file, **judge_kwargs):
        from .utils.multiple_choice import extract_characters_regex, get_dimension_rating
        assert eval_file.endswith('.xlsx'), 'data file should be an xlsx file'
        FAIL_MSG = 'Failed to obtain answer via API.'
        tmp_file = eval_file.replace('.xlsx', '_tmp.pkl')
        tgt_file = eval_file.replace('.xlsx', '_rating.json')
        score_file = eval_file.replace('.xlsx', '_score.xlsx')

        if not osp.exists(score_file):

            res = {} if not osp.exists(tmp_file) else load(tmp_file)
            res = {k: v for k, v in res.items() if FAIL_MSG not in v}

            data = load(eval_file)
            cnt_rejected = 0
            data_un = data[~pd.isna(data['prediction'])]

            for idx in data['index']:
                ans = data.loc[data['index'] == idx, 'answer'].values[0]
                pred = data.loc[data['index'] == idx, 'prediction'].values[0]

                extract_pred = extract_characters_regex(pred)
                if extract_pred == '':
                    cnt_rejected += 1
                    data.loc[data['index'] == idx, 'score'] = 0
                else:
                    data.loc[data['index'] == idx, 'score'] = int(extract_pred == ans)

            print(
                f'Among {len(data)} questions, failed to obtain prediction for {len(data) - len(data_un)} questions, '
                f'failed to obtain the score for another {cnt_rejected} questions. '
                f'Those questions will be counted as 0 score in ALL rating.'
            )

            dump(data, score_file)

        rating = get_dimension_rating(score_file)
        dump(rating, tgt_file)
        return rating


class HRBenchDataset(ImageMCQDataset):

    DATASET_URL = {
        'HRBench4K': 'https://huggingface.co/datasets/DreamMr/HR-Bench/resolve/main/hr_bench_4k.tsv',
        'HRBench8K': 'https://huggingface.co/datasets/DreamMr/HR-Bench/resolve/main/hr_bench_8k.tsv',
    }

    DATASET_MD5 = {
        'HRBench4K': 'f6b041b03d49543494b8a56d2e35be65',
        'HRBench8K': '274c9c7f89329b804a4723178a00219c',
    }

    def evaluate(self, eval_file, **judge_kwargs):
        assert os.path.exists(eval_file), '{} does not exist!'.format(eval_file)
        from .utils.multiple_choice import mcq_vanilla_eval
        from .utils.hrbench import report_acc_hrbench
        nproc = judge_kwargs.pop('nproc', 4)

        suffix = eval_file.split('.')[-1]
        model = judge_kwargs.get('model', 'extract_matching')
        assert model in ['chatgpt-0125', 'exact_matching', 'gpt-4-0125']
        name_str_map = {'chatgpt-0125': 'openai', 'gpt-4-0125': 'gpt4'}
        name_str = name_str_map[model] if model in name_str_map else model

        if model == 'exact_matching':
            model = None
        elif gpt_key_set():
            model = build_judge(**judge_kwargs)
            if not model.working():
                warnings.warn('OPENAI API is not working properly, will use exact matching for evaluation')
                warnings.warn(DEBUG_MESSAGE)
                model = None
        else:
            warnings.warn('OPENAI_API_KEY is not set properly, will use exact matching for evaluation')
            model = None

        result_file = eval_file.replace(f'.{suffix}', f'_{name_str}_result.pkl')

        data = load(eval_file)
        data = data.sort_values(by='index')
        data['prediction'] = [str(x) for x in data['prediction']]
        # If not choice label, then use lower case
        for k in data.keys():
            data[k.lower() if k not in list(string.ascii_uppercase) else k] = data.pop(k)

        meta = self.data
        meta_q_map = {x: y for x, y in zip(meta['index'], meta['question'])}
        data_map = {x: y for x, y in zip(data['index'], data['question'])}
        for k in data_map:
            assert k in meta_q_map, (
                f'eval_file should be the same as or a subset of dataset {self.dataset_name}'
            )

        score_file = eval_file.replace(f'.{suffix}', '_acc.csv')

        if osp.exists(score_file):
            acc = load(score_file)
            return acc
        data = mcq_vanilla_eval(model, data, meta, nproc, result_file, self.dataset_name)
        dump(data, eval_file.replace(f'.{suffix}', f'_{name_str}_result.{suffix}'))
        data = load(eval_file.replace(f'.{suffix}', f'_{name_str}_result.{suffix}'))

        acc = report_acc_hrbench(data)

        score_file = eval_file.replace(f'.{suffix}', '_acc.csv')
        dump(acc, score_file)

        return acc


class CustomMCQDataset(ImageMCQDataset):

    def load_data(self, dataset):
        data_path = osp.join(LMUDataRoot(), f'{dataset}.tsv')

        if file_size(data_path, 'GB') > 1:
            local_path = data_path.replace('.tsv', '_local.tsv')
            if not osp.exists(local_path) or os.environ.get('FORCE_LOCAL', None):
                from ..tools import LOCALIZE
                LOCALIZE(data_path, local_path)
            data_path = local_path
        return load(data_path)


class NaturalBenchDataset(ImageMCQDataset):

    DATASET_URL = {
        'NaturalBenchDataset': (
            'https://huggingface.co/datasets/BaiqiL/'
            'NaturalBench/resolve/main/NaturalBenchDataset.tsv'
        ),
    }
    DATASET_MD5 = {
        'NaturalBenchDataset':'dbe25b044bc35696426381e9ba4fe930',
    }

    def build_prompt(self, line):
        SUFFIX_FOR_VQA = {
            "yes_no": "Please answer Yes or No.",
            "multiple_choice": "Please output the letter corresponding to the correct option."
        }
        if isinstance(line, int):
            line = self.data.iloc[line]

        if self.meta_only:
            tgt_path = toliststr(line['image_path'])
        else:
            tgt_path = self.dump_image(line)

        question = line['question']
        prompt = f'{question} {SUFFIX_FOR_VQA[line["type"]]}'
        msgs = []
        if isinstance(tgt_path, list):
            msgs.extend([dict(type='image', value=p) for p in tgt_path])
        else:
            msgs = [dict(type='image', value=tgt_path)]
        msgs.append(dict(type='text', value=prompt))

        return msgs

    def evaluate(self, eval_file, **judge_kwargs):
        from .utils.naturalbench import extract_answer, get_scores

        data = load(eval_file)
        data = data.sort_values(by='index')
        predictions = [str(x) for x in data['prediction']]
        answers = [str(x) for x in data['answer']]
        indexs = [str(x) for x in data['index']]
        meta = self.data
        types = [str(x) for x in meta['type']]
        results = {}
        assert len(predictions) == len(answers) == len(indexs) == len(types) == (1900 * 4)
        number_answered_samples = len(predictions) // 4
        for i in range(number_answered_samples):
            results[i] = {
                "q0_i0": extract_answer(predictions[i * 4], types[i * 4]),
                "q0_i1": extract_answer(predictions[i * 4 + 1], types[i * 4 + 1]),
                "q1_i0": extract_answer(predictions[i * 4 + 2], types[i * 4 + 2]),
                "q1_i1": extract_answer(predictions[i * 4 + 3], types[i * 4 + 3])
            }

        scores = get_scores(results)
        print(scores)
        score_file = 'NaturalBench_acc.csv'
        df = pd.DataFrame(list(scores.items()), columns=['Metric', 'Score'])
        dump(df, score_file)

        return scores


class WeMath(ImageBaseDataset):
    TYPE = 'MCQ'
    DATASET_URL = {
        'WeMath': 'https://opencompass.openxlab.space/utils/VLMEval/WeMath.tsv',
        'WeMath_COT': 'https://opencompass.openxlab.space/utils/VLMEval/WeMath.tsv',
    }
    DATASET_MD5 = {'WeMath': 'b5e969a075f01290a542411fb7766388',
                   'WeMath_COT': 'b5e969a075f01290a542411fb7766388'}

    def build_prompt(self, line):
        if isinstance(line, int):
            line = self.data.iloc[line]

        if self.meta_only:
            tgt_path = toliststr(line['image_path'])
        else:
            tgt_path = self.dump_image(line)

        question = line['question']
        options = {
            cand: line[cand]
            for cand in string.ascii_uppercase
            if cand in line and not pd.isna(line[cand])
        }
        options_prompt = 'Options:\n'
        for key, item in options.items():
            options_prompt += f'{key}. {item}\n'
        hint = line['hint'] if ('hint' in line and not pd.isna(line['hint'])) else None
        prompt = ''
        if hint is not None:
            prompt += f'Hint: {hint}\n'
        prompt += f'Question: {question}\n'
        if len(options):
            prompt += options_prompt

        if 'COT' in self.dataset_name:
            requirement = line['requirement']
            if requirement is not None:
                prompt += f'\n{requirement}'

        msgs = []
        if isinstance(tgt_path, list):
            msgs.extend([dict(type='image', value=p) for p in tgt_path])
        else:
            msgs = [dict(type='image', value=tgt_path)]
        msgs.append(dict(type='text', value=prompt))

        return msgs

    def evaluate(self, eval_file, **judge_kwargs):
        from .utils.wemath import wemath_evaluate_models, wemath_accuracy
        from .utils.multiple_choice import mcq_vanilla_eval

        # model = judge_kwargs['model']
        model = judge_kwargs.get('model', 'exact_matching')
        assert model in ['exact_matching', 'gpt-4-0125', 'gpt-4-turbo', 'gpt-4o-mini'], model
        name_str_map = {'gpt-4-0125': 'gpt4', 'gpt-4-turbo': 'gpt4-turbo', 'gpt-4o-mini': 'gpt4o-mini'}
        name_str = name_str_map[model] if model in name_str_map else model

        if model == 'exact_matching':
            model = None
        elif gpt_key_set():
            model = build_judge(**judge_kwargs)
            if not model.working():
                warnings.warn('OPENAI API is not working properly, will use exact matching for evaluation')
                warnings.warn(DEBUG_MESSAGE)
                model = None
        else:
            warnings.warn('OPENAI_API_KEY is not set properly, will use exact matching for evaluation')
            model = None

        suffix = eval_file.split('.')[-1]
        storage = eval_file.replace(f'.{suffix}', f'_{name_str}.xlsx')
        nproc = judge_kwargs.pop('nproc', 4)

        if not osp.exists(storage) and model is not None:
            data = load(eval_file)
            result_file = eval_file.replace(f'.{suffix}', f'_{name_str}_result.pkl')

            data = load(eval_file)
            data = data.sort_values(by='index')
            data['prediction'] = [str(x) for x in data['prediction']]
            # If not choice label, then use lower case
            for k in data.keys():
                data[k.lower() if k not in list(string.ascii_uppercase) else k] = data.pop(k)

            meta = self.data
            meta_q_map = {x: y for x, y in zip(meta['index'], meta['question'])}
            data_map = {x: y for x, y in zip(data['index'], data['question'])}
            for k in data_map:
                assert k in meta_q_map, (
                    f'eval_file should be the same as or a subset of dataset {self.dataset_name}'
                )
            data = mcq_vanilla_eval(model, data, meta, nproc, result_file, self.dataset_name)

            if 'id' in data.columns:
                # 更改列名
                data.rename(columns={'id': 'ID'}, inplace=True)
            dump(data, storage)
        if osp.exists(storage):
            accuracy_scores = wemath_evaluate_models(storage)
            four_dim_scores = wemath_accuracy(storage)
        else:
            accuracy_scores = wemath_evaluate_models(eval_file)
            four_dim_scores = wemath_accuracy(eval_file)
        combine_score = {**accuracy_scores, **four_dim_scores}
        combine_score = pd.DataFrame(combine_score)
        score_pth = storage.replace('.xlsx', '_score.csv')
        dump(combine_score, score_pth)
        return combine_score


class VMCBenchDataset(ImageBaseDataset):

    TYPE = 'MCQ'

    DATASET_URL = {
        'VMCBench_DEV': 'https://huggingface.co/datasets/suyc21/VMCBench/resolve/main/data/tsv/VMCBench_DEV.tsv',
        'VMCBench_TEST': 'https://huggingface.co/datasets/suyc21/VMCBench/resolve/main/data/tsv/VMCBench_TEST.tsv'
    }

    DATASET_MD5 = {
    }

    def build_prompt(self, line):
        if isinstance(line, int):
            line = self.data.iloc[line]

        if self.meta_only:
            tgt_path = toliststr(line['image_path'])
        else:
            tgt_path = self.dump_image(line)
        question = line['question']
        options = {
            cand: line[cand]
            for cand in string.ascii_uppercase
            if cand in line and not pd.isna(line[cand])
        }
        options_prompt = 'Options:\n'
        for key, item in options.items():
            options_prompt += f'{key}. {item}\n'
        prompt = ''
        prompt += f'Question: {question}\n'
        if len(options):
            prompt += options_prompt
            prompt += "Answer with the option's letter from the given choices directly. \n"

        msgs = []
        if isinstance(tgt_path, list):
            msgs.extend([dict(type='image', value=p) for p in tgt_path])
        else:
            msgs = [dict(type='image', value=tgt_path)]
        msgs.append(dict(type='text', value=prompt))

        return msgs

    def evaluate(self, eval_file, **judge_kwargs):
        from .utils.vmcbench import get_mc_score, report_vmc_acc
        suffix = eval_file.split('.')[-1]
        data = load(eval_file)
        data = data.sort_values(by='index')
        data['prediction'] = [str(x) for x in data['prediction']]
        data['hit'] = data.apply(get_mc_score, axis=1)
        result_file = eval_file.replace(f'.{suffix}', f'_result.{suffix}')
        dump(data, result_file)
        acc = report_vmc_acc(data)
        score_file = eval_file.replace(f'.{suffix}', '_acc.csv')
        dump(acc, score_file)

        return acc


class LEGO(ImageMCQDataset):

    DATASET_URL = {
        'LEGO': 'https://opencompass.openxlab.space/utils/VLMEval/LEGO.tsv',
    }
    DATASET_MD5 = {'LEGO': 'd595f50e1fb4d4eb12cbc95297893ffc'}

    @staticmethod
    def split_LEGO(msgs):
        text, images = None, []
        for s in msgs:
            if s['type'] == 'image':
                images.append(s['value'])
            elif s['type'] == 'text':
                assert text is None
                text = s['value']
        text_segs = text.split('<image ')
        if len(text_segs) == 1:
            return msgs

        segs = [dict(type='text', value=text_segs[0])]
        for i, seg in enumerate(text_segs):
            if i == 0:
                continue
            assert istype(seg[0], int) and seg[1] == '>'
            image_idx = int(seg[0]) - 1
            segs.append(dict(type='image', value=images[image_idx]))
            segs.append(dict(type='text', value=seg[2:]))
        return segs

    def build_prompt_sort(self, line):

        if isinstance(line, int):
            line = self.data.iloc[line]

        if self.meta_only:
            tgt_path = toliststr(line['image_path'])
        else:
            tgt_path = self.dump_image(line)

        question = line['question']
        options = {
            cand: line[cand]
            for cand in string.ascii_uppercase
            if cand in line and not pd.isna(line[cand])
        }
        options_prompt = 'Options:\n'
        for key, item in options.items():
            options_prompt += f'{key}. {item}\n'
        hint = line['hint'] if ('hint' in line and not pd.isna(line['hint'])) else None
        prompt = ''
        if hint is not None:
            prompt += f'Hint: {hint}\n'
        prompt += f'Question: {question}\n'
        if len(options):
            prompt += options_prompt
            prompt += (
                "Please respond with only the sequence of letters (e.g., ‘BDAC’) "
                "that correctly orders the steps.\n"
            )

        msgs = []
        if isinstance(tgt_path, list):
            msgs.extend([dict(type='image', value=p) for p in tgt_path])
        else:
            msgs = [dict(type='image', value=tgt_path)]
        msgs.append(dict(type='text', value=prompt))

        return msgs

    def build_prompt(self, line):
        if line['question_type'] == 'sort':
            msgs = self.build_prompt_sort(line)
        else:
            msgs = super().build_prompt(line)
        msgs = self.split_LEGO(msgs)
        return msgs<|MERGE_RESOLUTION|>--- conflicted
+++ resolved
@@ -102,11 +102,8 @@
             'resolve/main/3dsrbench_v1_vlmevalkit_circular.tsv'
         ),
         'MMCR': 'http://opencompass.openxlab.space/utils/VLMEval/MMCR.tsv',
-<<<<<<< HEAD
         'MMSci_DEV_MCQ': 'https://opencompass.openxlab.space/utils/VLMEval/MMSci_DEV_MCQ.tsv',
-=======
         "MMVP": "http://opencompass.openxlab.space/utils/VLMEval/MMVP.tsv",
->>>>>>> 011acbd4
         # For Internal Use Only
         'MMBench_V11_MINI': 'https://opencompass.openxlab.space/utils/TEST/MMBench_V11_MINI.tsv',
         'MMStar_MINI': 'https://opencompass.openxlab.space/utils/TEST/MMStar_MINI.tsv',
@@ -165,11 +162,8 @@
         "VisOnlyQA-VLMEvalKit": 'cf460a31d2acb8d3a7cecd0e69298bfa',
         '3DSRBench': '13a99f33164dc1b9faf0e8b8b01fd6f2',
         'MMCR': '9052635f2c3835bdb87755ef73564f5e',
-<<<<<<< HEAD
         'MMSci_DEV_MCQ': '71c82f81920a84526803574f719099a7',
-=======
         "MMVP": "8cb732b141a0cba5b42159df2839e557",
->>>>>>> 011acbd4
     }
 
     DATASET_URL.update(MMMB_URLS)
