--- conflicted
+++ resolved
@@ -1603,9 +1603,6 @@
         score_file = eval_file.replace(f'.{suffix}', '_acc.csv')
         dump(acc, score_file)
 
-<<<<<<< HEAD
-        return acc, judged_result_file
-=======
         return acc, judged_result_file
 
 
@@ -1617,5 +1614,4 @@
 
     DATASET_MD5 = {
         'MicroVQA': 'd7506438701a2076ec277f8bb3586c1a',
-    }
->>>>>>> 7edc329f
+    }