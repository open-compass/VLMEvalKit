import warnings

from .image_base import ImageBaseDataset
from .utils import build_judge, DEBUG_MESSAGE
from ..smp import *


MMMB_URLS = {
    'MMMB_ar': 'https://huggingface.co/datasets/AIDC-AI/Parrot-dataset/resolve/main/mmmb/mmmb_ar.tsv',
    'MMMB_cn': 'https://huggingface.co/datasets/AIDC-AI/Parrot-dataset/resolve/main/mmmb/mmmb_cn.tsv',
    'MMMB_en': 'https://huggingface.co/datasets/AIDC-AI/Parrot-dataset/resolve/main/mmmb/mmmb_en.tsv',
    'MMMB_pt': 'https://huggingface.co/datasets/AIDC-AI/Parrot-dataset/resolve/main/mmmb/mmmb_pt.tsv',
    'MMMB_ru': 'https://huggingface.co/datasets/AIDC-AI/Parrot-dataset/resolve/main/mmmb/mmmb_ru.tsv',
    'MMMB_tr': 'https://huggingface.co/datasets/AIDC-AI/Parrot-dataset/resolve/main/mmmb/mmmb_tr.tsv',
}

MTL_MMBench_URLS = {
    'MMBench_dev_ar': 'https://huggingface.co/datasets/AIDC-AI/Parrot-dataset/resolve/main/mmbench/mmbench_dev_ar.tsv',
    'MMBench_dev_cn': 'https://huggingface.co/datasets/AIDC-AI/Parrot-dataset/resolve/main/mmbench/mmbench_dev_cn.tsv',
    'MMBench_dev_en': 'https://huggingface.co/datasets/AIDC-AI/Parrot-dataset/resolve/main/mmbench/mmbench_dev_en.tsv',
    'MMBench_dev_pt': 'https://huggingface.co/datasets/AIDC-AI/Parrot-dataset/resolve/main/mmbench/mmbench_dev_pt.tsv',
    'MMBench_dev_tr': 'https://huggingface.co/datasets/AIDC-AI/Parrot-dataset/resolve/main/mmbench/mmbench_dev_tr.tsv',
    'MMBench_dev_ru': 'https://huggingface.co/datasets/AIDC-AI/Parrot-dataset/resolve/main/mmbench/mmbench_dev_ru.tsv',
}

MMMB_MD5 = {
    'MMMB_ar': 'f3a18b6385f1d9701840aa42de27aead', 'MMMB_cn': '13ed82fa89730037292fcaa27f08f430',
    'MMMB_en': '1cd781a71ec5a2983c090b84105d6a01', 'MMMB_pt': '548ea2b3bb2da991790386f0015d30d1',
    'MMMB_ru': 'ce1cc8a0533425ab0d86b326ebfc2984', 'MMMB_tr': '0733739d43090327975294292bc5cd67'
}

MTL_MMBench_MD5 = {
    'MMBench_dev_ar': '4271b4a0d0200e1a86380a878e0d64a4', 'MMBench_dev_cn': '2ed5135326fed02c8e51ea50dda8222f',
    'MMBench_dev_en': 'd9ab776fc018b3d45785e9a5c23431c2', 'MMBench_dev_pt': '4ddfbcd27ef12444b908c03831cd0295',
    'MMBench_dev_tr': '4fab39d501389d3d6cc90264bb708f11', 'MMBench_dev_ru': '5ba1171ff2e68f80637bf78349e402a5'
}


class ImageMCQDataset(ImageBaseDataset):

    TYPE = 'MCQ'

    DATASET_URL = {
        # MMBench v1.0
        'MMBench_DEV_EN': 'https://opencompass.openxlab.space/utils/VLMEval/MMBench_DEV_EN.tsv',
        'MMBench_TEST_EN': 'https://opencompass.openxlab.space/utils/VLMEval/MMBench_TEST_EN.tsv',
        'MMBench_DEV_CN': 'https://opencompass.openxlab.space/utils/VLMEval/MMBench_DEV_CN.tsv',
        'MMBench_TEST_CN': 'https://opencompass.openxlab.space/utils/VLMEval/MMBench_TEST_CN.tsv',
        'MMBench': 'https://opencompass.openxlab.space/utils/VLMEval/MMBench.tsv',  # Internal Only
        'MMBench_CN': 'https://opencompass.openxlab.space/utils/VLMEval/MMBench_CN.tsv',    # Internal Only
        # MMBench v1.1
        'MMBench_DEV_EN_V11': 'https://opencompass.openxlab.space/utils/VLMEval/MMBench_DEV_EN_V11.tsv',
        'MMBench_TEST_EN_V11': 'https://opencompass.openxlab.space/utils/VLMEval/MMBench_TEST_EN_V11.tsv',
        'MMBench_DEV_CN_V11': 'https://opencompass.openxlab.space/utils/VLMEval/MMBench_DEV_CN_V11.tsv',
        'MMBench_TEST_CN_V11': 'https://opencompass.openxlab.space/utils/VLMEval/MMBench_TEST_CN_V11.tsv',
        'MMBench_V11': 'https://opencompass.openxlab.space/utils/VLMEval/MMBench_V11.tsv',  # Internal Only
        'MMBench_CN_V11': 'https://opencompass.openxlab.space/utils/VLMEval/MMBench_CN_V11.tsv',    # Internal Only
        # SEEDBench Series
        'SEEDBench_IMG': 'https://opencompass.openxlab.space/utils/VLMEval/SEEDBench_IMG.tsv',
        'SEEDBench2': 'https://huggingface.co/datasets/VLMEval/SEEDBench2/resolve/main/SEEDBench2.tsv',
        'SEEDBench2_Plus': 'https://opencompass.openxlab.space/utils/VLMEval/SEEDBench2_Plus.tsv',
        # ScienceQA Series
        'ScienceQA_VAL': 'https://opencompass.openxlab.space/utils/VLMEval/ScienceQA_VAL.tsv',
        'ScienceQA_TEST': 'https://opencompass.openxlab.space/utils/VLMEval/ScienceQA_TEST.tsv',
        # MMT-Bench
        'MMT-Bench_ALL_MI': 'https://opencompass.openxlab.space/utils/VLMEval/MMT-Bench_ALL_MI.tsv',
        'MMT-Bench_ALL': 'https://opencompass.openxlab.space/utils/VLMEval/MMT-Bench_ALL.tsv',
        'MMT-Bench_VAL_MI': 'https://opencompass.openxlab.space/utils/VLMEval/MMT-Bench_VAL_MI.tsv',
        'MMT-Bench_VAL': 'https://opencompass.openxlab.space/utils/VLMEval/MMT-Bench_VAL.tsv',
        # AesBench
        'AesBench_VAL': 'https://huggingface.co/datasets/VLMEval/AesBench/resolve/main/AesBench_VAL.tsv',
        'AesBench_TEST': 'https://huggingface.co/datasets/VLMEval/AesBench/resolve/main/AesBench_TEST.tsv',
        # Q-Bench1
        'Q-Bench1_VAL': 'https://huggingface.co/datasets/zhangzicheng/qbench_tsv/resolve/main/Q-Bench1_VAL.tsv',
        'Q-Bench1_TEST': 'https://huggingface.co/datasets/zhangzicheng/qbench_tsv/resolve/main/Q-Bench1_TEST.tsv',
        # A-Bench
        'A-Bench_VAL': 'https://huggingface.co/datasets/zhangzicheng/abench_tsv/resolve/main/A-bench_VAL.tsv',
        'A-Bench_TEST': 'https://huggingface.co/datasets/zhangzicheng/abench_tsv/resolve/main/A-bench_TEST.tsv',
        # Other Benchmarks
        'CCBench': 'https://opencompass.openxlab.space/utils/VLMEval/CCBench.tsv',
        'AI2D_TEST': 'https://opencompass.openxlab.space/utils/VLMEval/AI2D_TEST.tsv',
        'AI2D_TEST_NO_MASK': 'https://opencompass.openxlab.space/utils/VLMEval/AI2D_TEST_NO_MASK.tsv',
        'MMStar': 'https://opencompass.openxlab.space/utils/VLMEval/MMStar.tsv',
        'RealWorldQA': 'https://opencompass.openxlab.space/utils/VLMEval/RealWorldQA.tsv',
        'MLLMGuard_DS': 'https://opencompass.openxlab.space/utils/VLMEval/MLLMGuard_DS.tsv',
        'BLINK': 'https://opencompass.openxlab.space/utils/VLMEval/BLINK.tsv',
        'TaskMeAnything_v1_imageqa_random': (
            'https://huggingface.co/datasets/weikaih/TaskMeAnything-v1-imageqa-random/'
            'resolve/main/TaskMeAnything-v1-imageqa-random.tsv'
        )
    }

    DATASET_MD5 = {
        # MMBench v1.0
        'MMBench_DEV_EN': 'b6caf1133a01c6bb705cf753bb527ed8',
        'MMBench_TEST_EN': '6939fadb0ce626fefc0bdc9c64efc528',
        'MMBench_DEV_CN': '08b8fc3324a5ed74155350f57be69fbd',
        'MMBench_TEST_CN': '7e1239baf0ee4c8b513e19705a0f317e',
        'MMBench': '4115aea3383f3dd0083be6a633e0f820',  # Internal Only
        'MMBench_CN': '2e053ffc90ea598b1feae13c36dc13ee',    # Internal Only
        # MMBench v1.1
        'MMBench_DEV_EN_V11': '30c05be8f2f347a50be25aa067248184',
        'MMBench_TEST_EN_V11': '26f0f15381a21720255091d3e0316ce6',
        'MMBench_DEV_CN_V11': '593f9b5f6bea453d870a798b34ae4f37',
        'MMBench_TEST_CN_V11': '74bbe4556dac745613c7cbe5ad787050',
        'MMBench_V11': 'b9276414f57af1308dcc4d0cd9b42e7c',  # Internal Only
        'MMBench_CN_V11': '95f6980dd1b4de38e3cbffe0305a3f25',    # Internal Only
        # SEEDBench
        'SEEDBench_IMG': '68017231464752261a2526d6ca3a10c0',
        'SEEDBench2': '4ec15cf864c4f16274112284f531813e',
        'SEEDBench2_Plus': 'e32d3216dc4f452b0fe497a52015d1fd',
        # ScienceQA
        'ScienceQA_VAL': '96320d05e142e585e7204e72affd29f3',
        'ScienceQA_TEST': 'e42e9e00f9c59a80d8a5db35bc32b71f',
        # MMT-Bench
        'MMT-Bench_ALL_MI': '5272157097e19cdd7cb41e412ab3b7c7',
        'MMT-Bench_ALL': 'b273a2f4c596fe4f2605de0494cd632f',
        'MMT-Bench_VAL_MI': 'c7d7b998eb5cd9aa36c7d4f721472462',
        'MMT-Bench_VAL': '8dd4b730f53dbf9c3aed90ca31c928e0',
        # AesBench
        'AesBench_VAL': '3edb0c319e9187aa0b97fe7a11700a8c',
        'AesBench_TEST': '58b1f7ba2cc32e1d68896d6ee716bbf8',
        # Q-Bench1
        'Q-Bench1_VAL': '837bdb6cd2da571713543462815187b7',
        'Q-Bench1_TEST': '15e759bfd58c9d5f30b23a317d347153',
        # A-Bench
        'A-Bench_VAL': '218563ec50d34bb336c814143a5bb9c1',
        'A-Bench_TEST': '567013fb033a20cf23f51d8e865bd16c',
        # Other Benchmarks
        'CCBench': 'f5dde47f24dc5a6fb6e595b409b466ac',
        'AI2D_TEST': '0f593e0d1c7df9a3d69bf1f947e71975',
        'AI2D_TEST_NO_MASK': 'fd8f463634d4fe9fbd23b876e8eea5be',
        'MMStar': 'e1ecd2140806c1b1bbf54b43372efb9e',
        'RealWorldQA': '92321028d2bc29040284b6674721e48f',
        'MLLMGuard_DS': '975fc0dd7119386e198c37d71e274b3f',
        'BLINK': '3b6649b6a662184ea046908e5506260e',
        'TaskMeAnything_v1_imageqa_random': '023fef69e2ca21827afb77c5ec3bc889'
    }

    DATASET_URL.update(MMMB_URLS)
    DATASET_URL.update(MTL_MMBench_URLS)
    DATASET_MD5.update(MMMB_MD5)
    DATASET_MD5.update(MTL_MMBench_MD5)

    def build_prompt(self, line):

        if isinstance(line, int):
            line = self.data.iloc[line]

        if self.meta_only:
            tgt_path = toliststr(line['image_path'])
        else:
            tgt_path = self.dump_image(line)

        question = line['question']
        options = {
            cand: line[cand]
            for cand in string.ascii_uppercase
            if cand in line and not pd.isna(line[cand])
        }
        options_prompt = 'Options:\n'
        for key, item in options.items():
            options_prompt += f'{key}. {item}\n'
        hint = line['hint'] if ('hint' in line and not pd.isna(line['hint'])) else None
        prompt = ''
        if hint is not None:
            prompt += f'Hint: {hint}\n'
        prompt += f'Question: {question}\n'
        if len(options):
            prompt += options_prompt
            prompt += 'Please select the correct answer from the options above. \n'

        msgs = []
        if isinstance(tgt_path, list):
            msgs.extend([dict(type='image', value=p) for p in tgt_path])
        else:
            msgs = [dict(type='image', value=tgt_path)]
        msgs.append(dict(type='text', value=prompt))

        return msgs

    def evaluate(self, eval_file, **judge_kwargs):
        from .utils.multiple_choice import report_acc, report_acc_MMT, mcq_circular_eval, mcq_vanilla_eval
        # assert dataset is not None
        dataset_map = {
            'MMBench_TEST_EN': 'MMBench', 'MMBench_TEST_EN_V11': 'MMBench_V11',
            'MMBench_TEST_CN': 'MMBench_CN', 'MMBench_TEST_CN_V11': 'MMBench_CN_V11'
        }
        dataset = self.dataset_name
        if dataset in dataset_map:
            dataset = dataset_map[dataset]
        nproc = judge_kwargs.pop('nproc', 4)

        circular = False
        if listinstr(['mmbench', 'ccbench'], dataset.lower()):
            data = load(eval_file)
            data['index'] = [int(x) for x in data['index']]
            dump(data, eval_file)
            circular = True

        suffix = eval_file.split('.')[-1]
        model = judge_kwargs.get('model', 'exact_matching')
        assert model in ['chatgpt-0125', 'exact_matching', 'gpt-4-0125']
        name_str_map = {'chatgpt-0125': 'openai', 'gpt-4-0125': 'gpt4'}
        name_str = name_str_map[model] if model in name_str_map else model

        if model == 'exact_matching':
            model = None
        elif gpt_key_set():
            model = build_judge(**judge_kwargs)
            if not model.working():
                warnings.warn('OPENAI API is not working properly, will use exact matching for evaluation')
                warnings.warn(DEBUG_MESSAGE)
                model = None
        else:
            warnings.warn('OPENAI_API_KEY is not set properly, will use exact matching for evaluation')
            model = None

        result_file = eval_file.replace(f'.{suffix}', f'_{name_str}_result.pkl')

        data = load(eval_file)
        data = data.sort_values(by='index')
        data['prediction'] = [str(x) for x in data['prediction']]
        # If not choice label, then use lower case
        for k in data.keys():
            data[k.lower() if k not in list(string.ascii_uppercase) else k] = data.pop(k)

        meta = self.data
        meta_q_map = {x: y for x, y in zip(meta['index'], meta['question'])}
        data_map = {x: y for x, y in zip(data['index'], data['question'])}
        for k in data_map:
            assert k in meta_q_map, (
                f'eval_file should be the same as or a subset of dataset {self.dataset_name}'
            )

        if circular:
            data = mcq_circular_eval(model, data, meta, nproc, result_file, self.dataset_name)
        else:
            data = mcq_vanilla_eval(model, data, meta, nproc, result_file, self.dataset_name)

        # load split
        dump(data, eval_file.replace(f'.{suffix}', f'_{name_str}_result.{suffix}'))
        data = load(eval_file.replace(f'.{suffix}', f'_{name_str}_result.{suffix}'))

        # May have different report acc functions for different datasets
        if 'MMT' in dataset:
            acc = report_acc_MMT(data)
        else:
            acc = report_acc(data)

        score_file = eval_file.replace(f'.{suffix}', '_acc.csv')
        dump(acc, score_file)

        if dataset == 'AesBench_VAL':
            warnings.warn('Note that AesBench VAL is just a toy version of AesBench TEST. For full results, \
                           please evaluate on AesBench TEST. The AesBench TEST dataset is more than 20 times \
                           larger than the VAL dataset and the leaderboard results are based on AesBench TEST.')
        return acc


class MMMUDataset(ImageMCQDataset):

    DATASET_URL = {
        'MMMU_DEV_VAL': 'https://opencompass.openxlab.space/utils/VLMEval/MMMU_DEV_VAL.tsv',
        'MMMU_TEST': 'https://opencompass.openxlab.space/utils/VLMEval/MMMU_TEST.tsv',
    }

    DATASET_MD5 = {
        'MMMU_DEV_VAL': '521afc0f3bf341e6654327792781644d',
        'MMMU_TEST': 'c19875d11a2d348d07e5eb4bdf33166d',
    }

    @staticmethod
    def split_MMMU(msgs):
        text, images = None, []
        for s in msgs:
            if s['type'] == 'image':
                images.append(s['value'])
            elif s['type'] == 'text':
                assert text is None
                text = s['value']
        text_segs = text.split('<image ')
        if len(text_segs) == 1:
            return msgs

        segs = [dict(type='text', value=text_segs[0])]
        for i, seg in enumerate(text_segs):
            if i == 0:
                continue
            assert istype(seg[0], int) and seg[1] == '>'
            image_idx = int(seg[0]) - 1
            segs.append(dict(type='image', value=images[image_idx]))
            segs.append(dict(type='text', value=seg[2:]))
        return segs

    def build_prompt(self, line):
        msgs = super().build_prompt(line)
        msgs = self.split_MMMU(msgs)
        return msgs


class MUIRDataset(ImageMCQDataset):

    DATASET_URL = {
        'MUIRBench': 'http://opencompass.openxxlab.com/utils/VLMEval/MUIRBench.tsv'
    }

    DATASET_MD5 = {
        'MUIRBench': '2e5e6fd7699761b08a7cb3ab8c0c2ec8'
    }

    @staticmethod
    def split_MUIR(msgs):
        text, images = None, []

        # Separate images and text from msgs
        for s in msgs:
            if s['type'] == 'image':
                images.append(s['value'])
            elif s['type'] == 'text':
                assert text is None  # Ensure only one text entry is expected
                text = s['value']

        # Split text by <image> tags
        text_segs = text.split('<image>')

        # Initialize the segments list
        segs = []

        # Iterate through the text segments and images
        for i, seg in enumerate(text_segs):
            # Append the image if this is not the first segment and there are still images left
            if i > 0 and i - 1 < len(images):
                segs.append(dict(type='image', value=images[i - 1]))
            # Append the text segment (if it's non-empty)
            if len(seg) > 0:
                segs.append(dict(type='text', value=seg))

        return segs

    def build_prompt(self, line):

        if isinstance(line, int):
            line = self.data.iloc[line]

        if self.meta_only:
            tgt_path = toliststr(line['image_path'])
        else:
            tgt_path = self.dump_image(line)

        question = line['question']
        options = {
            cand: line[cand]
            for cand in string.ascii_uppercase
            if cand in line and not pd.isna(line[cand])
        }
        # options_prompt = ''
        options_prompt = '\n'.join([f'{key}. {item}' for key, item in options.items()])
        # for key, item in options.items():
        #     options_prompt += f'{key}. {item}\n'

        prompt = ''

        prompt += f'{question}\n'
        if len(options):
            prompt += options_prompt
            prompt += "\nAnswer with the option's letter from the given choices directly."

        msgs = []
        if isinstance(tgt_path, list):
            msgs.extend([dict(type='image', value=p) for p in tgt_path])
        else:
            msgs = [dict(type='image', value=tgt_path)]
        msgs.append(dict(type='text', value=prompt))

        msgs = self.split_MUIR(msgs)
        return msgs


class GMAIMMBenchDataset(ImageMCQDataset):

    DATASET_URL = {
        'GMAI-MMBench_VAL': 'https://huggingface.co/datasets/VLMEval/GMAI-MMBench/resolve/main/GMAI-MMBench_VAL.tsv'
    }

    DATASET_MD5 = {
        'GMAI-MMBench_VAL': '254bd581627866f1c499d3d6b4422324'
    }

    def report_acc_by_groups(self, df, group_column):
        res = defaultdict(list)

        # Check for the 'split' column
        if 'split' in df:
            splits = list(set(df['split']))
            res['split'] = splits
        else:
            df['split'] = ['none'] * len(df)
            res['split'] = ['none']

        res['Overall'] = [np.mean(df[df['split'] == sp]['hit']) for sp in res['split']]

        if group_column not in df:
            raise ValueError(f"Column '{group_column}' not found in dataframe.")

        abilities = list(set(df[group_column]))
        abilities = ['None' if isinstance(ab, float) and pd.isna(ab) else ab for ab in abilities]
        abilities.sort()

        for ab in abilities:
            ab_name = ab
            sub_df = df[df[group_column] == ab]
            res[ab_name] = [np.mean(sub_df[sub_df['split'] == sp]['hit']) for sp in res['split']]

        return pd.DataFrame(res)

    def evaluate(self, eval_file, **judge_kwargs):
        from .utils.multiple_choice import report_acc, mcq_vanilla_eval
        nproc = judge_kwargs.pop('nproc', 4)

        suffix = eval_file.split('.')[-1]
        model = judge_kwargs.get('model', 'exact_matching')
        assert model in ['chatgpt-0125', 'exact_matching', 'gpt-4-0125']
        name_str_map = {'chatgpt-0125': 'openai', 'gpt-4-0125': 'gpt4'}
        name_str = name_str_map[model] if model in name_str_map else model

        if model == 'exact_matching':
            model = None
        elif gpt_key_set():
            model = build_judge(**judge_kwargs)
            if not model.working():
                warnings.warn('OPENAI API is not working properly, will use exact matching for evaluation')
                warnings.warn(DEBUG_MESSAGE)
                model = None
        else:
            warnings.warn('OPENAI_API_KEY is not set properly, will use exact matching for evaluation')
            model = None

        result_file = eval_file.replace(f'.{suffix}', f'_{name_str}_result.pkl')

        data = load(eval_file)
        data = data.sort_values(by='index')
        data['prediction'] = [str(x) for x in data['prediction']]
        # If not choice label, then use lower case
        for k in data.keys():
            data[k.lower() if k not in list(string.ascii_uppercase) else k] = data.pop(k)

        meta = self.data
        meta_q_map = {x: y for x, y in zip(meta['index'], meta['question'])}
        data_map = {x: y for x, y in zip(data['index'], data['question'])}
        for k in data_map:
            assert k in meta_q_map, (
                f'eval_file should be the same as or a subset of dataset {self.dataset_name}'
            )

        data = mcq_vanilla_eval(model, data, meta, nproc, result_file, self.dataset_name)

        # load split
        dump(data, eval_file.replace(f'.{suffix}', f'_{name_str}_result.{suffix}'))
        data = load(eval_file.replace(f'.{suffix}', f'_{name_str}_result.{suffix}'))

        acc = report_acc(data)

        for group_col in ['clinical vqa task', 'department', 'perceptual granularity']:
            acc_grouped = self.report_acc_by_groups(data, group_col)
            score_file_grouped = eval_file.replace(f'.{suffix}', f'_{group_col}_acc.csv')
            dump(acc_grouped, score_file_grouped)

        return acc


<<<<<<< HEAD
class HRBenchDataset(ImageMCQDataset):

    DATASET_URL = {
        'HRBench4K': 'https://huggingface.co/datasets/DreamMr/HR-Bench/resolve/main/hr_bench_4k.tsv',
        'HRBench8K': 'https://huggingface.co/datasets/DreamMr/HR-Bench/resolve/main/hr_bench_8k.tsv',
    }

    DATASET_MD5 = {
        'HRBench4K': 'f6b041b03d49543494b8a56d2e35be65',
        'HRBench8K': '274c9c7f89329b804a4723178a00219c',
    }

    def evaluate(self, eval_file, **judge_kwargs):
        assert os.path.exists(eval_file), '{} does not exist!'.format(eval_file)
        from .utils.multiple_choice import mcq_vanilla_eval
        from .utils.hrbench import report_acc_hrbench
        nproc = judge_kwargs.pop('nproc', 4)

        suffix = eval_file.split('.')[-1]
        model = judge_kwargs.get('model', 'extract_matching')
        assert model in ['chatgpt-0125', 'exact_matching', 'gpt-4-0125']
        name_str_map = {'chatgpt-0125': 'openai', 'gpt-4-0125': 'gpt4'}
        name_str = name_str_map[model] if model in name_str_map else model

        if model == 'exact_matching':
            model = None
        elif gpt_key_set():
            model = build_judge(**judge_kwargs)
            if not model.working():
                warnings.warn('OPENAI API is not working properly, will use exact matching for evaluation')
                warnings.warn(DEBUG_MESSAGE)
                model = None
        else:
            warnings.warn('OPENAI_API_KEY is not set properly, will use exact matching for evaluation')
            model = None

        result_file = eval_file.replace(f'.{suffix}', f'_{name_str}_result.pkl')

        data = load(eval_file)
        data = data.sort_values(by='index')
        data['prediction'] = [str(x) for x in data['prediction']]
        # If not choice label, then use lower case
        for k in data.keys():
            data[k.lower() if k not in list(string.ascii_uppercase) else k] = data.pop(k)

        meta = self.data
        meta_q_map = {x: y for x, y in zip(meta['index'], meta['question'])}
        data_map = {x: y for x, y in zip(data['index'], data['question'])}
        for k in data_map:
            assert k in meta_q_map, (
                f'eval_file should be the same as or a subset of dataset {self.dataset_name}'
            )

        score_file = eval_file.replace(f'.{suffix}', '_acc.csv')

        if osp.exists(score_file):
            acc = load(score_file)
            return acc
        data = mcq_vanilla_eval(model, data, meta, nproc, result_file, self.dataset_name)
        dump(data, eval_file.replace(f'.{suffix}', f'_{name_str}_result.{suffix}'))
        data = load(eval_file.replace(f'.{suffix}', f'_{name_str}_result.{suffix}'))

        acc = report_acc_hrbench(data)

        score_file = eval_file.replace(f'.{suffix}', '_acc.csv')
        dump(acc, score_file)

        return acc
=======
class MMERealWorld(ImageMCQDataset):

    DATASET_MD5 = {
        'MME-RealWorld': '7d7cc66f7fe0f56ebc68fdddf2b447da',
        'MME-RealWorld-CN': 'cbec7caf59402a4167872abbdca1d6bd',
    }
    SYS = {
        'MME-RealWorld': 'Select the best answer to the above multiple-choice question based on the image. \
            Respond with only the letter (A, B, C, D, or E) of the correct option. \nThe best answer is:',
        'MME-RealWorld-CN': '根据图像选择上述多项选择题的最佳答案。只需回答正确选项的字母（A, B, C, D 或 E）。\n 最佳答案为：',
    }

    @classmethod
    def supported_datasets(cls):
        return ['MME-RealWorld', 'MME-RealWorld-CN']

    def load_data(self, dataset='MME-RealWorld', repo_id='yifanzhang114/MME-RealWorld-Base64'):

        def check_integrity(pth):
            data_file = osp.join(pth, f'{dataset}.tsv')

            if not os.path.exists(data_file):
                return False

            if md5(data_file) != self.DATASET_MD5[dataset]:
                return False
            return True

        def generate_tsv(pth):
            tsv_file = os.path.join(pth, f'{dataset}.tsv')

            if os.path.exists(tsv_file):
                print(f'{tsv_file} already exists.')
                return

            json_dir = os.path.join(pth, dataset)
            json_files = [f for f in os.listdir(json_dir) if f.endswith('.json')]

            data_list = []
            for json_file in json_files:
                with open(os.path.join(json_dir, json_file), 'r') as f:
                    data = json.load(f)
                    for item in tqdm(data):
                        choice_prompt = 'The choices are listed below:\n' if dataset == 'MME-RealWorld' else '选项如下所示:\n'
                        data_list.append({
                            'index': item['index'],
                            'image': item['image'],
                            'question': item['question'],
                            'multi-choice options': choice_prompt + '\n'.join(item['multi-choice options']),
                            'answer': item['answer'],
                            'category': item['category'],
                            'l2-category': item['l2-category']
                        })
            df = pd.DataFrame(data_list)
            df.to_csv(tsv_file, sep='\t', index=False)
            print(f'TSV file saved to {tsv_file}')

        # Check if dataset is cached and has integrity
        update_flag = False
        cache_path = get_cache_path(repo_id)
        if cache_path is not None and check_integrity(cache_path):
            dataset_path = cache_path
            print(f'Using cached dataset from {cache_path}')
        else:
            from huggingface_hub import snapshot_download
            # Download or find the dataset path
            dataset_path = snapshot_download(repo_id=repo_id, repo_type='dataset')
            generate_tsv(dataset_path)
            update_flag = True

        data_path = os.path.join(dataset_path, f'{dataset}.tsv')
        if file_size(data_path, 'GB') > 1:
            local_path = data_path.replace('.tsv', '_local.tsv')
            if not osp.exists(local_path) or os.environ.get('FORCE_LOCAL', None) or update_flag:
                from vlmeval.tools import LOCALIZE
                LOCALIZE(data_path, local_path)
            data_path = local_path
        return load(data_path)

    # Given one data record, return the built prompt (a multi-modal message), can override
    def build_prompt(self, line):
        if isinstance(line, int):
            line = self.data.iloc[line]

        if self.meta_only:
            tgt_path = toliststr(line['image_path'])
        else:
            tgt_path = self.dump_image(line)

        question = line['question']

        choice_prompt = line['multi-choice options'] + '\n'
        question += choice_prompt + self.SYS[self.dataset_name] + '\nThe best answer is:'

        msgs = []
        if isinstance(tgt_path, list):
            msgs.extend([dict(type='image', value=p) for p in tgt_path])
        else:
            msgs = [dict(type='image', value=tgt_path)]
        msgs.append(dict(type='text', value=question))
        return msgs

    # It returns a dictionary
    @classmethod
    def evaluate(self, eval_file, **judge_kwargs):
        from .utils.multiple_choice import extract_characters_regex, get_dimension_rating
        assert eval_file.endswith('.xlsx'), 'data file should be an xlsx file'
        FAIL_MSG = 'Failed to obtain answer via API.'
        tmp_file = eval_file.replace('.xlsx', '_tmp.pkl')
        tgt_file = eval_file.replace('.xlsx', '_rating.json')
        score_file = eval_file.replace('.xlsx', '_score.xlsx')

        if not osp.exists(score_file):

            res = {} if not osp.exists(tmp_file) else load(tmp_file)
            res = {k: v for k, v in res.items() if FAIL_MSG not in v}

            data = load(eval_file)
            data_un = data[~pd.isna(data['prediction'])]

            for idx in data['index']:
                ans = data.loc[data['index'] == idx, 'answer'].values[0]
                pred = data.loc[data['index'] == idx, 'prediction'].values[0]

                extract_pred = extract_characters_regex(pred)
                if extract_pred == '':
                    data.loc[idx, 'score'] = -1
                else:
                    data.loc[idx, 'score'] = int(extract_pred == ans)

            rejected = [x for x in data['score'] if x == -1]

            print(
                f'Among {len(data)} questions, failed to obtain prediction for {len(data) - len(data_un)} questions, '
                f'failed to obtain the score for another {len(rejected)} questions. '
                f'Those questions will be counted as -1 score in ALL rating, and will not be counted in VALID rating.'
            )

            dump(data, score_file)

        rating = get_dimension_rating(score_file)
        dump(rating, tgt_file)
        return rating
>>>>>>> 3b641bf4


class CustomMCQDataset(ImageMCQDataset):

    def load_data(self, dataset):
        data_path = osp.join(LMUDataRoot(), f'{dataset}.tsv')

        if file_size(data_path, 'GB') > 1:
            local_path = data_path.replace('.tsv', '_local.tsv')
            if not osp.exists(local_path) or os.environ.get('FORCE_LOCAL', None):
                from ..tools import LOCALIZE
                LOCALIZE(data_path, local_path)
            data_path = local_path
        return load(data_path)<|MERGE_RESOLUTION|>--- conflicted
+++ resolved
@@ -469,76 +469,6 @@
         return acc
 
 
-<<<<<<< HEAD
-class HRBenchDataset(ImageMCQDataset):
-
-    DATASET_URL = {
-        'HRBench4K': 'https://huggingface.co/datasets/DreamMr/HR-Bench/resolve/main/hr_bench_4k.tsv',
-        'HRBench8K': 'https://huggingface.co/datasets/DreamMr/HR-Bench/resolve/main/hr_bench_8k.tsv',
-    }
-
-    DATASET_MD5 = {
-        'HRBench4K': 'f6b041b03d49543494b8a56d2e35be65',
-        'HRBench8K': '274c9c7f89329b804a4723178a00219c',
-    }
-
-    def evaluate(self, eval_file, **judge_kwargs):
-        assert os.path.exists(eval_file), '{} does not exist!'.format(eval_file)
-        from .utils.multiple_choice import mcq_vanilla_eval
-        from .utils.hrbench import report_acc_hrbench
-        nproc = judge_kwargs.pop('nproc', 4)
-
-        suffix = eval_file.split('.')[-1]
-        model = judge_kwargs.get('model', 'extract_matching')
-        assert model in ['chatgpt-0125', 'exact_matching', 'gpt-4-0125']
-        name_str_map = {'chatgpt-0125': 'openai', 'gpt-4-0125': 'gpt4'}
-        name_str = name_str_map[model] if model in name_str_map else model
-
-        if model == 'exact_matching':
-            model = None
-        elif gpt_key_set():
-            model = build_judge(**judge_kwargs)
-            if not model.working():
-                warnings.warn('OPENAI API is not working properly, will use exact matching for evaluation')
-                warnings.warn(DEBUG_MESSAGE)
-                model = None
-        else:
-            warnings.warn('OPENAI_API_KEY is not set properly, will use exact matching for evaluation')
-            model = None
-
-        result_file = eval_file.replace(f'.{suffix}', f'_{name_str}_result.pkl')
-
-        data = load(eval_file)
-        data = data.sort_values(by='index')
-        data['prediction'] = [str(x) for x in data['prediction']]
-        # If not choice label, then use lower case
-        for k in data.keys():
-            data[k.lower() if k not in list(string.ascii_uppercase) else k] = data.pop(k)
-
-        meta = self.data
-        meta_q_map = {x: y for x, y in zip(meta['index'], meta['question'])}
-        data_map = {x: y for x, y in zip(data['index'], data['question'])}
-        for k in data_map:
-            assert k in meta_q_map, (
-                f'eval_file should be the same as or a subset of dataset {self.dataset_name}'
-            )
-
-        score_file = eval_file.replace(f'.{suffix}', '_acc.csv')
-
-        if osp.exists(score_file):
-            acc = load(score_file)
-            return acc
-        data = mcq_vanilla_eval(model, data, meta, nproc, result_file, self.dataset_name)
-        dump(data, eval_file.replace(f'.{suffix}', f'_{name_str}_result.{suffix}'))
-        data = load(eval_file.replace(f'.{suffix}', f'_{name_str}_result.{suffix}'))
-
-        acc = report_acc_hrbench(data)
-
-        score_file = eval_file.replace(f'.{suffix}', '_acc.csv')
-        dump(acc, score_file)
-
-        return acc
-=======
 class MMERealWorld(ImageMCQDataset):
 
     DATASET_MD5 = {
@@ -682,7 +612,76 @@
         rating = get_dimension_rating(score_file)
         dump(rating, tgt_file)
         return rating
->>>>>>> 3b641bf4
+
+      
+class HRBenchDataset(ImageMCQDataset):
+
+    DATASET_URL = {
+        'HRBench4K': 'https://huggingface.co/datasets/DreamMr/HR-Bench/resolve/main/hr_bench_4k.tsv',
+        'HRBench8K': 'https://huggingface.co/datasets/DreamMr/HR-Bench/resolve/main/hr_bench_8k.tsv',
+    }
+
+    DATASET_MD5 = {
+        'HRBench4K': 'f6b041b03d49543494b8a56d2e35be65',
+        'HRBench8K': '274c9c7f89329b804a4723178a00219c',
+    }
+
+    def evaluate(self, eval_file, **judge_kwargs):
+        assert os.path.exists(eval_file), '{} does not exist!'.format(eval_file)
+        from .utils.multiple_choice import mcq_vanilla_eval
+        from .utils.hrbench import report_acc_hrbench
+        nproc = judge_kwargs.pop('nproc', 4)
+
+        suffix = eval_file.split('.')[-1]
+        model = judge_kwargs.get('model', 'extract_matching')
+        assert model in ['chatgpt-0125', 'exact_matching', 'gpt-4-0125']
+        name_str_map = {'chatgpt-0125': 'openai', 'gpt-4-0125': 'gpt4'}
+        name_str = name_str_map[model] if model in name_str_map else model
+
+        if model == 'exact_matching':
+            model = None
+        elif gpt_key_set():
+            model = build_judge(**judge_kwargs)
+            if not model.working():
+                warnings.warn('OPENAI API is not working properly, will use exact matching for evaluation')
+                warnings.warn(DEBUG_MESSAGE)
+                model = None
+        else:
+            warnings.warn('OPENAI_API_KEY is not set properly, will use exact matching for evaluation')
+            model = None
+
+        result_file = eval_file.replace(f'.{suffix}', f'_{name_str}_result.pkl')
+
+        data = load(eval_file)
+        data = data.sort_values(by='index')
+        data['prediction'] = [str(x) for x in data['prediction']]
+        # If not choice label, then use lower case
+        for k in data.keys():
+            data[k.lower() if k not in list(string.ascii_uppercase) else k] = data.pop(k)
+
+        meta = self.data
+        meta_q_map = {x: y for x, y in zip(meta['index'], meta['question'])}
+        data_map = {x: y for x, y in zip(data['index'], data['question'])}
+        for k in data_map:
+            assert k in meta_q_map, (
+                f'eval_file should be the same as or a subset of dataset {self.dataset_name}'
+            )
+
+        score_file = eval_file.replace(f'.{suffix}', '_acc.csv')
+
+        if osp.exists(score_file):
+            acc = load(score_file)
+            return acc
+        data = mcq_vanilla_eval(model, data, meta, nproc, result_file, self.dataset_name)
+        dump(data, eval_file.replace(f'.{suffix}', f'_{name_str}_result.{suffix}'))
+        data = load(eval_file.replace(f'.{suffix}', f'_{name_str}_result.{suffix}'))
+
+        acc = report_acc_hrbench(data)
+
+        score_file = eval_file.replace(f'.{suffix}', '_acc.csv')
+        dump(acc, score_file)
+
+        return acc
 
 
 class CustomMCQDataset(ImageMCQDataset):
