--- conflicted
+++ resolved
@@ -53,14 +53,10 @@
         'RealWorldQA': 'https://opencompass.openxlab.space/utils/VLMEval/RealWorldQA.tsv',
         'MLLMGuard_DS': 'https://opencompass.openxlab.space/utils/VLMEval/MLLMGuard_DS.tsv',
         'BLINK': 'https://opencompass.openxlab.space/utils/VLMEval/BLINK.tsv',
-<<<<<<< HEAD
-        'TaskMeAnything_v1_imageqa_random': 'https://huggingface.co/datasets/weikaih/TaskMeAnything-v1-imageqa-random/resolve/main/TaskMeAnything-v1-imageqa-random.tsv'
-=======
         'TaskMeAnything_v1_imageqa_random': (
             'https://huggingface.co/datasets/weikaih/TaskMeAnything-v1-imageqa-random/'
             'resolve/main/TaskMeAnything-v1-imageqa-random.tsv'
         )
->>>>>>> 44758ecc
     }
 
     DATASET_MD5 = {
@@ -107,11 +103,7 @@
         'RealWorldQA': '92321028d2bc29040284b6674721e48f',
         'MLLMGuard_DS': '975fc0dd7119386e198c37d71e274b3f',
         'BLINK': '3b6649b6a662184ea046908e5506260e',
-<<<<<<< HEAD
         'TaskMeAnything_v1_imageqa_random': '023fef69e2ca21827afb77c5ec3bc889'
-=======
-        'TaskMeAnything_v1_imageqa_random': '93b7290b447ef947f3b3abae5ad4bc1b'
->>>>>>> 44758ecc
     }
 
     def build_prompt(self, line):
