--- conflicted
+++ resolved
@@ -1606,7 +1606,6 @@
         return acc, judged_result_file
 
 
-<<<<<<< HEAD
 class Microbench(ImageMCQDataset):
 
     DATASET_URL = {
@@ -1647,7 +1646,8 @@
         # 合并所有数据
         data = pd.concat(dfs, ignore_index=True)
         return data
-=======
+
+      
 class MicroVQA(ImageMCQDataset):
 
     DATASET_URL = {
@@ -1656,5 +1656,4 @@
 
     DATASET_MD5 = {
         'MicroVQA': 'd7506438701a2076ec277f8bb3586c1a',
-    }
->>>>>>> 7edc329f
+    }