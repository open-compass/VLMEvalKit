--- conflicted
+++ resolved
@@ -296,7 +296,6 @@
         return msgs
 
 
-<<<<<<< HEAD
 class MUIRDataset(ImageMCQDataset):
 
     DATASET_URL = {
@@ -375,7 +374,8 @@
 
         msgs = self.split_MUIR(msgs)
         return msgs
-=======
+
+
 class GMAIMMBenchDataset(ImageMCQDataset):
 
     DATASET_URL = {
@@ -466,7 +466,6 @@
             dump(acc_grouped, score_file_grouped)
 
         return acc
->>>>>>> 015d7d36
 
 
 class CustomMCQDataset(ImageMCQDataset):
