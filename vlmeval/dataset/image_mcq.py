--- conflicted
+++ resolved
@@ -1816,11 +1816,7 @@
 class VLMBlind(ImageMCQDataset):
     TYPE = "MCQ"
     DATASET_URL = {
-<<<<<<< HEAD
-        'vlm_blind' : 'http://opencompass.openxxlab.com/utils/VLMEval/vlm_blind.tsv'
-=======
         'VLMBlind': 'http://opencompass.openxlab.space/utils/VLMEval/VLMBlind.tsv'
->>>>>>> aa272ea8
     }
     DATASET_MD5 = {
         'VLMBlind': 'e0f960236afe08f9fa48e8ccc908b2a9',
