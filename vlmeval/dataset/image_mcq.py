import warnings

from .image_base import ImageBaseDataset
from .utils import build_judge, DEBUG_MESSAGE
from ..smp import *
import pandas as pd

MMMB_URLS = {
    'MMMB_ar': 'https://huggingface.co/datasets/AIDC-AI/Parrot-dataset/resolve/main/mmmb/mmmb_ar.tsv',
    'MMMB_cn': 'https://huggingface.co/datasets/AIDC-AI/Parrot-dataset/resolve/main/mmmb/mmmb_cn.tsv',
    'MMMB_en': 'https://huggingface.co/datasets/AIDC-AI/Parrot-dataset/resolve/main/mmmb/mmmb_en.tsv',
    'MMMB_pt': 'https://huggingface.co/datasets/AIDC-AI/Parrot-dataset/resolve/main/mmmb/mmmb_pt.tsv',
    'MMMB_ru': 'https://huggingface.co/datasets/AIDC-AI/Parrot-dataset/resolve/main/mmmb/mmmb_ru.tsv',
    'MMMB_tr': 'https://huggingface.co/datasets/AIDC-AI/Parrot-dataset/resolve/main/mmmb/mmmb_tr.tsv',
}

MTL_MMBench_URLS = {
    'MMBench_dev_ar': 'https://huggingface.co/datasets/AIDC-AI/Parrot-dataset/resolve/main/mmbench/mmbench_dev_ar.tsv',
    'MMBench_dev_cn': 'https://huggingface.co/datasets/AIDC-AI/Parrot-dataset/resolve/main/mmbench/mmbench_dev_cn.tsv',
    'MMBench_dev_en': 'https://huggingface.co/datasets/AIDC-AI/Parrot-dataset/resolve/main/mmbench/mmbench_dev_en.tsv',
    'MMBench_dev_pt': 'https://huggingface.co/datasets/AIDC-AI/Parrot-dataset/resolve/main/mmbench/mmbench_dev_pt.tsv',
    'MMBench_dev_tr': 'https://huggingface.co/datasets/AIDC-AI/Parrot-dataset/resolve/main/mmbench/mmbench_dev_tr.tsv',
    'MMBench_dev_ru': 'https://huggingface.co/datasets/AIDC-AI/Parrot-dataset/resolve/main/mmbench/mmbench_dev_ru.tsv',
}

MMMB_MD5 = {
    'MMMB_ar': 'f3a18b6385f1d9701840aa42de27aead', 'MMMB_cn': '13ed82fa89730037292fcaa27f08f430',
    'MMMB_en': '1cd781a71ec5a2983c090b84105d6a01', 'MMMB_pt': '548ea2b3bb2da991790386f0015d30d1',
    'MMMB_ru': 'ce1cc8a0533425ab0d86b326ebfc2984', 'MMMB_tr': '0733739d43090327975294292bc5cd67'
}

MTL_MMBench_MD5 = {
    'MMBench_dev_ar': '4271b4a0d0200e1a86380a878e0d64a4', 'MMBench_dev_cn': '2ed5135326fed02c8e51ea50dda8222f',
    'MMBench_dev_en': 'd9ab776fc018b3d45785e9a5c23431c2', 'MMBench_dev_pt': '4ddfbcd27ef12444b908c03831cd0295',
    'MMBench_dev_tr': '4fab39d501389d3d6cc90264bb708f11', 'MMBench_dev_ru': '5ba1171ff2e68f80637bf78349e402a5'
}


class ImageMCQDataset(ImageBaseDataset):

    TYPE = 'MCQ'

    DATASET_URL = {
        # MMBench v1.0
        'MMBench_DEV_EN': 'https://opencompass.openxlab.space/utils/benchmarks/MMBench/MMBench_DEV_EN.tsv',
        'MMBench_TEST_EN': 'https://opencompass.openxlab.space/utils/benchmarks/MMBench/MMBench_TEST_EN.tsv',
        'MMBench_DEV_CN': 'https://opencompass.openxlab.space/utils/benchmarks/MMBench/MMBench_DEV_CN.tsv',
        'MMBench_TEST_CN': 'https://opencompass.openxlab.space/utils/benchmarks/MMBench/MMBench_TEST_CN.tsv',
        'MMBench': 'https://opencompass.openxlab.space/utils/benchmarks/MMBench/MMBench.tsv',  # Internal
        'MMBench_CN': 'https://opencompass.openxlab.space/utils/benchmarks/MMBench/MMBench_CN.tsv',  # Internal
        # MMBench v1.1
        'MMBench_DEV_EN_V11': 'https://opencompass.openxlab.space/utils/benchmarks/MMBench/MMBench_DEV_EN_V11.tsv',
        'MMBench_TEST_EN_V11': 'https://opencompass.openxlab.space/utils/benchmarks/MMBench/MMBench_TEST_EN_V11.tsv',
        'MMBench_DEV_CN_V11': 'https://opencompass.openxlab.space/utils/benchmarks/MMBench/MMBench_DEV_CN_V11.tsv',
        'MMBench_TEST_CN_V11': 'https://opencompass.openxlab.space/utils/benchmarks/MMBench/MMBench_TEST_CN_V11.tsv',
        'MMBench_V11': 'https://opencompass.openxlab.space/utils/benchmarks/MMBench/MMBench_V11.tsv',  # Internal
        'MMBench_CN_V11': 'https://opencompass.openxlab.space/utils/benchmarks/MMBench/MMBench_CN_V11.tsv',  # Internal
        # SEEDBench Series
        'SEEDBench_IMG': 'https://opencompass.openxlab.space/utils/benchmarks/SEEDBench/SEEDBench_IMG.tsv',
        'SEEDBench2': 'https://huggingface.co/datasets/VLMEval/SEEDBench2/resolve/main/SEEDBench2.tsv',
        'SEEDBench2_Plus': 'https://opencompass.openxlab.space/utils/benchmarks/SEEDBench/SEEDBench2_Plus.tsv',
        # ScienceQA Series
        'ScienceQA_VAL': 'https://opencompass.openxlab.space/utils/benchmarks/ScienceQA/ScienceQA_VAL.tsv',
        'ScienceQA_TEST': 'https://opencompass.openxlab.space/utils/benchmarks/ScienceQA/ScienceQA_TEST.tsv',
        # MMT-Bench
        'MMT-Bench_ALL_MI': 'https://opencompass.openxlab.space/utils/benchmarks/MMT-Bench/MMT-Bench_ALL_MI.tsv',
        'MMT-Bench_ALL': 'https://opencompass.openxlab.space/utils/benchmarks/MMT-Bench/MMT-Bench_ALL.tsv',
        'MMT-Bench_VAL_MI': 'https://opencompass.openxlab.space/utils/benchmarks/MMT-Bench/MMT-Bench_VAL_MI.tsv',
        'MMT-Bench_VAL': 'https://opencompass.openxlab.space/utils/benchmarks/MMT-Bench/MMT-Bench_VAL.tsv',
        # AesBench
        'AesBench_VAL': 'https://huggingface.co/datasets/VLMEval/AesBench/resolve/main/AesBench_VAL.tsv',
        'AesBench_TEST': 'https://huggingface.co/datasets/VLMEval/AesBench/resolve/main/AesBench_TEST.tsv',
        # Q-Bench1
        'Q-Bench1_VAL': 'https://huggingface.co/datasets/zhangzicheng/qbench_tsv/resolve/main/Q-Bench1_VAL.tsv',
        'Q-Bench1_TEST': 'https://huggingface.co/datasets/zhangzicheng/qbench_tsv/resolve/main/Q-Bench1_TEST.tsv',
        # A-Bench
        'A-Bench_VAL': 'https://huggingface.co/datasets/zhangzicheng/abench_tsv/resolve/main/A-bench_VAL.tsv',
        'A-Bench_TEST': 'https://huggingface.co/datasets/zhangzicheng/abench_tsv/resolve/main/A-bench_TEST.tsv',
        # R-Bench
        'R-Bench-Dis': 'https://huggingface.co/datasets/lcysyzxdxc/R-Bench/blob/main/R-bench-dis.tsv',
        'R-Bench-Ref': 'https://huggingface.co/datasets/lcysyzxdxc/R-Bench/blob/main/R-bench-ref.tsv',
        # Other Benchmarks
        'CCBench': 'https://opencompass.openxlab.space/utils/VLMEval/CCBench.tsv',
        'AI2D_TEST': 'https://opencompass.openxlab.space/utils/VLMEval/AI2D_TEST.tsv',
        'AI2D_TEST_NO_MASK': 'https://opencompass.openxlab.space/utils/VLMEval/AI2D_TEST_NO_MASK.tsv',
        'MMStar': 'https://opencompass.openxlab.space/utils/VLMEval/MMStar.tsv',
        'RealWorldQA': 'https://opencompass.openxlab.space/utils/VLMEval/RealWorldQA.tsv',
        'MLLMGuard_DS': 'https://opencompass.openxlab.space/utils/VLMEval/MLLMGuard_DS.tsv',
        'BLINK': 'https://opencompass.openxlab.space/utils/VLMEval/BLINK.tsv',
        'TaskMeAnything_v1_imageqa_random': (
            'https://huggingface.co/datasets/weikaih/TaskMeAnything-v1-imageqa-random/'
            'resolve/main/TaskMeAnything-v1-imageqa-random.tsv'
        ),
        'A-OKVQA': 'https://huggingface.co/datasets/Allen8/A-OKVQA/resolve/main/a-okvqa.tsv',
        'WorldMedQA-V': 'https://opencompass.openxlab.space/utils/VLMEval/WorldMedQA-V.tsv',
        'VisOnlyQA-VLMEvalKit': (
            'https://huggingface.co/datasets/ryokamoi/VisOnlyQA_Eval_Real/'
            'resolve/main/visonlyqa_vlmevalkit.tsv'
        ),
        '3DSRBench': (
            'https://huggingface.co/datasets/ccvl/3DSRBench/'
            'resolve/main/3dsrbench_v1_vlmevalkit_circular.tsv'
        ),
        'MMCR': 'http://opencompass.openxlab.space/utils/VLMEval/MMCR.tsv',
        'MMSci_DEV_MCQ': 'https://opencompass.openxlab.space/utils/VLMEval/MMSci_DEV_MCQ.tsv',
        "MMVP": "http://opencompass.openxlab.space/utils/VLMEval/MMVP.tsv",
        # For Internal Use Only
        'MMBench_V11_MINI': 'https://opencompass.openxlab.space/utils/TEST/MMBench_V11_MINI.tsv',
        'MMStar_MINI': 'https://opencompass.openxlab.space/utils/TEST/MMStar_MINI.tsv',
        'AI2D_MINI': 'https://opencompass.openxlab.space/utils/TEST/AI2D_MINI.tsv',
    }

    DATASET_MD5 = {
        # MMBench v1.0
        'MMBench_DEV_EN': 'b6caf1133a01c6bb705cf753bb527ed8',
        'MMBench_TEST_EN': '6939fadb0ce626fefc0bdc9c64efc528',
        'MMBench_DEV_CN': '08b8fc3324a5ed74155350f57be69fbd',
        'MMBench_TEST_CN': '7e1239baf0ee4c8b513e19705a0f317e',
        'MMBench': '4115aea3383f3dd0083be6a633e0f820',  # Internal Only
        'MMBench_CN': '2e053ffc90ea598b1feae13c36dc13ee',    # Internal Only
        # MMBench v1.1
        'MMBench_DEV_EN_V11': '30c05be8f2f347a50be25aa067248184',
        'MMBench_TEST_EN_V11': '26f0f15381a21720255091d3e0316ce6',
        'MMBench_DEV_CN_V11': '593f9b5f6bea453d870a798b34ae4f37',
        'MMBench_TEST_CN_V11': '74bbe4556dac745613c7cbe5ad787050',
        'MMBench_V11': 'b9276414f57af1308dcc4d0cd9b42e7c',  # Internal Only
        'MMBench_CN_V11': '95f6980dd1b4de38e3cbffe0305a3f25',    # Internal Only
        # SEEDBench
        'SEEDBench_IMG': '68017231464752261a2526d6ca3a10c0',
        'SEEDBench2': '4ec15cf864c4f16274112284f531813e',
        'SEEDBench2_Plus': '7cb2323950d71f049df70e5162062af3',
        # ScienceQA
        'ScienceQA_VAL': '96320d05e142e585e7204e72affd29f3',
        'ScienceQA_TEST': 'e42e9e00f9c59a80d8a5db35bc32b71f',
        # MMT-Bench
        'MMT-Bench_ALL_MI': '5272157097e19cdd7cb41e412ab3b7c7',
        'MMT-Bench_ALL': 'b273a2f4c596fe4f2605de0494cd632f',
        'MMT-Bench_VAL_MI': 'c7d7b998eb5cd9aa36c7d4f721472462',
        'MMT-Bench_VAL': '8dd4b730f53dbf9c3aed90ca31c928e0',
        # AesBench
        'AesBench_VAL': '3edb0c319e9187aa0b97fe7a11700a8c',
        'AesBench_TEST': '58b1f7ba2cc32e1d68896d6ee716bbf8',
        # Q-Bench1
        'Q-Bench1_VAL': '837bdb6cd2da571713543462815187b7',
        'Q-Bench1_TEST': '15e759bfd58c9d5f30b23a317d347153',
        # A-Bench
        'A-Bench_VAL': '218563ec50d34bb336c814143a5bb9c1',
        'A-Bench_TEST': '567013fb033a20cf23f51d8e865bd16c',
        # R-Bench
        'R-Bench-Dis': 'd6e961dbfc43350688af2560226830b4',
        'R-Bench-Ref': '270c1cb555acb523f3fdb178ed57021d',
        # Other Benchmarks
        'CCBench': 'f5dde47f24dc5a6fb6e595b409b466ac',
        'AI2D_TEST': '0f593e0d1c7df9a3d69bf1f947e71975',
        'AI2D_TEST_NO_MASK': 'fd8f463634d4fe9fbd23b876e8eea5be',
        'MMStar': 'e1ecd2140806c1b1bbf54b43372efb9e',
        'RealWorldQA': '4de008f55dc4fd008ca9e15321dc44b7',
        'MLLMGuard_DS': '975fc0dd7119386e198c37d71e274b3f',
        'BLINK': '3b6649b6a662184ea046908e5506260e',
        'TaskMeAnything_v1_imageqa_random': '023fef69e2ca21827afb77c5ec3bc889',
        'WorldMedQA-V': '441e63875e30c87f5750528b57b41285',
        "VisOnlyQA-VLMEvalKit": 'cf460a31d2acb8d3a7cecd0e69298bfa',
        '3DSRBench': '13a99f33164dc1b9faf0e8b8b01fd6f2',
        'MMCR': '9052635f2c3835bdb87755ef73564f5e',
        'MMSci_DEV_MCQ': '71c82f81920a84526803574f719099a7',
        "MMVP": "8cb732b141a0cba5b42159df2839e557",
    }

    DATASET_URL.update(MMMB_URLS)
    DATASET_URL.update(MTL_MMBench_URLS)
    DATASET_MD5.update(MMMB_MD5)
    DATASET_MD5.update(MTL_MMBench_MD5)

    def build_prompt(self, line):

        if isinstance(line, int):
            line = self.data.iloc[line]

        if self.meta_only:
            tgt_path = toliststr(line['image_path'])
        else:
            tgt_path = self.dump_image(line)

        question = line['question']
        options = {
            cand: line[cand]
            for cand in string.ascii_uppercase
            if cand in line and not pd.isna(line[cand])
        }
        options_prompt = 'Options:\n'
        for key, item in options.items():
            options_prompt += f'{key}. {item}\n'
        hint = line['hint'] if ('hint' in line and not pd.isna(line['hint'])) else None
        prompt = ''
        if hint is not None:
            prompt += f'Hint: {hint}\n'
        prompt += f'Question: {question}\n'
        if len(options):
            prompt += options_prompt
            prompt += 'Please select the correct answer from the options above. \n'

        msgs = []
        if isinstance(tgt_path, list):
            msgs.extend([dict(type='image', value=p) for p in tgt_path])
        else:
            msgs = [dict(type='image', value=tgt_path)]
        msgs.append(dict(type='text', value=prompt))

        return msgs

    def evaluate(self, eval_file, **judge_kwargs):
        from .utils.multiple_choice import (
            report_acc, report_acc_MMT, report_acc_MMSci, mcq_circular_eval, mcq_vanilla_eval
        )
        # assert dataset is not None
        dataset_map = {
            'MMBench_TEST_EN': 'MMBench', 'MMBench_TEST_EN_V11': 'MMBench_V11',
            'MMBench_TEST_CN': 'MMBench_CN', 'MMBench_TEST_CN_V11': 'MMBench_CN_V11'
        }
        dataset = self.dataset_name
        if dataset in dataset_map:
            dataset = dataset_map[dataset]
        nproc = judge_kwargs.pop('nproc', 4)

        circular = False
        if listinstr(['mmbench', 'ccbench', 'circular', 'mmcr'], dataset.lower()):
            data = load(eval_file)
            data['index'] = [int(x) for x in data['index']]
            dump(data, eval_file)
            circular = True

        suffix = eval_file.split('.')[-1]
        model = judge_kwargs.get('model', 'exact_matching')
        assert model in ['chatgpt-0125', 'exact_matching', 'gpt-4-0125']
        name_str_map = {'chatgpt-0125': 'openai', 'gpt-4-0125': 'gpt4'}
        name_str = name_str_map[model] if model in name_str_map else model

        if model == 'exact_matching':
            model = None
        elif gpt_key_set():
            model = build_judge(**judge_kwargs)
            if not model.working():
                warnings.warn('OPENAI API is not working properly, will use exact matching for evaluation')
                warnings.warn(DEBUG_MESSAGE)
                model = None
        else:
            warnings.warn('OPENAI_API_KEY is not set properly, will use exact matching for evaluation')
            model = None

        result_file = eval_file.replace(f'.{suffix}', f'_{name_str}_result.pkl')

        data = load(eval_file)
        data = data.sort_values(by='index')
        data['prediction'] = [str(x) for x in data['prediction']]
        # If not choice label, then use lower case
        for k in data.keys():
            data[k.lower() if k not in list(string.ascii_uppercase) else k] = data.pop(k)

        meta = self.data
        meta_q_map = {x: y for x, y in zip(meta['index'], meta['question'])}
        data_map = {x: y for x, y in zip(data['index'], data['question'])}
        for k in data_map:
            assert k in meta_q_map, (
                f'eval_file should be the same as or a subset of dataset {self.dataset_name}'
            )

        if circular:
            data = mcq_circular_eval(model, data, meta, nproc, result_file, self.dataset_name)
        else:
            data = mcq_vanilla_eval(model, data, meta, nproc, result_file, self.dataset_name)

        # load split
        dump(data, eval_file.replace(f'.{suffix}', f'_{name_str}_result.{suffix}'))
        data = load(eval_file.replace(f'.{suffix}', f'_{name_str}_result.{suffix}'))

        # May have different report acc functions for different datasets
        if 'MMT' in dataset:
            acc = report_acc_MMT(data)
        elif 'MMSci' in dataset:
            acc = report_acc_MMSci(data)
        else:
            acc = report_acc(data)

        score_file = eval_file.replace(f'.{suffix}', '_acc.csv')
        dump(acc, score_file)

        if dataset == 'AesBench_VAL':
            warnings.warn('Note that AesBench VAL is just a toy version of AesBench TEST. For full results, \
                           please evaluate on AesBench TEST. The AesBench TEST dataset is more than 20 times \
                           larger than the VAL dataset and the leaderboard results are based on AesBench TEST.')
        if dataset == 'VisOnlyQA-VLMEvalKit':
            warnings.warn('Note that the results on VisOnlyQA-VLMEvalKit are different from the results on \
                           the original VisOnlyQA. VisOnlyQA-VLMEvalKit does not include the \
                           chemistry__shape_multi split and uses a different evaluation prompt. Please \
                           explicitly specify the version of the dataset when you report results.')

        return acc


class MedXpertQA_MM_test(ImageMCQDataset):

    DATASET_URL = {
        'MedXpertQA_MM_test': 'https://opencompass.openxlab.space/utils/VLMEval/MedXpertQA_MM_test.tsv',
    }

    DATASET_MD5 = {
        'MedXpertQA_MM_test': '73c12d28ebdfca97c5fd3c3be3fe357b',
    }


class MMMUDataset(ImageMCQDataset):

    DATASET_URL = {
        'MMMU_DEV_VAL': 'https://opencompass.openxlab.space/utils/VLMEval/MMMU_DEV_VAL.tsv',
        'MMMU_TEST': 'https://opencompass.openxlab.space/utils/VLMEval/MMMU_TEST.tsv',
    }

    DATASET_MD5 = {
        'MMMU_DEV_VAL': '585e8ad75e73f75dcad265dfd0417d64',
        'MMMU_TEST': 'c19875d11a2d348d07e5eb4bdf33166d',
    }

    @staticmethod
    def split_MMMU(msgs):
        text, images = None, []
        for s in msgs:
            if s['type'] == 'image':
                images.append(s['value'])
            elif s['type'] == 'text':
                assert text is None
                text = s['value']
        text_segs = text.split('<image ')
        if len(text_segs) == 1:
            return msgs

        segs = [dict(type='text', value=text_segs[0])]
        for i, seg in enumerate(text_segs):
            if i == 0:
                continue
            assert istype(seg[0], int) and seg[1] == '>'
            image_idx = int(seg[0]) - 1
            segs.append(dict(type='image', value=images[image_idx]))
            segs.append(dict(type='text', value=seg[2:]))
        return segs

    def build_prompt(self, line):
        msgs = super().build_prompt(line)
        msgs = self.split_MMMU(msgs)
        return msgs


class MMMUProDataset(MMMUDataset):

    TYPE = 'MCQ_MMMU_Pro'

    def __init__(self, **kwargs):
        super().__init__(**kwargs)
        if 'MMMU_Pro_V' in self.dataset_name:
            self.data['question'] = ['placeholder'] * len(self.data)

    DATASET_URL = {
        'MMMU_Pro_10c': 'https://opencompass.openxlab.space/utils/VLMEval/MMMU_Pro_10c.tsv',
        'MMMU_Pro_10c_COT': 'https://opencompass.openxlab.space/utils/VLMEval/MMMU_Pro_10c.tsv',
        'MMMU_Pro_V': 'https://opencompass.openxlab.space/utils/VLMEval/MMMU_Pro_V.tsv',
        'MMMU_Pro_V_COT': 'https://opencompass.openxlab.space/utils/VLMEval/MMMU_Pro_V.tsv',
    }

    DATASET_MD5 = {
        'MMMU_Pro_10c': '22cee868fe6b680d14b99bfff6db8172',
        'MMMU_Pro_10c_COT': '22cee868fe6b680d14b99bfff6db8172',
        'MMMU_Pro_V': 'd01441a87b3dbe721b5a04652ae38009',
        'MMMU_Pro_V_COT': 'd01441a87b3dbe721b5a04652ae38009',
    }

    def build_prompt(self, line):
        if isinstance(line, int):
            line = self.data.iloc[line]

        if self.meta_only:
            tgt_path = toliststr(line['image_path'])
        else:
            tgt_path = self.dump_image(line)

        if 'MMMU_Pro_V' in self.dataset_name:
            question = 'Answer the following multiple-choice question in the image. '
            if 'COT' in self.dataset_name:
                question += (
                    "The last line of your response should be of the following format: 'Answer: $LETTER' "
                    "(without quotes) where LETTER is one of the options. Think step by step before answering. "
                )
            else:
                question += "Answer directly with the option letter from the given choices. "
            if isinstance(tgt_path, list):
                assert len(tgt_path) == 1
                tgt_path = tgt_path[0]
            return [dict(type='image', value=tgt_path), dict(type='text', value=question)]
        else:
            question = line['question']
            options = {
                cand: line[cand]
                for cand in string.ascii_uppercase
                if cand in line and not pd.isna(line[cand])
            }
            options_prompt = 'Options:\n'
            for key, item in options.items():
                options_prompt += f'{key}. {item}\n'
            prompt = ''
            prompt += f'Question: {question}\n'
            if len(options):
                prompt += options_prompt
                if 'COT' in self.dataset_name:
                    prompt += (
                        "Answer the following multiple-choice question. The last line of your response should be of "
                        "the following format: 'Answer: $LETTER' (without quotes) where LETTER is one of the options. "
                        "Think step by step before answering. "
                    )
                else:
                    prompt += "Answer directly with the option letter from the given choices. "

            msgs = []
            if isinstance(tgt_path, list):
                msgs.extend([dict(type='image', value=p) for p in tgt_path])
            else:
                msgs = [dict(type='image', value=tgt_path)]
            msgs.append(dict(type='text', value=prompt))
            msgs = self.split_MMMU(msgs)
            return msgs

    def cot_postproc(self, response):
        lines = response.strip().split('\n')
        lines = [x.strip() for x in lines]
        cands = [x for x in lines if x.startswith('Answer:')]
        if len(cands) == 1:
            counter = defaultdict(lambda: 0)
            for ch in cands[0]:
                if ch in string.ascii_uppercase:
                    counter[ch] += 1
            if len(counter) == 1:
                return list(counter.keys())[0]
            else:
                return cands[0][7:]
        return response

    def evaluate(self, eval_file, **judge_kwargs):
        if 'COT' in self.dataset_name:
            data = load(eval_file)
            data['prediction'] = [self.cot_postproc(x) for x in data['prediction']]
            tgt = eval_file.replace('.xlsx', '_cotpost.xlsx')
            dump(data, tgt)
            res = super().evaluate(tgt, **judge_kwargs)
            acc_org = eval_file.replace('.xlsx', '_acc.csv')
            acc_now = eval_file.replace('.xlsx', '_cotpost_acc.csv')
            shutil.copy(acc_now, acc_org)
            return res
        else:
            return super().evaluate(eval_file, **judge_kwargs)


class MUIRDataset(ImageMCQDataset):

    DATASET_URL = {
        'MUIRBench': 'http://opencompass.openxxlab.com/utils/VLMEval/MUIRBench.tsv'
    }

    DATASET_MD5 = {
        'MUIRBench': '2e5e6fd7699761b08a7cb3ab8c0c2ec8'
    }

    @staticmethod
    def split_MUIR(msgs):
        text, images = None, []

        # Separate images and text from msgs
        for s in msgs:
            if s['type'] == 'image':
                images.append(s['value'])
            elif s['type'] == 'text':
                assert text is None  # Ensure only one text entry is expected
                text = s['value']

        # Split text by <image> tags
        text_segs = text.split('<image>')

        # Initialize the segments list
        segs = []

        # Iterate through the text segments and images
        for i, seg in enumerate(text_segs):
            # Append the image if this is not the first segment and there are still images left
            if i > 0 and i - 1 < len(images):
                segs.append(dict(type='image', value=images[i - 1]))
            # Append the text segment (if it's non-empty)
            if len(seg) > 0:
                segs.append(dict(type='text', value=seg))

        return segs

    def build_prompt(self, line):

        if isinstance(line, int):
            line = self.data.iloc[line]

        if self.meta_only:
            tgt_path = toliststr(line['image_path'])
        else:
            tgt_path = self.dump_image(line)

        question = line['question']
        options = {
            cand: line[cand]
            for cand in string.ascii_uppercase
            if cand in line and not pd.isna(line[cand])
        }
        # options_prompt = ''
        options_prompt = '\n'.join([f'{key}. {item}' for key, item in options.items()])
        # for key, item in options.items():
        #     options_prompt += f'{key}. {item}\n'

        prompt = ''

        prompt += f'{question}\n'
        if len(options):
            prompt += options_prompt
            prompt += "\nAnswer with the option's letter from the given choices directly."

        msgs = []
        if isinstance(tgt_path, list):
            msgs.extend([dict(type='image', value=p) for p in tgt_path])
        else:
            msgs = [dict(type='image', value=tgt_path)]
        msgs.append(dict(type='text', value=prompt))

        msgs = self.split_MUIR(msgs)
        return msgs


class GMAIMMBenchDataset(ImageMCQDataset):

    DATASET_URL = {
        'GMAI-MMBench_VAL': 'https://huggingface.co/datasets/VLMEval/GMAI-MMBench/resolve/main/GMAI-MMBench_VAL.tsv',
        'GMAI_mm_bench_TEST_part_1': 'https://huggingface.co/datasets/OpenGVLab/GMAI-MMBench/resolve/main/GMAI_mm_bench_TEST_part_1.tsv',  # noqa: E501
        'GMAI_mm_bench_TEST_part_2': 'https://huggingface.co/datasets/OpenGVLab/GMAI-MMBench/resolve/main/GMAI_mm_bench_TEST_part_2.tsv',  # noqa: E501
        'GMAI_mm_bench_TEST_part_3': 'https://huggingface.co/datasets/OpenGVLab/GMAI-MMBench/resolve/main/GMAI_mm_bench_TEST_part_3.tsv',  # noqa: E501
        'GMAI_mm_bench_TEST_part_4': 'https://huggingface.co/datasets/OpenGVLab/GMAI-MMBench/resolve/main/GMAI_mm_bench_TEST_part_4.tsv',  # noqa: E501
        'GMAI_mm_bench_TEST_part_5': 'https://huggingface.co/datasets/OpenGVLab/GMAI-MMBench/resolve/main/GMAI_mm_bench_TEST_part_5.tsv',  # noqa: E501
        'GMAI_mm_bench_TEST_part_6': 'https://huggingface.co/datasets/OpenGVLab/GMAI-MMBench/resolve/main/GMAI_mm_bench_TEST_part_6.tsv',  # noqa: E501
        'GMAI_mm_bench_TEST_part_7': 'https://huggingface.co/datasets/OpenGVLab/GMAI-MMBench/resolve/main/GMAI_mm_bench_TEST_part_7.tsv',  # noqa: E501
        'GMAI_mm_bench_TEST_part_8': 'https://huggingface.co/datasets/OpenGVLab/GMAI-MMBench/resolve/main/GMAI_mm_bench_TEST_part_8.tsv',  # noqa: E501
        'GMAI_mm_bench_TEST_part_9': 'https://huggingface.co/datasets/OpenGVLab/GMAI-MMBench/resolve/main/GMAI_mm_bench_TEST_part_9.tsv',  # noqa: E501
        'GMAI_mm_bench_TEST_part_10': 'https://huggingface.co/datasets/OpenGVLab/GMAI-MMBench/resolve/main/GMAI_mm_bench_TEST_part_10.tsv',  # noqa: E501
        'GMAI_mm_bench_TEST_part_11': 'https://huggingface.co/datasets/OpenGVLab/GMAI-MMBench/resolve/main/GMAI_mm_bench_TEST_part_11.tsv',  # noqa: E501
    }

    DATASET_MD5 = {
        'GMAI-MMBench_VAL': '254bd581627866f1c499d3d6b4422324',
        'GMAI_mm_bench_TEST_part_1': '900d735231230a63f4ed45665c078ef4',
        'GMAI_mm_bench_TEST_part_2': '1b27ab621386945d7e4a765ad2d22b0e',
        'GMAI_mm_bench_TEST_part_3': '44bdc2b6267dd505d529b8cad06f0fb2',
        'GMAI_mm_bench_TEST_part_4': '5a04a04fcac9f1466709f242fdb80acb',
        'GMAI_mm_bench_TEST_part_5': 'c70baf8909eda9af0ddeab275c721336',
        'GMAI_mm_bench_TEST_part_6': '825abc39596b644dead9350d0cfa3b96',
        'GMAI_mm_bench_TEST_part_7': 'defb8aed2fb77365a76b6b9abd6a2701',
        'GMAI_mm_bench_TEST_part_8': 'ff490d60b85f2bb0abb67a435b298c65',
        'GMAI_mm_bench_TEST_part_9': 'ff67c86f40da93b09139ac1d1ba5dc6b',
        'GMAI_mm_bench_TEST_part_10': '3dae94627b9ac0fe00180d4780fbf6dc',
        'GMAI_mm_bench_TEST_part_11': 'd08dc813f0eb6bbab63cae2a9d113c4b',
    }

    @classmethod
    def supported_datasets(cls):
        return ['GMAI-MMBench_VAL', 'GMAI-MMBench_TEST']

    def load_data(self, dataset):
        if dataset == 'GMAI-MMBench_VAL':
            data_path = osp.join(LMUDataRoot(), f'{dataset}.tsv')
            if file_size(data_path, 'GB') > 1:
                local_path = data_path.replace('.tsv', '_local.tsv')
                if not osp.exists(local_path) or os.environ.get('FORCE_LOCAL'):
                    from ..tools import LOCALIZE
                    LOCALIZE(data_path, local_path)
                data_path = local_path
            return load(data_path)
        elif dataset == 'GMAI-MMBench_TEST':
            dfs = []
            for part_num in range(1, 12):
                part_name = f'GMAI_mm_bench_TEST_part_{part_num}'
                url = self.DATASET_URL[part_name]
                file_md5 = self.DATASET_MD5.get(part_name)
                tsv_path = osp.join(LMUDataRoot(), f'{part_name}.tsv')
                if not osp.exists(tsv_path) or (file_md5 and md5(tsv_path) != file_md5):
                    download_file(url, filename=tsv_path)
                local_path = tsv_path.replace('.tsv', '_local.tsv')
                if not osp.exists(local_path) or os.environ.get('FORCE_LOCAL'):
                    from ..tools import LOCALIZE
                    LOCALIZE(tsv_path, local_path)
                tsv_path = local_path
                # 加载数据
                df = load(tsv_path)
                dfs.append(df)
            # 合并所有数据
            data = pd.concat(dfs, ignore_index=True)
            return data
        else:
            raise ValueError(f"未知的数据集：{dataset}")

    def report_acc_by_groups(self, df, group_column):
        res = defaultdict(list)

        # Check for the 'split' column
        if 'split' in df:
            splits = list(set(df['split']))
            res['split'] = splits
        else:
            df['split'] = ['none'] * len(df)
            res['split'] = ['none']

        res['Overall'] = [np.mean(df[df['split'] == sp]['hit']) for sp in res['split']]

        if group_column not in df:
            raise ValueError(f"Column '{group_column}' not found in dataframe.")  # noqa: E713

        abilities = list(set(df[group_column]))
        abilities = ['None' if isinstance(ab, float) and pd.isna(ab) else ab for ab in abilities]
        abilities.sort()

        for ab in abilities:
            ab_name = ab
            sub_df = df[df[group_column] == ab]
            res[ab_name] = [np.mean(sub_df[sub_df['split'] == sp]['hit']) for sp in res['split']]

        return pd.DataFrame(res)

    def evaluate(self, eval_file, **judge_kwargs):
        from .utils.multiple_choice import report_acc, mcq_vanilla_eval
        nproc = judge_kwargs.pop('nproc', 4)

        suffix = eval_file.split('.')[-1]
        model = judge_kwargs.get('model', 'exact_matching')
        assert model in ['chatgpt-0125', 'exact_matching', 'gpt-4-0125']
        name_str_map = {'chatgpt-0125': 'openai', 'gpt-4-0125': 'gpt4'}
        name_str = name_str_map[model] if model in name_str_map else model

        if model == 'exact_matching':
            model = None
        elif gpt_key_set():
            model = build_judge(**judge_kwargs)
            if not model.working():
                warnings.warn('OPENAI API is not working properly, will use exact matching for evaluation')
                warnings.warn(DEBUG_MESSAGE)
                model = None
        else:
            warnings.warn('OPENAI_API_KEY is not set properly, will use exact matching for evaluation')
            model = None

        result_file = eval_file.replace(f'.{suffix}', f'_{name_str}_result.pkl')

        data = load(eval_file)
        data = data.sort_values(by='index')
        data['prediction'] = [str(x) for x in data['prediction']]
        # If not choice label, then use lower case
        for k in data.keys():
            data[k.lower() if k not in list(string.ascii_uppercase) else k] = data.pop(k)

        meta = self.data
        meta_q_map = {x: y for x, y in zip(meta['index'], meta['question'])}
        data_map = {x: y for x, y in zip(data['index'], data['question'])}
        for k in data_map:
            assert k in meta_q_map, (
                f'eval_file should be the same as or a subset of dataset {self.dataset_name}'
            )

        data = mcq_vanilla_eval(model, data, meta, nproc, result_file, self.dataset_name)

        # load split
        dump(data, eval_file.replace(f'.{suffix}', f'_{name_str}_result.{suffix}'))
        data = load(eval_file.replace(f'.{suffix}', f'_{name_str}_result.{suffix}'))

        acc = report_acc(data)

        for group_col in ['clinical vqa task', 'department', 'perceptual granularity']:
            acc_grouped = self.report_acc_by_groups(data, group_col)
            score_file_grouped = eval_file.replace(f'.{suffix}', f'_{group_col}_acc.csv')
            dump(acc_grouped, score_file_grouped)

        return acc


class MMERealWorld(ImageMCQDataset):

    TYPE = 'MMERealWorld'

    DATASET_MD5 = {
        'MME-RealWorld': '271c33ec814c39533c467ec6fb8a6f36',
        'MME-RealWorld-Lite': '4c17057d7d3b6c4a0d4397c3dae0881c',
        'MME-RealWorld-CN': 'daaa763d52a760a38606d5dedb3fe444',
    }
    SYS = {
        'MME-RealWorld': (
            'Select the best answer to the above multiple-choice question based on the image. '
            'Respond with only the letter (A, B, C, D, or E) of the correct option. \n'
            'The best answer is:'
        ),
        'MME-RealWorld-Lite': (
            'Select the best answer to the above multiple-choice question based on the image. '
            'Respond with only the letter (A, B, C, D, or E) of the correct option. \n'
            'The best answer is:'
        ),
        'MME-RealWorld-CN': (
            '根据图像选择上述多项选择题的最佳答案。只需回答正确选项的字母（A, B, C, D 或 E）。\n'
            '最佳答案为：'
        ),
    }

    @classmethod
    def supported_datasets(cls):
        return ['MME-RealWorld', 'MME-RealWorld-CN', 'MME-RealWorld-Lite',]

    def load_data(
        self, dataset="MME-RealWorld", repo_id="yifanzhang114/MME-RealWorld-Base64"
    ):

        def check_integrity(pth):
            data_file = osp.join(pth, f"{dataset}.tsv")

            if not os.path.exists(data_file):
                return False

            if md5(data_file) != self.DATASET_MD5[dataset]:
                return False
            return True

        def generate_tsv(pth):
            tsv_file = os.path.join(pth, f"{dataset}.tsv")

            if os.path.exists(tsv_file):
                print(f"{tsv_file} already exists.")
                return

            json_dir = os.path.join(pth, dataset)
            json_files = [f for f in os.listdir(json_dir) if f.endswith(".json")]

            data_list = []
            for json_file in json_files:
                with open(os.path.join(json_dir, json_file), "r") as f:
                    data = json.load(f)
                    for item in tqdm(data):
                        choice_prompt = (
                            "The choices are listed below:\n"
                            if dataset in ["MME-RealWorld", "MME-RealWorld-Lite"]
                            else "选项如下所示:\n"
                        )
                        data_list.append(
                            {
                                "index": item["index"],
                                "image": item["image"],
                                "question": item["question"],
                                "multi-choice options": choice_prompt
                                + "\n".join(item["multi-choice options"]),
                                "A": item["multi-choice options"][0][4:],
                                "B": item["multi-choice options"][1][4:],
                                "C": item["multi-choice options"][2][4:],
                                "D": item["multi-choice options"][3][4:],
                                "E": item["multi-choice options"][4][4:],
                                "answer": item["answer"],
                                "category": item["category"],
                                "l2-category": item["l2-category"],
                            }
                        )
            df = pd.DataFrame(data_list)
            df.to_csv(tsv_file, sep="\t", index=False)
            print(f"TSV file saved to {tsv_file}")

        # Check if dataset is cached and has integrity
        if dataset == "MME-RealWorld-Lite":
            url = 'https://huggingface.co/datasets/yifanzhang114/MME-RealWorld-Base64/resolve/main/mme_realworld_lite.tsv'  # noqa: E501
            file_md5 = (
                self.DATASET_MD5[dataset] if dataset in self.DATASET_MD5 else None
            )
            datas = self.prepare_tsv(url, file_md5)
            choice_prompt = "The choices are listed below:\n"
            for index, item in datas.iterrows():
                options = eval(item["multi-choice options"])
                datas.loc[index, "multi-choice options"] = choice_prompt + "\n".join(
                    options
                )
                datas.loc[index, "A"] = options[0][4:]
                datas.loc[index, "B"] = options[1][4:]
                datas.loc[index, "C"] = options[2][4:]
                datas.loc[index, "D"] = options[3][4:]
                datas.loc[index, "E"] = options[4][4:]
            return datas

        update_flag = False
        cache_path = get_cache_path(repo_id)
        if cache_path is not None and check_integrity(cache_path):
            dataset_path = cache_path
            print(f"Using cached dataset from {cache_path}")
        else:
            from huggingface_hub import snapshot_download

            # Download or find the dataset path
            dataset_path = snapshot_download(repo_id=repo_id, repo_type="dataset")
            generate_tsv(dataset_path)
            update_flag = True

        data_path = os.path.join(dataset_path, f"{dataset}.tsv")
        if file_size(data_path, "GB") > 1:
            local_path = data_path.replace(".tsv", "_local.tsv")
            if (
                not osp.exists(local_path)
                or os.environ.get("FORCE_LOCAL", None)
                or update_flag
            ):
                from vlmeval.tools import LOCALIZE

                LOCALIZE(data_path, local_path)
            data_path = local_path
        return load(data_path)

    def post_build(self, dataset):
        self.TYPE = 'MMERealWorld'

    # Given one data record, return the built prompt (a multi-modal message), can override
    def build_prompt(self, line):
        if isinstance(line, int):
            line = self.data.iloc[line]

        if self.meta_only:
            tgt_path = toliststr(line['image_path'])
        else:
            tgt_path = self.dump_image(line)

        question = line['question']

        choice_prompt = line['multi-choice options'] + '\n'
        question += ' ' + choice_prompt + self.SYS[self.dataset_name]

        msgs = []
        if isinstance(tgt_path, list):
            msgs.extend([dict(type='image', value=p) for p in tgt_path])
        else:
            msgs = [dict(type='image', value=tgt_path)]
        msgs.append(dict(type='text', value=question))
        return msgs

    # It returns a dictionary
    @classmethod
    def evaluate(self, eval_file, **judge_kwargs):
        from .utils.multiple_choice import extract_characters_regex, get_dimension_rating
        assert eval_file.endswith('.xlsx'), 'data file should be an xlsx file'
        FAIL_MSG = 'Failed to obtain answer via API.'
        tmp_file = eval_file.replace('.xlsx', '_tmp.pkl')
        tgt_file = eval_file.replace('.xlsx', '_rating.json')
        score_file = eval_file.replace('.xlsx', '_score.xlsx')

        if not osp.exists(score_file):

            res = {} if not osp.exists(tmp_file) else load(tmp_file)
            res = {k: v for k, v in res.items() if FAIL_MSG not in v}

            data = load(eval_file)
            cnt_rejected = 0
            data_un = data[~pd.isna(data['prediction'])]

            for idx in data['index']:
                ans = data.loc[data['index'] == idx, 'answer'].values[0]
                pred = data.loc[data['index'] == idx, 'prediction'].values[0]

                extract_pred = extract_characters_regex(pred)
                if extract_pred == '':
                    cnt_rejected += 1
                    data.loc[data['index'] == idx, 'score'] = 0
                else:
                    data.loc[data['index'] == idx, 'score'] = int(extract_pred == ans)

            print(
                f'Among {len(data)} questions, failed to obtain prediction for {len(data) - len(data_un)} questions, '
                f'failed to obtain the score for another {cnt_rejected} questions. '
                f'Those questions will be counted as 0 score in ALL rating.'
            )

            dump(data, score_file)

        rating = get_dimension_rating(score_file)
        dump(rating, tgt_file)
        return rating


class CVBench(ImageMCQDataset):
    """CV-Bench, composed of two sub datasets:
    CV-Bench-2D: 2D computer vision tasks
    CV-Bench-3D: 3D computer vision tasks

    Reference:
    - https://cambrian-mllm.github.io/
    - https://huggingface.co/datasets/nyu-visionx/CV-Bench

    Evaluation strategy:
        See [Cambrian-1](https://arxiv.org/pdf/2406.16860) Appendix C
    """
    DATASET_URL = {
        "CV-Bench-2D": "http://opencompass.openxlab.space/utils/VLMEval/CV-Bench-2D.tsv",
        "CV-Bench-3D": "http://opencompass.openxlab.space/utils/VLMEval/CV-Bench-3D.tsv",
    }

    DATASET_MD5 = {
        "CV-Bench-2D": "a7cff4cc2857cc237ee2b89e62bccb2d",
        "CV-Bench-3D": "bb94c0d568d652d15b60e001ac40a170",
    }

    def build_prompt(self, line):
        if isinstance(line, int):
            line = self.data.iloc[line]

        if self.meta_only:
            tgt_path = toliststr(line["image_path"])
        else:
            tgt_path = self.dump_image(line)

        msgs = []
        if isinstance(tgt_path, list):
            msgs.extend([dict(type="image", value=p) for p in tgt_path])
        else:
            msgs = [dict(type="image", value=tgt_path)]
        # use the prompt provided by the dataset
        msgs.append(dict(type="text", value=line["prompt"]))
        return msgs

    def evaluate(self, eval_file, **judge_kwargs):
        from .utils.multiple_choice import mcq_vanilla_eval, report_acc

        nproc = judge_kwargs.pop("nproc", 4)

        suffix = eval_file.split(".")[-1]
        model_name = judge_kwargs.get("model", "extract_matching")

        if model_name == "exact_matching":
            model = None
        elif gpt_key_set():
            model = build_judge(**judge_kwargs)
            if not model.working():
                warnings.warn(DEBUG_MESSAGE)
                model = None
        else:
            warnings.warn(
                "OPENAI_API_KEY is not set properly, will use exact matching for evaluation"
            )
            model = None

        result_file = eval_file.replace(f".{suffix}", f"_{model_name}_result.pkl")

        data = load(eval_file)
        data = data.sort_values(by="index")
        data["prediction"] = [str(x) for x in data["prediction"]]
        # If not choice label, then use lower case
        for k in data.keys():
            data[k.lower() if k not in list(string.ascii_uppercase) else k] = data.pop(
                k
            )

        meta = self.data
        meta_q_map = {x: y for x, y in zip(meta["index"], meta["question"])}
        data_map = {x: y for x, y in zip(data["index"], data["question"])}
        for k in data_map:
            assert (
                k in meta_q_map
            ), f"eval_file should be the same as or a subset of dataset {self.dataset_name}"

        score_file = eval_file.replace(f".{suffix}", "_acc.csv")

        if osp.exists(score_file):
            acc = load(score_file)
            return acc
        data = mcq_vanilla_eval(
            model, data, meta, nproc, result_file, self.dataset_name
        )
        dump(data, eval_file.replace(f".{suffix}", f"_{model}_result.{suffix}"))
        data = load(eval_file.replace(f".{suffix}", f"_{model}_result.{suffix}"))

        if all(data["split"] == "2D"):  # 2D
            acc = self.report_accuracy(data)
        else:  # 3D, use default evaluation strategy
            acc = report_acc(data)

        score_file = eval_file.replace(f".{suffix}", "_acc.csv")
        dump(acc, score_file)

        return acc

    def report_accuracy(self, data):
        # CV-Bench-2D evaluation strategy
        # first calculate the accuracy for each source
        # then calculate the overall accuracy by averaging across all sources
        res = defaultdict(list)

        splits = list(set(data["split"]))
        res["split"] = splits

        sources = set(data["source"])
        for source in sources:
            sub_df = data[data["source"] == source]
            res[source] = [
                np.mean(sub_df[sub_df["split"] == sp]["hit"]) for sp in res["split"]
            ]
        res = pd.DataFrame(res)
        res["Overall"] = 0
        for source in sources:
            res["Overall"] += res[source]
        res["Overall"] = res["Overall"] / len(sources)
        return res


class HRBenchDataset(ImageMCQDataset):

    DATASET_URL = {
        'HRBench4K': 'https://huggingface.co/datasets/DreamMr/HR-Bench/resolve/main/hr_bench_4k.tsv',
        'HRBench8K': 'https://huggingface.co/datasets/DreamMr/HR-Bench/resolve/main/hr_bench_8k.tsv',
    }

    DATASET_MD5 = {
        'HRBench4K': 'f6b041b03d49543494b8a56d2e35be65',
        'HRBench8K': '274c9c7f89329b804a4723178a00219c',
    }

    def evaluate(self, eval_file, **judge_kwargs):
        assert os.path.exists(eval_file), '{} does not exist!'.format(eval_file)
        from .utils.multiple_choice import mcq_vanilla_eval
        from .utils.hrbench import report_acc_hrbench
        nproc = judge_kwargs.pop('nproc', 4)

        suffix = eval_file.split('.')[-1]
        model = judge_kwargs.get('model', 'extract_matching')
        assert model in ['chatgpt-0125', 'exact_matching', 'gpt-4-0125']
        name_str_map = {'chatgpt-0125': 'openai', 'gpt-4-0125': 'gpt4'}
        name_str = name_str_map[model] if model in name_str_map else model

        if model == 'exact_matching':
            model = None
        elif gpt_key_set():
            model = build_judge(**judge_kwargs)
            if not model.working():
                warnings.warn('OPENAI API is not working properly, will use exact matching for evaluation')
                warnings.warn(DEBUG_MESSAGE)
                model = None
        else:
            warnings.warn('OPENAI_API_KEY is not set properly, will use exact matching for evaluation')
            model = None

        result_file = eval_file.replace(f'.{suffix}', f'_{name_str}_result.pkl')

        data = load(eval_file)
        data = data.sort_values(by='index')
        data['prediction'] = [str(x) for x in data['prediction']]
        # If not choice label, then use lower case
        for k in data.keys():
            data[k.lower() if k not in list(string.ascii_uppercase) else k] = data.pop(k)

        meta = self.data
        meta_q_map = {x: y for x, y in zip(meta['index'], meta['question'])}
        data_map = {x: y for x, y in zip(data['index'], data['question'])}
        for k in data_map:
            assert k in meta_q_map, (
                f'eval_file should be the same as or a subset of dataset {self.dataset_name}'
            )

        score_file = eval_file.replace(f'.{suffix}', '_acc.csv')

        if osp.exists(score_file):
            acc = load(score_file)
            return acc
        data = mcq_vanilla_eval(model, data, meta, nproc, result_file, self.dataset_name)
        dump(data, eval_file.replace(f'.{suffix}', f'_{name_str}_result.{suffix}'))
        data = load(eval_file.replace(f'.{suffix}', f'_{name_str}_result.{suffix}'))

        acc = report_acc_hrbench(data)

        score_file = eval_file.replace(f'.{suffix}', '_acc.csv')
        dump(acc, score_file)

        return acc


class CustomMCQDataset(ImageMCQDataset):

    def load_data(self, dataset):
        data_path = osp.join(LMUDataRoot(), f'{dataset}.tsv')

        if file_size(data_path, 'GB') > 1:
            local_path = data_path.replace('.tsv', '_local.tsv')
            if not osp.exists(local_path) or os.environ.get('FORCE_LOCAL', None):
                from ..tools import LOCALIZE
                LOCALIZE(data_path, local_path)
            data_path = local_path
        return load(data_path)


class NaturalBenchDataset(ImageMCQDataset):

    DATASET_URL = {
        'NaturalBenchDataset': (
            'https://huggingface.co/datasets/BaiqiL/'
            'NaturalBench/resolve/main/NaturalBenchDataset.tsv'
        ),
    }
    DATASET_MD5 = {
        'NaturalBenchDataset':'dbe25b044bc35696426381e9ba4fe930',
    }

    def build_prompt(self, line):
        SUFFIX_FOR_VQA = {
            "yes_no": "Please answer Yes or No.",
            "multiple_choice": "Please output the letter corresponding to the correct option."
        }
        if isinstance(line, int):
            line = self.data.iloc[line]

        if self.meta_only:
            tgt_path = toliststr(line['image_path'])
        else:
            tgt_path = self.dump_image(line)

        question = line['question']
        prompt = f'{question} {SUFFIX_FOR_VQA[line["type"]]}'
        msgs = []
        if isinstance(tgt_path, list):
            msgs.extend([dict(type='image', value=p) for p in tgt_path])
        else:
            msgs = [dict(type='image', value=tgt_path)]
        msgs.append(dict(type='text', value=prompt))

        return msgs

    def evaluate(self, eval_file, **judge_kwargs):
        from .utils.naturalbench import extract_answer, get_scores

        data = load(eval_file)
        data = data.sort_values(by='index')
        predictions = [str(x) for x in data['prediction']]
        answers = [str(x) for x in data['answer']]
        indexs = [str(x) for x in data['index']]
        meta = self.data
        types = [str(x) for x in meta['type']]
        results = {}
        assert len(predictions) == len(answers) == len(indexs) == len(types) == (1900 * 4)
        number_answered_samples = len(predictions) // 4
        for i in range(number_answered_samples):
            results[i] = {
                "q0_i0": extract_answer(predictions[i * 4], types[i * 4]),
                "q0_i1": extract_answer(predictions[i * 4 + 1], types[i * 4 + 1]),
                "q1_i0": extract_answer(predictions[i * 4 + 2], types[i * 4 + 2]),
                "q1_i1": extract_answer(predictions[i * 4 + 3], types[i * 4 + 3])
            }

        scores = get_scores(results)
        print(scores)
        score_file = 'NaturalBench_acc.csv'
        df = pd.DataFrame(list(scores.items()), columns=['Metric', 'Score'])
        dump(df, score_file)

        return scores


class WeMath(ImageBaseDataset):
    TYPE = 'MCQ'
    DATASET_URL = {
        'WeMath': 'https://opencompass.openxlab.space/utils/VLMEval/WeMath.tsv',
        'WeMath_COT': 'https://opencompass.openxlab.space/utils/VLMEval/WeMath.tsv',
    }
    DATASET_MD5 = {'WeMath': 'b5e969a075f01290a542411fb7766388',
                   'WeMath_COT': 'b5e969a075f01290a542411fb7766388'}

    def build_prompt(self, line):
        if isinstance(line, int):
            line = self.data.iloc[line]

        if self.meta_only:
            tgt_path = toliststr(line['image_path'])
        else:
            tgt_path = self.dump_image(line)

        question = line['question']
        options = {
            cand: line[cand]
            for cand in string.ascii_uppercase
            if cand in line and not pd.isna(line[cand])
        }
        options_prompt = 'Options:\n'
        for key, item in options.items():
            options_prompt += f'{key}. {item}\n'
        hint = line['hint'] if ('hint' in line and not pd.isna(line['hint'])) else None
        prompt = ''
        if hint is not None:
            prompt += f'Hint: {hint}\n'
        prompt += f'Question: {question}\n'
        if len(options):
            prompt += options_prompt

        if 'COT' in self.dataset_name:
            requirement = line['requirement']
            if requirement is not None:
                prompt += f'\n{requirement}'

        msgs = []
        if isinstance(tgt_path, list):
            msgs.extend([dict(type='image', value=p) for p in tgt_path])
        else:
            msgs = [dict(type='image', value=tgt_path)]
        msgs.append(dict(type='text', value=prompt))

        return msgs

    def evaluate(self, eval_file, **judge_kwargs):
        from .utils.wemath import wemath_evaluate_models, wemath_accuracy
        from .utils.multiple_choice import mcq_vanilla_eval

        # model = judge_kwargs['model']
        model = judge_kwargs.get('model', 'exact_matching')
        assert model in ['exact_matching', 'gpt-4-0125', 'gpt-4-turbo', 'gpt-4o-mini'], model
        name_str_map = {'gpt-4-0125': 'gpt4', 'gpt-4-turbo': 'gpt4-turbo', 'gpt-4o-mini': 'gpt4o-mini'}
        name_str = name_str_map[model] if model in name_str_map else model

        if model == 'exact_matching':
            model = None
        elif gpt_key_set():
            model = build_judge(**judge_kwargs)
            if not model.working():
                warnings.warn('OPENAI API is not working properly, will use exact matching for evaluation')
                warnings.warn(DEBUG_MESSAGE)
                model = None
        else:
            warnings.warn('OPENAI_API_KEY is not set properly, will use exact matching for evaluation')
            model = None

        suffix = eval_file.split('.')[-1]
        storage = eval_file.replace(f'.{suffix}', f'_{name_str}.xlsx')
        nproc = judge_kwargs.pop('nproc', 4)

        if not osp.exists(storage) and model is not None:
            data = load(eval_file)
            result_file = eval_file.replace(f'.{suffix}', f'_{name_str}_result.pkl')

            data = load(eval_file)
            data = data.sort_values(by='index')
            data['prediction'] = [str(x) for x in data['prediction']]
            # If not choice label, then use lower case
            for k in data.keys():
                data[k.lower() if k not in list(string.ascii_uppercase) else k] = data.pop(k)

            meta = self.data
            meta_q_map = {x: y for x, y in zip(meta['index'], meta['question'])}
            data_map = {x: y for x, y in zip(data['index'], data['question'])}
            for k in data_map:
                assert k in meta_q_map, (
                    f'eval_file should be the same as or a subset of dataset {self.dataset_name}'
                )
            data = mcq_vanilla_eval(model, data, meta, nproc, result_file, self.dataset_name)

            if 'id' in data.columns:
                # 更改列名
                data.rename(columns={'id': 'ID'}, inplace=True)
            dump(data, storage)
        if osp.exists(storage):
            accuracy_scores = wemath_evaluate_models(storage)
            four_dim_scores = wemath_accuracy(storage)
        else:
            accuracy_scores = wemath_evaluate_models(eval_file)
            four_dim_scores = wemath_accuracy(eval_file)
        combine_score = {**accuracy_scores, **four_dim_scores}
        combine_score = pd.DataFrame(combine_score)
        score_pth = storage.replace('.xlsx', '_score.csv')
        dump(combine_score, score_pth)
        return combine_score


class VMCBenchDataset(ImageBaseDataset):

    TYPE = 'MCQ'

    DATASET_URL = {
        'VMCBench_DEV': 'https://huggingface.co/datasets/suyc21/VMCBench/resolve/main/data/tsv/VMCBench_DEV.tsv',
        'VMCBench_TEST': 'https://huggingface.co/datasets/suyc21/VMCBench/resolve/main/data/tsv/VMCBench_TEST.tsv'
    }

    DATASET_MD5 = {
    }

    def build_prompt(self, line):
        if isinstance(line, int):
            line = self.data.iloc[line]

        if self.meta_only:
            tgt_path = toliststr(line['image_path'])
        else:
            tgt_path = self.dump_image(line)
        question = line['question']
        options = {
            cand: line[cand]
            for cand in string.ascii_uppercase
            if cand in line and not pd.isna(line[cand])
        }
        options_prompt = 'Options:\n'
        for key, item in options.items():
            options_prompt += f'{key}. {item}\n'
        prompt = ''
        prompt += f'Question: {question}\n'
        if len(options):
            prompt += options_prompt
            prompt += "Answer with the option's letter from the given choices directly. \n"

        msgs = []
        if isinstance(tgt_path, list):
            msgs.extend([dict(type='image', value=p) for p in tgt_path])
        else:
            msgs = [dict(type='image', value=tgt_path)]
        msgs.append(dict(type='text', value=prompt))

        return msgs

    def evaluate(self, eval_file, **judge_kwargs):
        from .utils.vmcbench import get_mc_score, report_vmc_acc
        suffix = eval_file.split('.')[-1]
        data = load(eval_file)
        data = data.sort_values(by='index')
        data['prediction'] = [str(x) for x in data['prediction']]
        data['hit'] = data.apply(get_mc_score, axis=1)
        result_file = eval_file.replace(f'.{suffix}', f'_result.{suffix}')
        dump(data, result_file)
        acc = report_vmc_acc(data)
        score_file = eval_file.replace(f'.{suffix}', '_acc.csv')
        dump(acc, score_file)

        return acc


class LEGO(ImageMCQDataset):

    DATASET_URL = {
        'LEGO': 'https://opencompass.openxlab.space/utils/VLMEval/LEGO.tsv',
    }
    DATASET_MD5 = {'LEGO': 'd595f50e1fb4d4eb12cbc95297893ffc'}

    @staticmethod
    def split_LEGO(msgs):
        text, images = None, []
        for s in msgs:
            if s['type'] == 'image':
                images.append(s['value'])
            elif s['type'] == 'text':
                assert text is None
                text = s['value']
        text_segs = text.split('<image ')
        if len(text_segs) == 1:
            return msgs

        segs = [dict(type='text', value=text_segs[0])]
        for i, seg in enumerate(text_segs):
            if i == 0:
                continue
            assert istype(seg[0], int) and seg[1] == '>'
            image_idx = int(seg[0]) - 1
            segs.append(dict(type='image', value=images[image_idx]))
            segs.append(dict(type='text', value=seg[2:]))
        return segs

    def build_prompt_sort(self, line):

        if isinstance(line, int):
            line = self.data.iloc[line]

        if self.meta_only:
            tgt_path = toliststr(line['image_path'])
        else:
            tgt_path = self.dump_image(line)

        question = line['question']
        options = {
            cand: line[cand]
            for cand in string.ascii_uppercase
            if cand in line and not pd.isna(line[cand])
        }
        options_prompt = 'Options:\n'
        for key, item in options.items():
            options_prompt += f'{key}. {item}\n'
        hint = line['hint'] if ('hint' in line and not pd.isna(line['hint'])) else None
        prompt = ''
        if hint is not None:
            prompt += f'Hint: {hint}\n'
        prompt += f'Question: {question}\n'
        if len(options):
            prompt += options_prompt
            prompt += (
                "Please respond with only the sequence of letters (e.g., ‘BDAC’) "
                "that correctly orders the steps.\n"
            )

        msgs = []
        if isinstance(tgt_path, list):
            msgs.extend([dict(type='image', value=p) for p in tgt_path])
        else:
            msgs = [dict(type='image', value=tgt_path)]
        msgs.append(dict(type='text', value=prompt))

        return msgs

    def build_prompt(self, line):
        if line['question_type'] == 'sort':
            msgs = self.build_prompt_sort(line)
        else:
            msgs = super().build_prompt(line)
        msgs = self.split_LEGO(msgs)
        return msgs


class VisuLogic(ImageMCQDataset):
    TYPE = "MCQ"
    DATASET_URL = {
        'VisuLogic': 'http://opencompass.openxlab.space/utils/VLMEval/VisuLogic.tsv'
    }
    DATASET_MD5 = {
        'VisuLogic': 'b0820b5ec1e01dfe3951927f0def73b6',
    }

    def build_prompt(self, line):
        if isinstance(line, int):
            line = self.data.iloc[line]

        if self.meta_only:
            tgt_path = toliststr(line['image_path'])
        else:
            tgt_path = self.dump_image(line)

        question = line['question']
        prompt = ''
        prompt += question
        prompt += "\nSolve the complex visual logical reasoning problem through step-by-step reasoning."
        prompt += "Think about the reasoning process first "
        prompt += "and answer the question following this format: Answer: \\boxed{$LETTER}"

        msgs = []
        if isinstance(tgt_path, list):
            msgs.extend([dict(type='image', value=p) for p in tgt_path])
        else:
            msgs = [dict(type='image', value=tgt_path)]
        msgs.append(dict(type='text', value=prompt))

        return msgs

    def evaluate(self, eval_file, **judge_kwargs):
        from .utils.visulogic import VisuLogic_acc
        from .utils.multiple_choice import mcq_vanilla_eval

        # model = judge_kwargs['model']
        model = judge_kwargs.get('model', 'exact_matching')
        assert model in ['exact_matching', 'gpt-4-0125', 'gpt-4-turbo', 'gpt-4o-mini'], model
        name_str_map = {'gpt-4-0125': 'gpt4', 'gpt-4-turbo': 'gpt4-turbo', 'gpt-4o-mini': 'gpt4o-mini'}
        name_str = name_str_map[model] if model in name_str_map else model

        if model == 'exact_matching':
            model = None
        elif gpt_key_set():
            model = build_judge(**judge_kwargs)
            if not model.working():
                warnings.warn('OPENAI API is not working properly, will use exact matching for evaluation')
                warnings.warn(DEBUG_MESSAGE)
                model = None
        else:
            warnings.warn('OPENAI_API_KEY is not set properly, will use exact matching for evaluation')
            model = None

        suffix = eval_file.split('.')[-1]
        storage = eval_file.replace(f'.{suffix}', f'_{name_str}.xlsx')

        if osp.exists(storage):
            accuracy_scores = VisuLogic_acc(storage)
        else:
            accuracy_scores = VisuLogic_acc(eval_file)
        combine_score = {**accuracy_scores,}
        combine_score = pd.DataFrame(combine_score)
        score_pth = storage.replace('.xlsx', '_score.csv')
        dump(combine_score, score_pth)
        return combine_score


class CMMU_MCQ(ImageMCQDataset):
    DATASET_URL = {
        'CMMU_MCQ': 'https://huggingface.co/datasets/Pfei111/CMMU_VAL_MCQ/resolve/main/CMMU_VAL_MCQ.tsv',
    }

    DATASET_MD5 = {
        'CMMU_MCQ': None,
    }


class PathMMU_VAL(ImageMCQDataset):
    DATASET_URL = {
        'PathMMU_VAL': 'https://huggingface.co/datasets/Pfei111/PathMMU/resolve/main/PathMMU_VAL.tsv',
    }

    DATASET_MD5 = {
        'PathMMU_VAL': None,
    }


class PathMMU_TEST(ImageMCQDataset):
    DATASET_URL = {
        'PathMMU_TEST': 'https://huggingface.co/datasets/Pfei111/PathMMU/resolve/main/PathMMU_TEST.tsv',
    }

    DATASET_MD5 = {
        'PathMMU_TEST': None,
    }


class TDBench(ImageMCQDataset):
    DATASET_URL = {
        'tdbench_rot0': 'https://huggingface.co/datasets/Columbia-ICSL/TDBench/resolve/main/tdbench_rot0.tsv',
        'tdbench_rot90': 'https://huggingface.co/datasets/Columbia-ICSL/TDBench/resolve/main/tdbench_rot90.tsv',
        'tdbench_rot180': 'https://huggingface.co/datasets/Columbia-ICSL/TDBench/resolve/main/tdbench_rot180.tsv',
        'tdbench_rot270': 'https://huggingface.co/datasets/Columbia-ICSL/TDBench/resolve/main/tdbench_rot270.tsv',
        'tdbench_cs_zoom': 'https://huggingface.co/datasets/Columbia-ICSL/TDBench/resolve/main/case_study_zoom_in.tsv',
        'tdbench_cs_height': 'https://huggingface.co/datasets/Columbia-ICSL/TDBench/resolve/main/case_study_height.tsv',
        'tdbench_cs_integrity': 'https://huggingface.co/datasets/Columbia-ICSL/TDBench/resolve/main/case_study_integrity.tsv',  # noqa: E501
        'tdbench_cs_depth': 'https://huggingface.co/datasets/Columbia-ICSL/TDBench/resolve/main/case_study_depth.tsv',
    }

    DATASET_MD5 = {
        'tdbench_rot0': '98d58436f01ca2bf2f1db1b9bfd7a947',
        'tdbench_rot90': 'd4afebfd0a4776242069e43269779f41',
        'tdbench_rot180': 'd54dd9f418f83ed612b02fd5f42f65c7',
        'tdbench_rot270': 'f95304455582de5635ff10c0400562ac',
        'tdbench_cs_zoom': '2a01618c9c1e7d1a9d86af545e943392',
        'tdbench_cs_height': 'ecbe1c5802e25749558417208164bcb3',
        'tdbench_cs_integrity': '05b2045cae2016f6edc400da48e2df4b',
        'tdbench_cs_depth': '449dbe4b24a43a06a9f680811deae517',
    }

    def evaluate(self, eval_file, **judge_kwargs):
        acc, result_file = self.do_evaluate(eval_file, **judge_kwargs)
        # For case studies (cs_x), do not do rotation eval
        if '_rot' not in self.dataset_name:
            return acc

        from .utils.tdbench import rotational_eval
        re_result = rotational_eval(result_file)
        if re_result is not None and re_result is not False:
            file_addr = osp.abspath(result_file.split('_rot')[0] + '_REresult.csv')
            link_addr = osp.join(osp.dirname(osp.dirname(result_file)), osp.basename(file_addr))
            re_result.to_csv(file_addr, index=True)
            print(tabulate(re_result, headers="keys"))
            if osp.exists(link_addr) or osp.islink(link_addr):
                os.remove(link_addr)
            os.symlink(file_addr, link_addr)

        return acc

    def do_evaluate(self, eval_file, **judge_kwargs):
        from .utils.multiple_choice import report_acc, mcq_vanilla_eval
        nproc = judge_kwargs.pop('nproc', 4)

        suffix = eval_file.split('.')[-1]
        model = judge_kwargs.get('model', 'exact_matching')
        assert model in ['chatgpt-0125', 'exact_matching', 'gpt-4-0125', 'gpt-4o-mini']
        name_str_map = {'chatgpt-0125': 'openai', 'gpt-4-0125': 'gpt4', 'gpt-4o-mini': 'gpt4omini'}
        name_str = name_str_map[model] if model in name_str_map else model

        if model == 'exact_matching':
            model = None
        elif gpt_key_set():
            model = build_judge(**judge_kwargs)
            if not model.working():
                warnings.warn('OPENAI API is not working properly, will use exact matching for evaluation')
                warnings.warn(DEBUG_MESSAGE)
                model = None
        else:
            warnings.warn('OPENAI_API_KEY is not set properly, will use exact matching for evaluation')
            model = None

        result_file = eval_file.replace(f'.{suffix}', f'_{name_str}_result.pkl')

        data = load(eval_file)
        data = data.sort_values(by='index')
        data['prediction'] = [str(x) for x in data['prediction']]
        # If not choice label, then use lower case
        for k in data.keys():
            data[k.lower() if k not in list(string.ascii_uppercase) else k] = data.pop(k)

        meta = self.data
        meta_q_map = {x: y for x, y in zip(meta['index'], meta['question'])}
        data_map = {x: y for x, y in zip(data['index'], data['question'])}
        for k in data_map:
            assert k in meta_q_map, (
                f'eval_file should be the same as or a subset of dataset {self.dataset_name}'
            )

        data = mcq_vanilla_eval(model, data, meta, nproc, result_file, self.dataset_name)

        # Save evaluation results
        judged_result_file = eval_file.replace(f'.{suffix}', f'_{name_str}_result.{suffix}')
        dump(data, judged_result_file)

        acc = report_acc(data)

        score_file = eval_file.replace(f'.{suffix}', '_acc.csv')
        dump(acc, score_file)

<<<<<<< HEAD
        return acc, judged_result_file


class MicroVQA(ImageMCQDataset):

    DATASET_URL = {
        'MicroVQA': 'https://huggingface.co/datasets/KKYYKK/MicroVQA_VLM/resolve/main/MicroVQA.tsv',
    }

    DATASET_MD5 = {
        'MicroVQA': None,
    }
=======
        return acc, judged_result_file
>>>>>>> 8539b0cc
<|MERGE_RESOLUTION|>--- conflicted
+++ resolved
@@ -1603,10 +1603,9 @@
         score_file = eval_file.replace(f'.{suffix}', '_acc.csv')
         dump(acc, score_file)
 
-<<<<<<< HEAD
         return acc, judged_result_file
 
-
+      
 class MicroVQA(ImageMCQDataset):
 
     DATASET_URL = {
@@ -1615,7 +1614,4 @@
 
     DATASET_MD5 = {
         'MicroVQA': None,
-    }
-=======
-        return acc, judged_result_file
->>>>>>> 8539b0cc
+    }