import re
from vlmeval import *
from .image_base import ImageBaseDataset


class VisFactor(ImageBaseDataset):
    TYPE = 'VQA'

    DATASET_URL = {
        'VisFactor': 'https://opencompass.openxlab.space/utils/VLMEval/VisFactor.tsv',
        'VisFactor_CoT': 'https://opencompass.openxlab.space/utils/VLMEval/VisFactor.tsv',
        'VisFactor_GE': 'https://opencompass.openxlab.space/utils/VLMEval/VisFactor_GE.tsv',
        'VisFactor_GE_CoT': 'https://opencompass.openxlab.space/utils/VLMEval/VisFactor_GE.tsv',
        'VisFactor_GN': 'https://opencompass.openxlab.space/utils/VLMEval/VisFactor_G.tsv',
        'VisFactor_GN_CoT': 'https://opencompass.openxlab.space/utils/VLMEval/VisFactor_G.tsv',
        'VisFactor_GH': 'https://opencompass.openxlab.space/utils/VLMEval/VisFactor_GH.tsv',
        'VisFactor_GH_CoT': 'https://opencompass.openxlab.space/utils/VLMEval/VisFactor_GH.tsv',
    }

    DATASET_MD5 = {
        'VisFactor': 'a069bcd8eb529e1d8c66e4cd7e279d13',
        'VisFactor_CoT': 'a069bcd8eb529e1d8c66e4cd7e279d13',
        'VisFactor_GE': '7e1377b46faff392409a7d4e56688dba',
        'VisFactor_GE_CoT': '7e1377b46faff392409a7d4e56688dba',
        'VisFactor_GN': '34bec098b47f87a8a6239a68f19b9ec8',
        'VisFactor_GN_CoT': '34bec098b47f87a8a6239a68f19b9ec8',
        'VisFactor_GH': '03c902ea44da8469814a8c1933baa923',
        'VisFactor_GH_CoT': '03c902ea44da8469814a8c1933baa923',
    }

    def replace_additional_tags(self, text, additional):
        def replacer(match):
            index = int(match.group(1))
            if 0 <= index < len(additional):
                return additional[index]
            else:
                return match.group(0)
        return re.sub(r"<ADDITIONAL_(\d+)>", replacer, text)

    def split_image_tags(self, text):
        parts = re.split(r'(<IMAGE_\d+>)', text)
        return [part for part in parts if part != '']

    def extract_last_json_answer(self, s):
        pattern = r'\{\s*"answer"\s*:\s*(.+?)\s*\}'
        matches = list(re.finditer(pattern, s))
        if not matches:
            return ''

        raw_value = matches[-1].group(1).strip()

        if (raw_value.startswith('"') and raw_value.endswith('"')) or \
           (raw_value.startswith("'") and raw_value.endswith("'")):
            raw_value = raw_value[1:-1]
        return raw_value

    def extract_last_numbers(self, s):
        return [num for num in re.findall(r'\d+', s)]

<<<<<<< HEAD
    def extract_last_uppercase_letter(s):
        for char in reversed(self, s):
=======
    def extract_last_uppercase_letter(self, s):
        for char in reversed(s):
>>>>>>> b26a8757
            if char.isupper():
                return char
        return None

    def build_prompt(self, line):
        msgs = line['question'].replace('<br>', '\n')
        image_paths = self.dump_image(line)

        if str(line['additional']) != 'nan':
            additional = str(line['additional']).replace('<br>', '\n').split(';')
            msgs = self.replace_additional_tags(msgs, additional)

        if 'cot' in self.dataset_name.lower():
            msgs = msgs.replace(
                'Output: Respond',
                'Output: Solve the problem step-by-step. First, reason through the problem clearly. At the end, respond'
            )
        msgs = self.split_image_tags(msgs)

        for i in range(len(msgs)):
            if msgs[i][0] != '<':
                msgs[i] = dict(type="text", value=msgs[i])
            else:
                msgs[i] = dict(type="image", value=image_paths[int(msgs[i][-2])])

        return msgs

    def evaluate(self, eval_file, **judge_kwargs):
        data = load(eval_file)
        subtests = sorted(set([str(i) for i in data['category_id']]))
        accuracy = {key: {} for key in subtests}

        for index, row in data.iterrows():
            cid = str(row['category_id'])
            prediction = self.extract_last_json_answer(str(row['prediction']))
            answer = str(row['answer'])
            additional = str(row['additional'])

            if (cid in ['CF1', 'CF2', 'MV1', 'MV2', 'MV3', 'P3', 'RL2', 'S1', 'S2', 'SS2', 'VZ1', 'VZ2']) or \
               (cid == 'VZ3' and not additional.isdigit()):
                if prediction.lower() in ['t', 'y', '1', 'true', 'yes']:
                    data.at[index, 'pred'] = 'T'
                elif prediction.lower() in ['f', 'n', '0', 'false', 'no']:
                    data.at[index, 'pred'] = 'F'
                else:
                    data.at[index, 'pred'] = ''
                data.at[index, 'correct'] = (data.at[index, 'pred'] == answer)
            elif cid in ['CS1', 'CS2', 'CS3']:
                data.at[index, 'pred'] = prediction
                data.at[index, 'correct'] = (data.at[index, 'pred'].lower() in [i.lower() for i in answer.split(',')])
            elif cid in ['CF3', 'I3', 'MA1', 'SS3', 'VZ3']:
                if prediction == '':
                    prediction = str(row['prediction'])
                if cid == 'VZ3':
<<<<<<< HEAD
=======
                    print(prediction)
>>>>>>> b26a8757
                    prediction = self.extract_last_uppercase_letter(prediction)
                elif cid == 'CF3':
                    prediction = self.extract_last_numbers(prediction)
                    prediction = '' if len(prediction) < 2 else f'({prediction[-2]}, {prediction[-1]})'
                else:
                    prediction = self.extract_last_numbers(prediction)
                    prediction = '' if len(prediction) < 1 else prediction[-1]
                data.at[index, 'pred'] = prediction
                data.at[index, 'correct'] = (data.at[index, 'pred'] == answer)

        for index, row in data.iterrows():
            cid = str(row['category_id'])
            eid = str(row['eval_index'])
            if eid not in accuracy[cid]:
                accuracy[cid][eid] = [row['correct']]
            else:
                accuracy[cid][eid].append(row['correct'])

        for subtest in accuracy:
            for eval_index in accuracy[subtest]:
                accuracy[subtest][eval_index] = 1 if all(accuracy[subtest][eval_index]) else 0

        for subtest in accuracy:
            results = [accuracy[subtest][eval_index] for eval_index in accuracy[subtest]]
            accuracy[subtest] = sum(results) / len(results)

        accuracy['ALL'] = sum([accuracy[s] for s in accuracy]) / len([accuracy[s] for s in accuracy])

        data.to_csv(eval_file.replace('.xlsx', '.csv'), index=False)
        with open(eval_file.replace('.xlsx', '_acc.csv'), 'w') as f:
            for key in accuracy:
                f.write(f'{key},{accuracy[key]}\n')

        return accuracy<|MERGE_RESOLUTION|>--- conflicted
+++ resolved
@@ -57,13 +57,8 @@
     def extract_last_numbers(self, s):
         return [num for num in re.findall(r'\d+', s)]
 
-<<<<<<< HEAD
-    def extract_last_uppercase_letter(s):
-        for char in reversed(self, s):
-=======
     def extract_last_uppercase_letter(self, s):
         for char in reversed(s):
->>>>>>> b26a8757
             if char.isupper():
                 return char
         return None
@@ -118,10 +113,6 @@
                 if prediction == '':
                     prediction = str(row['prediction'])
                 if cid == 'VZ3':
-<<<<<<< HEAD
-=======
-                    print(prediction)
->>>>>>> b26a8757
                     prediction = self.extract_last_uppercase_letter(prediction)
                 elif cid == 'CF3':
                     prediction = self.extract_last_numbers(prediction)
